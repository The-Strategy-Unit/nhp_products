version = 1
revision = 2
requires-python = ">=3.12"

[[package]]
name = "anyio"
version = "4.9.0"
source = { registry = "https://pypi.org/simple" }
dependencies = [
    { name = "idna" },
    { name = "sniffio" },
    { name = "typing-extensions", marker = "python_full_version < '3.13'" },
]
sdist = { url = "https://files.pythonhosted.org/packages/95/7d/4c1bd541d4dffa1b52bd83fb8527089e097a106fc90b467a7313b105f840/anyio-4.9.0.tar.gz", hash = "sha256:673c0c244e15788651a4ff38710fea9675823028a6f08a5eda409e0c9840a028", size = 190949, upload-time = "2025-03-17T00:02:54.77Z" }
wheels = [
    { url = "https://files.pythonhosted.org/packages/a1/ee/48ca1a7c89ffec8b6a0c5d02b89c305671d5ffd8d3c94acf8b8c408575bb/anyio-4.9.0-py3-none-any.whl", hash = "sha256:9f76d541cad6e36af7beb62e978876f3b41e3e04f2c1fbf0884604c0a9c4d93c", size = 100916, upload-time = "2025-03-17T00:02:52.713Z" },
]

[[package]]
name = "appnope"
version = "0.1.4"
source = { registry = "https://pypi.org/simple" }
sdist = { url = "https://files.pythonhosted.org/packages/35/5d/752690df9ef5b76e169e68d6a129fa6d08a7100ca7f754c89495db3c6019/appnope-0.1.4.tar.gz", hash = "sha256:1de3860566df9caf38f01f86f65e0e13e379af54f9e4bee1e66b48f2efffd1ee", size = 4170, upload-time = "2024-02-06T09:43:11.258Z" }
wheels = [
    { url = "https://files.pythonhosted.org/packages/81/29/5ecc3a15d5a33e31b26c11426c45c501e439cb865d0bff96315d86443b78/appnope-0.1.4-py2.py3-none-any.whl", hash = "sha256:502575ee11cd7a28c0205f379b525beefebab9d161b7c964670864014ed7213c", size = 4321, upload-time = "2024-02-06T09:43:09.663Z" },
]

[[package]]
name = "argon2-cffi"
version = "25.1.0"
source = { registry = "https://pypi.org/simple" }
dependencies = [
    { name = "argon2-cffi-bindings" },
]
sdist = { url = "https://files.pythonhosted.org/packages/0e/89/ce5af8a7d472a67cc819d5d998aa8c82c5d860608c4db9f46f1162d7dab9/argon2_cffi-25.1.0.tar.gz", hash = "sha256:694ae5cc8a42f4c4e2bf2ca0e64e51e23a040c6a517a85074683d3959e1346c1", size = 45706, upload-time = "2025-06-03T06:55:32.073Z" }
wheels = [
    { url = "https://files.pythonhosted.org/packages/4f/d3/a8b22fa575b297cd6e3e3b0155c7e25db170edf1c74783d6a31a2490b8d9/argon2_cffi-25.1.0-py3-none-any.whl", hash = "sha256:fdc8b074db390fccb6eb4a3604ae7231f219aa669a2652e0f20e16ba513d5741", size = 14657, upload-time = "2025-06-03T06:55:30.804Z" },
]

[[package]]
name = "argon2-cffi-bindings"
version = "21.2.0"
source = { registry = "https://pypi.org/simple" }
dependencies = [
    { name = "cffi" },
]
sdist = { url = "https://files.pythonhosted.org/packages/b9/e9/184b8ccce6683b0aa2fbb7ba5683ea4b9c5763f1356347f1312c32e3c66e/argon2-cffi-bindings-21.2.0.tar.gz", hash = "sha256:bb89ceffa6c791807d1305ceb77dbfacc5aa499891d2c55661c6459651fc39e3", size = 1779911, upload-time = "2021-12-01T08:52:55.68Z" }
wheels = [
    { url = "https://files.pythonhosted.org/packages/d4/13/838ce2620025e9666aa8f686431f67a29052241692a3dd1ae9d3692a89d3/argon2_cffi_bindings-21.2.0-cp36-abi3-macosx_10_9_x86_64.whl", hash = "sha256:ccb949252cb2ab3a08c02024acb77cfb179492d5701c7cbdbfd776124d4d2367", size = 29658, upload-time = "2021-12-01T09:09:17.016Z" },
    { url = "https://files.pythonhosted.org/packages/b3/02/f7f7bb6b6af6031edb11037639c697b912e1dea2db94d436e681aea2f495/argon2_cffi_bindings-21.2.0-cp36-abi3-manylinux_2_17_aarch64.manylinux2014_aarch64.whl", hash = "sha256:9524464572e12979364b7d600abf96181d3541da11e23ddf565a32e70bd4dc0d", size = 80583, upload-time = "2021-12-01T09:09:19.546Z" },
    { url = "https://files.pythonhosted.org/packages/ec/f7/378254e6dd7ae6f31fe40c8649eea7d4832a42243acaf0f1fff9083b2bed/argon2_cffi_bindings-21.2.0-cp36-abi3-manylinux_2_17_x86_64.manylinux2014_x86_64.whl", hash = "sha256:b746dba803a79238e925d9046a63aa26bf86ab2a2fe74ce6b009a1c3f5c8f2ae", size = 86168, upload-time = "2021-12-01T09:09:21.445Z" },
    { url = "https://files.pythonhosted.org/packages/74/f6/4a34a37a98311ed73bb80efe422fed95f2ac25a4cacc5ae1d7ae6a144505/argon2_cffi_bindings-21.2.0-cp36-abi3-manylinux_2_5_i686.manylinux1_i686.manylinux_2_17_i686.manylinux2014_i686.whl", hash = "sha256:58ed19212051f49a523abb1dbe954337dc82d947fb6e5a0da60f7c8471a8476c", size = 82709, upload-time = "2021-12-01T09:09:18.182Z" },
    { url = "https://files.pythonhosted.org/packages/74/2b/73d767bfdaab25484f7e7901379d5f8793cccbb86c6e0cbc4c1b96f63896/argon2_cffi_bindings-21.2.0-cp36-abi3-musllinux_1_1_aarch64.whl", hash = "sha256:bd46088725ef7f58b5a1ef7ca06647ebaf0eb4baff7d1d0d177c6cc8744abd86", size = 83613, upload-time = "2021-12-01T09:09:22.741Z" },
    { url = "https://files.pythonhosted.org/packages/4f/fd/37f86deef67ff57c76f137a67181949c2d408077e2e3dd70c6c42912c9bf/argon2_cffi_bindings-21.2.0-cp36-abi3-musllinux_1_1_i686.whl", hash = "sha256:8cd69c07dd875537a824deec19f978e0f2078fdda07fd5c42ac29668dda5f40f", size = 84583, upload-time = "2021-12-01T09:09:24.177Z" },
    { url = "https://files.pythonhosted.org/packages/6f/52/5a60085a3dae8fded8327a4f564223029f5f54b0cb0455a31131b5363a01/argon2_cffi_bindings-21.2.0-cp36-abi3-musllinux_1_1_x86_64.whl", hash = "sha256:f1152ac548bd5b8bcecfb0b0371f082037e47128653df2e8ba6e914d384f3c3e", size = 88475, upload-time = "2021-12-01T09:09:26.673Z" },
    { url = "https://files.pythonhosted.org/packages/8b/95/143cd64feb24a15fa4b189a3e1e7efbaeeb00f39a51e99b26fc62fbacabd/argon2_cffi_bindings-21.2.0-cp36-abi3-win32.whl", hash = "sha256:603ca0aba86b1349b147cab91ae970c63118a0f30444d4bc80355937c950c082", size = 27698, upload-time = "2021-12-01T09:09:27.87Z" },
    { url = "https://files.pythonhosted.org/packages/37/2c/e34e47c7dee97ba6f01a6203e0383e15b60fb85d78ac9a15cd066f6fe28b/argon2_cffi_bindings-21.2.0-cp36-abi3-win_amd64.whl", hash = "sha256:b2ef1c30440dbbcba7a5dc3e319408b59676e2e039e2ae11a8775ecf482b192f", size = 30817, upload-time = "2021-12-01T09:09:30.267Z" },
    { url = "https://files.pythonhosted.org/packages/5a/e4/bf8034d25edaa495da3c8a3405627d2e35758e44ff6eaa7948092646fdcc/argon2_cffi_bindings-21.2.0-cp38-abi3-macosx_10_9_universal2.whl", hash = "sha256:e415e3f62c8d124ee16018e491a009937f8cf7ebf5eb430ffc5de21b900dad93", size = 53104, upload-time = "2021-12-01T09:09:31.335Z" },
]

[[package]]
name = "arrow"
version = "1.3.0"
source = { registry = "https://pypi.org/simple" }
dependencies = [
    { name = "python-dateutil" },
    { name = "types-python-dateutil" },
]
sdist = { url = "https://files.pythonhosted.org/packages/2e/00/0f6e8fcdb23ea632c866620cc872729ff43ed91d284c866b515c6342b173/arrow-1.3.0.tar.gz", hash = "sha256:d4540617648cb5f895730f1ad8c82a65f2dad0166f57b75f3ca54759c4d67a85", size = 131960, upload-time = "2023-09-30T22:11:18.25Z" }
wheels = [
    { url = "https://files.pythonhosted.org/packages/f8/ed/e97229a566617f2ae958a6b13e7cc0f585470eac730a73e9e82c32a3cdd2/arrow-1.3.0-py3-none-any.whl", hash = "sha256:c728b120ebc00eb84e01882a6f5e7927a53960aa990ce7dd2b10f39005a67f80", size = 66419, upload-time = "2023-09-30T22:11:16.072Z" },
]

[[package]]
name = "asttokens"
version = "3.0.0"
source = { registry = "https://pypi.org/simple" }
sdist = { url = "https://files.pythonhosted.org/packages/4a/e7/82da0a03e7ba5141f05cce0d302e6eed121ae055e0456ca228bf693984bc/asttokens-3.0.0.tar.gz", hash = "sha256:0dcd8baa8d62b0c1d118b399b2ddba3c4aff271d0d7a9e0d4c1681c79035bbc7", size = 61978, upload-time = "2024-11-30T04:30:14.439Z" }
wheels = [
    { url = "https://files.pythonhosted.org/packages/25/8a/c46dcc25341b5bce5472c718902eb3d38600a903b14fa6aeecef3f21a46f/asttokens-3.0.0-py3-none-any.whl", hash = "sha256:e3078351a059199dd5138cb1c706e6430c05eff2ff136af5eb4790f9d28932e2", size = 26918, upload-time = "2024-11-30T04:30:10.946Z" },
]

[[package]]
name = "async-lru"
version = "2.0.5"
source = { registry = "https://pypi.org/simple" }
sdist = { url = "https://files.pythonhosted.org/packages/b2/4d/71ec4d3939dc755264f680f6c2b4906423a304c3d18e96853f0a595dfe97/async_lru-2.0.5.tar.gz", hash = "sha256:481d52ccdd27275f42c43a928b4a50c3bfb2d67af4e78b170e3e0bb39c66e5bb", size = 10380, upload-time = "2025-03-16T17:25:36.919Z" }
wheels = [
    { url = "https://files.pythonhosted.org/packages/03/49/d10027df9fce941cb8184e78a02857af36360d33e1721df81c5ed2179a1a/async_lru-2.0.5-py3-none-any.whl", hash = "sha256:ab95404d8d2605310d345932697371a5f40def0487c03d6d0ad9138de52c9943", size = 6069, upload-time = "2025-03-16T17:25:35.422Z" },
]

[[package]]
name = "attrs"
version = "25.3.0"
source = { registry = "https://pypi.org/simple" }
sdist = { url = "https://files.pythonhosted.org/packages/5a/b0/1367933a8532ee6ff8d63537de4f1177af4bff9f3e829baf7331f595bb24/attrs-25.3.0.tar.gz", hash = "sha256:75d7cefc7fb576747b2c81b4442d4d4a1ce0900973527c011d1030fd3bf4af1b", size = 812032, upload-time = "2025-03-13T11:10:22.779Z" }
wheels = [
    { url = "https://files.pythonhosted.org/packages/77/06/bb80f5f86020c4551da315d78b3ab75e8228f89f0162f2c3a819e407941a/attrs-25.3.0-py3-none-any.whl", hash = "sha256:427318ce031701fea540783410126f03899a97ffc6f61596ad581ac2e40e3bc3", size = 63815, upload-time = "2025-03-13T11:10:21.14Z" },
]

[[package]]
name = "azure-common"
version = "1.1.28"
source = { registry = "https://pypi.org/simple" }
sdist = { url = "https://files.pythonhosted.org/packages/3e/71/f6f71a276e2e69264a97ad39ef850dca0a04fce67b12570730cb38d0ccac/azure-common-1.1.28.zip", hash = "sha256:4ac0cd3214e36b6a1b6a442686722a5d8cc449603aa833f3f0f40bda836704a3", size = 20914, upload-time = "2022-02-03T19:39:44.373Z" }
wheels = [
    { url = "https://files.pythonhosted.org/packages/62/55/7f118b9c1b23ec15ca05d15a578d8207aa1706bc6f7c87218efffbbf875d/azure_common-1.1.28-py2.py3-none-any.whl", hash = "sha256:5c12d3dcf4ec20599ca6b0d3e09e86e146353d443e7fcc050c9a19c1f9df20ad", size = 14462, upload-time = "2022-02-03T19:39:42.417Z" },
]

[[package]]
name = "azure-core"
version = "1.34.0"
source = { registry = "https://pypi.org/simple" }
dependencies = [
    { name = "requests" },
    { name = "six" },
    { name = "typing-extensions" },
]
sdist = { url = "https://files.pythonhosted.org/packages/c9/29/ff7a519a315e41c85bab92a7478c6acd1cf0b14353139a08caee4c691f77/azure_core-1.34.0.tar.gz", hash = "sha256:bdb544989f246a0ad1c85d72eeb45f2f835afdcbc5b45e43f0dbde7461c81ece", size = 297999, upload-time = "2025-05-01T23:17:27.59Z" }
wheels = [
    { url = "https://files.pythonhosted.org/packages/84/9e/5c87b49f65bb16571599bc789857d0ded2f53014d3392bc88a5d1f3ad779/azure_core-1.34.0-py3-none-any.whl", hash = "sha256:0615d3b756beccdb6624d1c0ae97284f38b78fb59a2a9839bf927c66fbbdddd6", size = 207409, upload-time = "2025-05-01T23:17:29.818Z" },
]

[[package]]
name = "azure-identity"
version = "1.23.0"
source = { registry = "https://pypi.org/simple" }
dependencies = [
    { name = "azure-core" },
    { name = "cryptography" },
    { name = "msal" },
    { name = "msal-extensions" },
    { name = "typing-extensions" },
]
sdist = { url = "https://files.pythonhosted.org/packages/41/52/458c1be17a5d3796570ae2ed3c6b7b55b134b22d5ef8132b4f97046a9051/azure_identity-1.23.0.tar.gz", hash = "sha256:d9cdcad39adb49d4bb2953a217f62aec1f65bbb3c63c9076da2be2a47e53dde4", size = 265280, upload-time = "2025-05-14T00:18:30.408Z" }
wheels = [
    { url = "https://files.pythonhosted.org/packages/07/16/a51d47780f41e4b87bb2d454df6aea90a44a346e918ac189d3700f3d728d/azure_identity-1.23.0-py3-none-any.whl", hash = "sha256:dbbeb64b8e5eaa81c44c565f264b519ff2de7ff0e02271c49f3cb492762a50b0", size = 186097, upload-time = "2025-05-14T00:18:32.734Z" },
]

[[package]]
name = "azure-mgmt-containerinstance"
version = "10.1.0"
source = { registry = "https://pypi.org/simple" }
dependencies = [
    { name = "azure-common" },
    { name = "azure-mgmt-core" },
    { name = "isodate" },
]
sdist = { url = "https://files.pythonhosted.org/packages/4c/19/cdb22d87560238893f5c014176b4e6868c3befbd6585bb5c44bdb1ddc997/azure-mgmt-containerinstance-10.1.0.zip", hash = "sha256:78d437adb28574f448c838ed5f01f9ced378196098061deb59d9f7031704c17e", size = 106507, upload-time = "2023-04-21T03:30:50.199Z" }
wheels = [
    { url = "https://files.pythonhosted.org/packages/34/11/3bfa586ac0514e1fe224879c065dbec39c0d9d2653b74549ac8080408f07/azure_mgmt_containerinstance-10.1.0-py3-none-any.whl", hash = "sha256:ee7977b7b70f2233e44ec6ce8c99027f3f7892bb3452b4bad46df340d9f98959", size = 87314, upload-time = "2023-04-21T03:30:52.379Z" },
]

[[package]]
name = "azure-mgmt-core"
version = "1.6.0"
source = { registry = "https://pypi.org/simple" }
dependencies = [
    { name = "azure-core" },
]
sdist = { url = "https://files.pythonhosted.org/packages/3e/99/fa9e7551313d8c7099c89ebf3b03cd31beb12e1b498d575aa19bb59a5d04/azure_mgmt_core-1.6.0.tar.gz", hash = "sha256:b26232af857b021e61d813d9f4ae530465255cb10b3dde945ad3743f7a58e79c", size = 30818, upload-time = "2025-07-03T02:02:24.093Z" }
wheels = [
    { url = "https://files.pythonhosted.org/packages/a0/26/c79f962fd3172b577b6f38685724de58b6b4337a51d3aad316a43a4558c6/azure_mgmt_core-1.6.0-py3-none-any.whl", hash = "sha256:0460d11e85c408b71c727ee1981f74432bc641bb25dfcf1bb4e90a49e776dbc4", size = 29310, upload-time = "2025-07-03T02:02:25.203Z" },
]

[[package]]
name = "azure-storage-blob"
version = "12.25.1"
source = { registry = "https://pypi.org/simple" }
dependencies = [
    { name = "azure-core" },
    { name = "cryptography" },
    { name = "isodate" },
    { name = "typing-extensions" },
]
sdist = { url = "https://files.pythonhosted.org/packages/8b/f3/f764536c25cc3829d36857167f03933ce9aee2262293179075439f3cd3ad/azure_storage_blob-12.25.1.tar.gz", hash = "sha256:4f294ddc9bc47909ac66b8934bd26b50d2000278b10ad82cc109764fdc6e0e3b", size = 570541, upload-time = "2025-03-27T17:13:05.424Z" }
wheels = [
    { url = "https://files.pythonhosted.org/packages/57/33/085d9352d416e617993821b9d9488222fbb559bc15c3641d6cbd6d16d236/azure_storage_blob-12.25.1-py3-none-any.whl", hash = "sha256:1f337aab12e918ec3f1b638baada97550673911c4ceed892acc8e4e891b74167", size = 406990, upload-time = "2025-03-27T17:13:06.879Z" },
]

[[package]]
name = "babel"
version = "2.17.0"
source = { registry = "https://pypi.org/simple" }
sdist = { url = "https://files.pythonhosted.org/packages/7d/6b/d52e42361e1aa00709585ecc30b3f9684b3ab62530771402248b1b1d6240/babel-2.17.0.tar.gz", hash = "sha256:0c54cffb19f690cdcc52a3b50bcbf71e07a808d1c80d549f2459b9d2cf0afb9d", size = 9951852, upload-time = "2025-02-01T15:17:41.026Z" }
wheels = [
    { url = "https://files.pythonhosted.org/packages/b7/b8/3fe70c75fe32afc4bb507f75563d39bc5642255d1d94f1f23604725780bf/babel-2.17.0-py3-none-any.whl", hash = "sha256:4d0b53093fdfb4b21c92b5213dba5a1b23885afa8383709427046b21c366e5f2", size = 10182537, upload-time = "2025-02-01T15:17:37.39Z" },
]

[[package]]
name = "beautifulsoup4"
version = "4.13.4"
source = { registry = "https://pypi.org/simple" }
dependencies = [
    { name = "soupsieve" },
    { name = "typing-extensions" },
]
sdist = { url = "https://files.pythonhosted.org/packages/d8/e4/0c4c39e18fd76d6a628d4dd8da40543d136ce2d1752bd6eeeab0791f4d6b/beautifulsoup4-4.13.4.tar.gz", hash = "sha256:dbb3c4e1ceae6aefebdaf2423247260cd062430a410e38c66f2baa50a8437195", size = 621067, upload-time = "2025-04-15T17:05:13.836Z" }
wheels = [
    { url = "https://files.pythonhosted.org/packages/50/cd/30110dc0ffcf3b131156077b90e9f60ed75711223f306da4db08eff8403b/beautifulsoup4-4.13.4-py3-none-any.whl", hash = "sha256:9bbbb14bfde9d79f38b8cd5f8c7c85f4b8f2523190ebed90e950a8dea4cb1c4b", size = 187285, upload-time = "2025-04-15T17:05:12.221Z" },
]

[[package]]
name = "bleach"
version = "6.2.0"
source = { registry = "https://pypi.org/simple" }
dependencies = [
    { name = "webencodings" },
]
sdist = { url = "https://files.pythonhosted.org/packages/76/9a/0e33f5054c54d349ea62c277191c020c2d6ef1d65ab2cb1993f91ec846d1/bleach-6.2.0.tar.gz", hash = "sha256:123e894118b8a599fd80d3ec1a6d4cc7ce4e5882b1317a7e1ba69b56e95f991f", size = 203083, upload-time = "2024-10-29T18:30:40.477Z" }
wheels = [
    { url = "https://files.pythonhosted.org/packages/fc/55/96142937f66150805c25c4d0f31ee4132fd33497753400734f9dfdcbdc66/bleach-6.2.0-py3-none-any.whl", hash = "sha256:117d9c6097a7c3d22fd578fcd8d35ff1e125df6736f554da4e432fdd63f31e5e", size = 163406, upload-time = "2024-10-29T18:30:38.186Z" },
]

[package.optional-dependencies]
css = [
    { name = "tinycss2" },
]

[[package]]
name = "build"
version = "1.2.2.post1"
source = { registry = "https://pypi.org/simple" }
dependencies = [
    { name = "colorama", marker = "os_name == 'nt'" },
    { name = "packaging" },
    { name = "pyproject-hooks" },
]
sdist = { url = "https://files.pythonhosted.org/packages/7d/46/aeab111f8e06793e4f0e421fcad593d547fb8313b50990f31681ee2fb1ad/build-1.2.2.post1.tar.gz", hash = "sha256:b36993e92ca9375a219c99e606a122ff365a760a2d4bba0caa09bd5278b608b7", size = 46701, upload-time = "2024-10-06T17:22:25.251Z" }
wheels = [
    { url = "https://files.pythonhosted.org/packages/84/c2/80633736cd183ee4a62107413def345f7e6e3c01563dbca1417363cf957e/build-1.2.2.post1-py3-none-any.whl", hash = "sha256:1d61c0887fa860c01971625baae8bdd338e517b836a2f70dd1f7aa3a6b2fc5b5", size = 22950, upload-time = "2024-10-06T17:22:23.299Z" },
]

[[package]]
name = "certifi"
version = "2025.6.15"
source = { registry = "https://pypi.org/simple" }
sdist = { url = "https://files.pythonhosted.org/packages/73/f7/f14b46d4bcd21092d7d3ccef689615220d8a08fb25e564b65d20738e672e/certifi-2025.6.15.tar.gz", hash = "sha256:d747aa5a8b9bbbb1bb8c22bb13e22bd1f18e9796defa16bab421f7f7a317323b", size = 158753, upload-time = "2025-06-15T02:45:51.329Z" }
wheels = [
    { url = "https://files.pythonhosted.org/packages/84/ae/320161bd181fc06471eed047ecce67b693fd7515b16d495d8932db763426/certifi-2025.6.15-py3-none-any.whl", hash = "sha256:2e0c7ce7cb5d8f8634ca55d2ba7e6ec2689a2fd6537d8dec1296a477a4910057", size = 157650, upload-time = "2025-06-15T02:45:49.977Z" },
]

[[package]]
name = "cffi"
version = "1.17.1"
source = { registry = "https://pypi.org/simple" }
dependencies = [
    { name = "pycparser" },
]
sdist = { url = "https://files.pythonhosted.org/packages/fc/97/c783634659c2920c3fc70419e3af40972dbaf758daa229a7d6ea6135c90d/cffi-1.17.1.tar.gz", hash = "sha256:1c39c6016c32bc48dd54561950ebd6836e1670f2ae46128f67cf49e789c52824", size = 516621, upload-time = "2024-09-04T20:45:21.852Z" }
wheels = [
    { url = "https://files.pythonhosted.org/packages/5a/84/e94227139ee5fb4d600a7a4927f322e1d4aea6fdc50bd3fca8493caba23f/cffi-1.17.1-cp312-cp312-macosx_10_9_x86_64.whl", hash = "sha256:805b4371bf7197c329fcb3ead37e710d1bca9da5d583f5073b799d5c5bd1eee4", size = 183178, upload-time = "2024-09-04T20:44:12.232Z" },
    { url = "https://files.pythonhosted.org/packages/da/ee/fb72c2b48656111c4ef27f0f91da355e130a923473bf5ee75c5643d00cca/cffi-1.17.1-cp312-cp312-macosx_11_0_arm64.whl", hash = "sha256:733e99bc2df47476e3848417c5a4540522f234dfd4ef3ab7fafdf555b082ec0c", size = 178840, upload-time = "2024-09-04T20:44:13.739Z" },
    { url = "https://files.pythonhosted.org/packages/cc/b6/db007700f67d151abadf508cbfd6a1884f57eab90b1bb985c4c8c02b0f28/cffi-1.17.1-cp312-cp312-manylinux_2_12_i686.manylinux2010_i686.manylinux_2_17_i686.manylinux2014_i686.whl", hash = "sha256:1257bdabf294dceb59f5e70c64a3e2f462c30c7ad68092d01bbbfb1c16b1ba36", size = 454803, upload-time = "2024-09-04T20:44:15.231Z" },
    { url = "https://files.pythonhosted.org/packages/1a/df/f8d151540d8c200eb1c6fba8cd0dfd40904f1b0682ea705c36e6c2e97ab3/cffi-1.17.1-cp312-cp312-manylinux_2_17_aarch64.manylinux2014_aarch64.whl", hash = "sha256:da95af8214998d77a98cc14e3a3bd00aa191526343078b530ceb0bd710fb48a5", size = 478850, upload-time = "2024-09-04T20:44:17.188Z" },
    { url = "https://files.pythonhosted.org/packages/28/c0/b31116332a547fd2677ae5b78a2ef662dfc8023d67f41b2a83f7c2aa78b1/cffi-1.17.1-cp312-cp312-manylinux_2_17_ppc64le.manylinux2014_ppc64le.whl", hash = "sha256:d63afe322132c194cf832bfec0dc69a99fb9bb6bbd550f161a49e9e855cc78ff", size = 485729, upload-time = "2024-09-04T20:44:18.688Z" },
    { url = "https://files.pythonhosted.org/packages/91/2b/9a1ddfa5c7f13cab007a2c9cc295b70fbbda7cb10a286aa6810338e60ea1/cffi-1.17.1-cp312-cp312-manylinux_2_17_s390x.manylinux2014_s390x.whl", hash = "sha256:f79fc4fc25f1c8698ff97788206bb3c2598949bfe0fef03d299eb1b5356ada99", size = 471256, upload-time = "2024-09-04T20:44:20.248Z" },
    { url = "https://files.pythonhosted.org/packages/b2/d5/da47df7004cb17e4955df6a43d14b3b4ae77737dff8bf7f8f333196717bf/cffi-1.17.1-cp312-cp312-manylinux_2_17_x86_64.manylinux2014_x86_64.whl", hash = "sha256:b62ce867176a75d03a665bad002af8e6d54644fad99a3c70905c543130e39d93", size = 479424, upload-time = "2024-09-04T20:44:21.673Z" },
    { url = "https://files.pythonhosted.org/packages/0b/ac/2a28bcf513e93a219c8a4e8e125534f4f6db03e3179ba1c45e949b76212c/cffi-1.17.1-cp312-cp312-musllinux_1_1_aarch64.whl", hash = "sha256:386c8bf53c502fff58903061338ce4f4950cbdcb23e2902d86c0f722b786bbe3", size = 484568, upload-time = "2024-09-04T20:44:23.245Z" },
    { url = "https://files.pythonhosted.org/packages/d4/38/ca8a4f639065f14ae0f1d9751e70447a261f1a30fa7547a828ae08142465/cffi-1.17.1-cp312-cp312-musllinux_1_1_x86_64.whl", hash = "sha256:4ceb10419a9adf4460ea14cfd6bc43d08701f0835e979bf821052f1805850fe8", size = 488736, upload-time = "2024-09-04T20:44:24.757Z" },
    { url = "https://files.pythonhosted.org/packages/86/c5/28b2d6f799ec0bdecf44dced2ec5ed43e0eb63097b0f58c293583b406582/cffi-1.17.1-cp312-cp312-win32.whl", hash = "sha256:a08d7e755f8ed21095a310a693525137cfe756ce62d066e53f502a83dc550f65", size = 172448, upload-time = "2024-09-04T20:44:26.208Z" },
    { url = "https://files.pythonhosted.org/packages/50/b9/db34c4755a7bd1cb2d1603ac3863f22bcecbd1ba29e5ee841a4bc510b294/cffi-1.17.1-cp312-cp312-win_amd64.whl", hash = "sha256:51392eae71afec0d0c8fb1a53b204dbb3bcabcb3c9b807eedf3e1e6ccf2de903", size = 181976, upload-time = "2024-09-04T20:44:27.578Z" },
    { url = "https://files.pythonhosted.org/packages/8d/f8/dd6c246b148639254dad4d6803eb6a54e8c85c6e11ec9df2cffa87571dbe/cffi-1.17.1-cp313-cp313-macosx_10_13_x86_64.whl", hash = "sha256:f3a2b4222ce6b60e2e8b337bb9596923045681d71e5a082783484d845390938e", size = 182989, upload-time = "2024-09-04T20:44:28.956Z" },
    { url = "https://files.pythonhosted.org/packages/8b/f1/672d303ddf17c24fc83afd712316fda78dc6fce1cd53011b839483e1ecc8/cffi-1.17.1-cp313-cp313-macosx_11_0_arm64.whl", hash = "sha256:0984a4925a435b1da406122d4d7968dd861c1385afe3b45ba82b750f229811e2", size = 178802, upload-time = "2024-09-04T20:44:30.289Z" },
    { url = "https://files.pythonhosted.org/packages/0e/2d/eab2e858a91fdff70533cab61dcff4a1f55ec60425832ddfdc9cd36bc8af/cffi-1.17.1-cp313-cp313-manylinux_2_12_i686.manylinux2010_i686.manylinux_2_17_i686.manylinux2014_i686.whl", hash = "sha256:d01b12eeeb4427d3110de311e1774046ad344f5b1a7403101878976ecd7a10f3", size = 454792, upload-time = "2024-09-04T20:44:32.01Z" },
    { url = "https://files.pythonhosted.org/packages/75/b2/fbaec7c4455c604e29388d55599b99ebcc250a60050610fadde58932b7ee/cffi-1.17.1-cp313-cp313-manylinux_2_17_aarch64.manylinux2014_aarch64.whl", hash = "sha256:706510fe141c86a69c8ddc029c7910003a17353970cff3b904ff0686a5927683", size = 478893, upload-time = "2024-09-04T20:44:33.606Z" },
    { url = "https://files.pythonhosted.org/packages/4f/b7/6e4a2162178bf1935c336d4da8a9352cccab4d3a5d7914065490f08c0690/cffi-1.17.1-cp313-cp313-manylinux_2_17_ppc64le.manylinux2014_ppc64le.whl", hash = "sha256:de55b766c7aa2e2a3092c51e0483d700341182f08e67c63630d5b6f200bb28e5", size = 485810, upload-time = "2024-09-04T20:44:35.191Z" },
    { url = "https://files.pythonhosted.org/packages/c7/8a/1d0e4a9c26e54746dc08c2c6c037889124d4f59dffd853a659fa545f1b40/cffi-1.17.1-cp313-cp313-manylinux_2_17_s390x.manylinux2014_s390x.whl", hash = "sha256:c59d6e989d07460165cc5ad3c61f9fd8f1b4796eacbd81cee78957842b834af4", size = 471200, upload-time = "2024-09-04T20:44:36.743Z" },
    { url = "https://files.pythonhosted.org/packages/26/9f/1aab65a6c0db35f43c4d1b4f580e8df53914310afc10ae0397d29d697af4/cffi-1.17.1-cp313-cp313-manylinux_2_17_x86_64.manylinux2014_x86_64.whl", hash = "sha256:dd398dbc6773384a17fe0d3e7eeb8d1a21c2200473ee6806bb5e6a8e62bb73dd", size = 479447, upload-time = "2024-09-04T20:44:38.492Z" },
    { url = "https://files.pythonhosted.org/packages/5f/e4/fb8b3dd8dc0e98edf1135ff067ae070bb32ef9d509d6cb0f538cd6f7483f/cffi-1.17.1-cp313-cp313-musllinux_1_1_aarch64.whl", hash = "sha256:3edc8d958eb099c634dace3c7e16560ae474aa3803a5df240542b305d14e14ed", size = 484358, upload-time = "2024-09-04T20:44:40.046Z" },
    { url = "https://files.pythonhosted.org/packages/f1/47/d7145bf2dc04684935d57d67dff9d6d795b2ba2796806bb109864be3a151/cffi-1.17.1-cp313-cp313-musllinux_1_1_x86_64.whl", hash = "sha256:72e72408cad3d5419375fc87d289076ee319835bdfa2caad331e377589aebba9", size = 488469, upload-time = "2024-09-04T20:44:41.616Z" },
    { url = "https://files.pythonhosted.org/packages/bf/ee/f94057fa6426481d663b88637a9a10e859e492c73d0384514a17d78ee205/cffi-1.17.1-cp313-cp313-win32.whl", hash = "sha256:e03eab0a8677fa80d646b5ddece1cbeaf556c313dcfac435ba11f107ba117b5d", size = 172475, upload-time = "2024-09-04T20:44:43.733Z" },
    { url = "https://files.pythonhosted.org/packages/7c/fc/6a8cb64e5f0324877d503c854da15d76c1e50eb722e320b15345c4d0c6de/cffi-1.17.1-cp313-cp313-win_amd64.whl", hash = "sha256:f6a16c31041f09ead72d69f583767292f750d24913dadacf5756b966aacb3f1a", size = 182009, upload-time = "2024-09-04T20:44:45.309Z" },
]

[[package]]
name = "cfgv"
version = "3.4.0"
source = { registry = "https://pypi.org/simple" }
sdist = { url = "https://files.pythonhosted.org/packages/11/74/539e56497d9bd1d484fd863dd69cbbfa653cd2aa27abfe35653494d85e94/cfgv-3.4.0.tar.gz", hash = "sha256:e52591d4c5f5dead8e0f673fb16db7949d2cfb3f7da4582893288f0ded8fe560", size = 7114, upload-time = "2023-08-12T20:38:17.776Z" }
wheels = [
    { url = "https://files.pythonhosted.org/packages/c5/55/51844dd50c4fc7a33b653bfaba4c2456f06955289ca770a5dbd5fd267374/cfgv-3.4.0-py2.py3-none-any.whl", hash = "sha256:b7265b1f29fd3316bfcd2b330d63d024f2bfd8bcb8b0272f8e19a504856c48f9", size = 7249, upload-time = "2023-08-12T20:38:16.269Z" },
]

[[package]]
name = "charset-normalizer"
version = "3.4.2"
source = { registry = "https://pypi.org/simple" }
sdist = { url = "https://files.pythonhosted.org/packages/e4/33/89c2ced2b67d1c2a61c19c6751aa8902d46ce3dacb23600a283619f5a12d/charset_normalizer-3.4.2.tar.gz", hash = "sha256:5baececa9ecba31eff645232d59845c07aa030f0c81ee70184a90d35099a0e63", size = 126367, upload-time = "2025-05-02T08:34:42.01Z" }
wheels = [
    { url = "https://files.pythonhosted.org/packages/d7/a4/37f4d6035c89cac7930395a35cc0f1b872e652eaafb76a6075943754f095/charset_normalizer-3.4.2-cp312-cp312-macosx_10_13_universal2.whl", hash = "sha256:0c29de6a1a95f24b9a1aa7aefd27d2487263f00dfd55a77719b530788f75cff7", size = 199936, upload-time = "2025-05-02T08:32:33.712Z" },
    { url = "https://files.pythonhosted.org/packages/ee/8a/1a5e33b73e0d9287274f899d967907cd0bf9c343e651755d9307e0dbf2b3/charset_normalizer-3.4.2-cp312-cp312-manylinux_2_17_aarch64.manylinux2014_aarch64.whl", hash = "sha256:cddf7bd982eaa998934a91f69d182aec997c6c468898efe6679af88283b498d3", size = 143790, upload-time = "2025-05-02T08:32:35.768Z" },
    { url = "https://files.pythonhosted.org/packages/66/52/59521f1d8e6ab1482164fa21409c5ef44da3e9f653c13ba71becdd98dec3/charset_normalizer-3.4.2-cp312-cp312-manylinux_2_17_ppc64le.manylinux2014_ppc64le.whl", hash = "sha256:fcbe676a55d7445b22c10967bceaaf0ee69407fbe0ece4d032b6eb8d4565982a", size = 153924, upload-time = "2025-05-02T08:32:37.284Z" },
    { url = "https://files.pythonhosted.org/packages/86/2d/fb55fdf41964ec782febbf33cb64be480a6b8f16ded2dbe8db27a405c09f/charset_normalizer-3.4.2-cp312-cp312-manylinux_2_17_s390x.manylinux2014_s390x.whl", hash = "sha256:d41c4d287cfc69060fa91cae9683eacffad989f1a10811995fa309df656ec214", size = 146626, upload-time = "2025-05-02T08:32:38.803Z" },
    { url = "https://files.pythonhosted.org/packages/8c/73/6ede2ec59bce19b3edf4209d70004253ec5f4e319f9a2e3f2f15601ed5f7/charset_normalizer-3.4.2-cp312-cp312-manylinux_2_17_x86_64.manylinux2014_x86_64.whl", hash = "sha256:4e594135de17ab3866138f496755f302b72157d115086d100c3f19370839dd3a", size = 148567, upload-time = "2025-05-02T08:32:40.251Z" },
    { url = "https://files.pythonhosted.org/packages/09/14/957d03c6dc343c04904530b6bef4e5efae5ec7d7990a7cbb868e4595ee30/charset_normalizer-3.4.2-cp312-cp312-manylinux_2_5_i686.manylinux1_i686.manylinux_2_17_i686.manylinux2014_i686.whl", hash = "sha256:cf713fe9a71ef6fd5adf7a79670135081cd4431c2943864757f0fa3a65b1fafd", size = 150957, upload-time = "2025-05-02T08:32:41.705Z" },
    { url = "https://files.pythonhosted.org/packages/0d/c8/8174d0e5c10ccebdcb1b53cc959591c4c722a3ad92461a273e86b9f5a302/charset_normalizer-3.4.2-cp312-cp312-musllinux_1_2_aarch64.whl", hash = "sha256:a370b3e078e418187da8c3674eddb9d983ec09445c99a3a263c2011993522981", size = 145408, upload-time = "2025-05-02T08:32:43.709Z" },
    { url = "https://files.pythonhosted.org/packages/58/aa/8904b84bc8084ac19dc52feb4f5952c6df03ffb460a887b42615ee1382e8/charset_normalizer-3.4.2-cp312-cp312-musllinux_1_2_i686.whl", hash = "sha256:a955b438e62efdf7e0b7b52a64dc5c3396e2634baa62471768a64bc2adb73d5c", size = 153399, upload-time = "2025-05-02T08:32:46.197Z" },
    { url = "https://files.pythonhosted.org/packages/c2/26/89ee1f0e264d201cb65cf054aca6038c03b1a0c6b4ae998070392a3ce605/charset_normalizer-3.4.2-cp312-cp312-musllinux_1_2_ppc64le.whl", hash = "sha256:7222ffd5e4de8e57e03ce2cef95a4c43c98fcb72ad86909abdfc2c17d227fc1b", size = 156815, upload-time = "2025-05-02T08:32:48.105Z" },
    { url = "https://files.pythonhosted.org/packages/fd/07/68e95b4b345bad3dbbd3a8681737b4338ff2c9df29856a6d6d23ac4c73cb/charset_normalizer-3.4.2-cp312-cp312-musllinux_1_2_s390x.whl", hash = "sha256:bee093bf902e1d8fc0ac143c88902c3dfc8941f7ea1d6a8dd2bcb786d33db03d", size = 154537, upload-time = "2025-05-02T08:32:49.719Z" },
    { url = "https://files.pythonhosted.org/packages/77/1a/5eefc0ce04affb98af07bc05f3bac9094513c0e23b0562d64af46a06aae4/charset_normalizer-3.4.2-cp312-cp312-musllinux_1_2_x86_64.whl", hash = "sha256:dedb8adb91d11846ee08bec4c8236c8549ac721c245678282dcb06b221aab59f", size = 149565, upload-time = "2025-05-02T08:32:51.404Z" },
    { url = "https://files.pythonhosted.org/packages/37/a0/2410e5e6032a174c95e0806b1a6585eb21e12f445ebe239fac441995226a/charset_normalizer-3.4.2-cp312-cp312-win32.whl", hash = "sha256:db4c7bf0e07fc3b7d89ac2a5880a6a8062056801b83ff56d8464b70f65482b6c", size = 98357, upload-time = "2025-05-02T08:32:53.079Z" },
    { url = "https://files.pythonhosted.org/packages/6c/4f/c02d5c493967af3eda9c771ad4d2bbc8df6f99ddbeb37ceea6e8716a32bc/charset_normalizer-3.4.2-cp312-cp312-win_amd64.whl", hash = "sha256:5a9979887252a82fefd3d3ed2a8e3b937a7a809f65dcb1e068b090e165bbe99e", size = 105776, upload-time = "2025-05-02T08:32:54.573Z" },
    { url = "https://files.pythonhosted.org/packages/ea/12/a93df3366ed32db1d907d7593a94f1fe6293903e3e92967bebd6950ed12c/charset_normalizer-3.4.2-cp313-cp313-macosx_10_13_universal2.whl", hash = "sha256:926ca93accd5d36ccdabd803392ddc3e03e6d4cd1cf17deff3b989ab8e9dbcf0", size = 199622, upload-time = "2025-05-02T08:32:56.363Z" },
    { url = "https://files.pythonhosted.org/packages/04/93/bf204e6f344c39d9937d3c13c8cd5bbfc266472e51fc8c07cb7f64fcd2de/charset_normalizer-3.4.2-cp313-cp313-manylinux_2_17_aarch64.manylinux2014_aarch64.whl", hash = "sha256:eba9904b0f38a143592d9fc0e19e2df0fa2e41c3c3745554761c5f6447eedabf", size = 143435, upload-time = "2025-05-02T08:32:58.551Z" },
    { url = "https://files.pythonhosted.org/packages/22/2a/ea8a2095b0bafa6c5b5a55ffdc2f924455233ee7b91c69b7edfcc9e02284/charset_normalizer-3.4.2-cp313-cp313-manylinux_2_17_ppc64le.manylinux2014_ppc64le.whl", hash = "sha256:3fddb7e2c84ac87ac3a947cb4e66d143ca5863ef48e4a5ecb83bd48619e4634e", size = 153653, upload-time = "2025-05-02T08:33:00.342Z" },
    { url = "https://files.pythonhosted.org/packages/b6/57/1b090ff183d13cef485dfbe272e2fe57622a76694061353c59da52c9a659/charset_normalizer-3.4.2-cp313-cp313-manylinux_2_17_s390x.manylinux2014_s390x.whl", hash = "sha256:98f862da73774290f251b9df8d11161b6cf25b599a66baf087c1ffe340e9bfd1", size = 146231, upload-time = "2025-05-02T08:33:02.081Z" },
    { url = "https://files.pythonhosted.org/packages/e2/28/ffc026b26f441fc67bd21ab7f03b313ab3fe46714a14b516f931abe1a2d8/charset_normalizer-3.4.2-cp313-cp313-manylinux_2_17_x86_64.manylinux2014_x86_64.whl", hash = "sha256:6c9379d65defcab82d07b2a9dfbfc2e95bc8fe0ebb1b176a3190230a3ef0e07c", size = 148243, upload-time = "2025-05-02T08:33:04.063Z" },
    { url = "https://files.pythonhosted.org/packages/c0/0f/9abe9bd191629c33e69e47c6ef45ef99773320e9ad8e9cb08b8ab4a8d4cb/charset_normalizer-3.4.2-cp313-cp313-manylinux_2_5_i686.manylinux1_i686.manylinux_2_17_i686.manylinux2014_i686.whl", hash = "sha256:e635b87f01ebc977342e2697d05b56632f5f879a4f15955dfe8cef2448b51691", size = 150442, upload-time = "2025-05-02T08:33:06.418Z" },
    { url = "https://files.pythonhosted.org/packages/67/7c/a123bbcedca91d5916c056407f89a7f5e8fdfce12ba825d7d6b9954a1a3c/charset_normalizer-3.4.2-cp313-cp313-musllinux_1_2_aarch64.whl", hash = "sha256:1c95a1e2902a8b722868587c0e1184ad5c55631de5afc0eb96bc4b0d738092c0", size = 145147, upload-time = "2025-05-02T08:33:08.183Z" },
    { url = "https://files.pythonhosted.org/packages/ec/fe/1ac556fa4899d967b83e9893788e86b6af4d83e4726511eaaad035e36595/charset_normalizer-3.4.2-cp313-cp313-musllinux_1_2_i686.whl", hash = "sha256:ef8de666d6179b009dce7bcb2ad4c4a779f113f12caf8dc77f0162c29d20490b", size = 153057, upload-time = "2025-05-02T08:33:09.986Z" },
    { url = "https://files.pythonhosted.org/packages/2b/ff/acfc0b0a70b19e3e54febdd5301a98b72fa07635e56f24f60502e954c461/charset_normalizer-3.4.2-cp313-cp313-musllinux_1_2_ppc64le.whl", hash = "sha256:32fc0341d72e0f73f80acb0a2c94216bd704f4f0bce10aedea38f30502b271ff", size = 156454, upload-time = "2025-05-02T08:33:11.814Z" },
    { url = "https://files.pythonhosted.org/packages/92/08/95b458ce9c740d0645feb0e96cea1f5ec946ea9c580a94adfe0b617f3573/charset_normalizer-3.4.2-cp313-cp313-musllinux_1_2_s390x.whl", hash = "sha256:289200a18fa698949d2b39c671c2cc7a24d44096784e76614899a7ccf2574b7b", size = 154174, upload-time = "2025-05-02T08:33:13.707Z" },
    { url = "https://files.pythonhosted.org/packages/78/be/8392efc43487ac051eee6c36d5fbd63032d78f7728cb37aebcc98191f1ff/charset_normalizer-3.4.2-cp313-cp313-musllinux_1_2_x86_64.whl", hash = "sha256:4a476b06fbcf359ad25d34a057b7219281286ae2477cc5ff5e3f70a246971148", size = 149166, upload-time = "2025-05-02T08:33:15.458Z" },
    { url = "https://files.pythonhosted.org/packages/44/96/392abd49b094d30b91d9fbda6a69519e95802250b777841cf3bda8fe136c/charset_normalizer-3.4.2-cp313-cp313-win32.whl", hash = "sha256:aaeeb6a479c7667fbe1099af9617c83aaca22182d6cf8c53966491a0f1b7ffb7", size = 98064, upload-time = "2025-05-02T08:33:17.06Z" },
    { url = "https://files.pythonhosted.org/packages/e9/b0/0200da600134e001d91851ddc797809e2fe0ea72de90e09bec5a2fbdaccb/charset_normalizer-3.4.2-cp313-cp313-win_amd64.whl", hash = "sha256:aa6af9e7d59f9c12b33ae4e9450619cf2488e2bbe9b44030905877f0b2324980", size = 105641, upload-time = "2025-05-02T08:33:18.753Z" },
    { url = "https://files.pythonhosted.org/packages/20/94/c5790835a017658cbfabd07f3bfb549140c3ac458cfc196323996b10095a/charset_normalizer-3.4.2-py3-none-any.whl", hash = "sha256:7f56930ab0abd1c45cd15be65cc741c28b1c9a34876ce8c17a2fa107810c0af0", size = 52626, upload-time = "2025-05-02T08:34:40.053Z" },
]

[[package]]
name = "colorama"
version = "0.4.6"
source = { registry = "https://pypi.org/simple" }
sdist = { url = "https://files.pythonhosted.org/packages/d8/53/6f443c9a4a8358a93a6792e2acffb9d9d5cb0a5cfd8802644b7b1c9a02e4/colorama-0.4.6.tar.gz", hash = "sha256:08695f5cb7ed6e0531a20572697297273c47b8cae5a63ffc6d6ed5c201be6e44", size = 27697, upload-time = "2022-10-25T02:36:22.414Z" }
wheels = [
    { url = "https://files.pythonhosted.org/packages/d1/d6/3965ed04c63042e047cb6a3e6ed1a63a35087b6a609aa3a15ed8ac56c221/colorama-0.4.6-py2.py3-none-any.whl", hash = "sha256:4f1d9991f5acc0ca119f9d443620b77f9d6b33703e51011c16baf57afb285fc6", size = 25335, upload-time = "2022-10-25T02:36:20.889Z" },
]

[[package]]
name = "comm"
version = "0.2.2"
source = { registry = "https://pypi.org/simple" }
dependencies = [
    { name = "traitlets" },
]
sdist = { url = "https://files.pythonhosted.org/packages/e9/a8/fb783cb0abe2b5fded9f55e5703015cdf1c9c85b3669087c538dd15a6a86/comm-0.2.2.tar.gz", hash = "sha256:3fd7a84065306e07bea1773df6eb8282de51ba82f77c72f9c85716ab11fe980e", size = 6210, upload-time = "2024-03-12T16:53:41.133Z" }
wheels = [
    { url = "https://files.pythonhosted.org/packages/e6/75/49e5bfe642f71f272236b5b2d2691cf915a7283cc0ceda56357b61daa538/comm-0.2.2-py3-none-any.whl", hash = "sha256:e6fb86cb70ff661ee8c9c14e7d36d6de3b4066f1441be4063df9c5009f0a64d3", size = 7180, upload-time = "2024-03-12T16:53:39.226Z" },
]

[[package]]
name = "cryptography"
version = "45.0.4"
source = { registry = "https://pypi.org/simple" }
dependencies = [
    { name = "cffi", marker = "platform_python_implementation != 'PyPy'" },
]
sdist = { url = "https://files.pythonhosted.org/packages/fe/c8/a2a376a8711c1e11708b9c9972e0c3223f5fc682552c82d8db844393d6ce/cryptography-45.0.4.tar.gz", hash = "sha256:7405ade85c83c37682c8fe65554759800a4a8c54b2d96e0f8ad114d31b808d57", size = 744890, upload-time = "2025-06-10T00:03:51.297Z" }
wheels = [
    { url = "https://files.pythonhosted.org/packages/cc/1c/92637793de053832523b410dbe016d3f5c11b41d0cf6eef8787aabb51d41/cryptography-45.0.4-cp311-abi3-macosx_10_9_universal2.whl", hash = "sha256:425a9a6ac2823ee6e46a76a21a4e8342d8fa5c01e08b823c1f19a8b74f096069", size = 7055712, upload-time = "2025-06-10T00:02:38.826Z" },
    { url = "https://files.pythonhosted.org/packages/ba/14/93b69f2af9ba832ad6618a03f8a034a5851dc9a3314336a3d71c252467e1/cryptography-45.0.4-cp311-abi3-manylinux2014_aarch64.manylinux_2_17_aarch64.whl", hash = "sha256:680806cf63baa0039b920f4976f5f31b10e772de42f16310a6839d9f21a26b0d", size = 4205335, upload-time = "2025-06-10T00:02:41.64Z" },
    { url = "https://files.pythonhosted.org/packages/67/30/fae1000228634bf0b647fca80403db5ca9e3933b91dd060570689f0bd0f7/cryptography-45.0.4-cp311-abi3-manylinux2014_x86_64.manylinux_2_17_x86_64.whl", hash = "sha256:4ca0f52170e821bc8da6fc0cc565b7bb8ff8d90d36b5e9fdd68e8a86bdf72036", size = 4431487, upload-time = "2025-06-10T00:02:43.696Z" },
    { url = "https://files.pythonhosted.org/packages/6d/5a/7dffcf8cdf0cb3c2430de7404b327e3db64735747d641fc492539978caeb/cryptography-45.0.4-cp311-abi3-manylinux_2_28_aarch64.whl", hash = "sha256:f3fe7a5ae34d5a414957cc7f457e2b92076e72938423ac64d215722f6cf49a9e", size = 4208922, upload-time = "2025-06-10T00:02:45.334Z" },
    { url = "https://files.pythonhosted.org/packages/c6/f3/528729726eb6c3060fa3637253430547fbaaea95ab0535ea41baa4a6fbd8/cryptography-45.0.4-cp311-abi3-manylinux_2_28_armv7l.manylinux_2_31_armv7l.whl", hash = "sha256:25eb4d4d3e54595dc8adebc6bbd5623588991d86591a78c2548ffb64797341e2", size = 3900433, upload-time = "2025-06-10T00:02:47.359Z" },
    { url = "https://files.pythonhosted.org/packages/d9/4a/67ba2e40f619e04d83c32f7e1d484c1538c0800a17c56a22ff07d092ccc1/cryptography-45.0.4-cp311-abi3-manylinux_2_28_x86_64.whl", hash = "sha256:ce1678a2ccbe696cf3af15a75bb72ee008d7ff183c9228592ede9db467e64f1b", size = 4464163, upload-time = "2025-06-10T00:02:49.412Z" },
    { url = "https://files.pythonhosted.org/packages/7e/9a/b4d5aa83661483ac372464809c4b49b5022dbfe36b12fe9e323ca8512420/cryptography-45.0.4-cp311-abi3-manylinux_2_34_aarch64.whl", hash = "sha256:49fe9155ab32721b9122975e168a6760d8ce4cffe423bcd7ca269ba41b5dfac1", size = 4208687, upload-time = "2025-06-10T00:02:50.976Z" },
    { url = "https://files.pythonhosted.org/packages/db/b7/a84bdcd19d9c02ec5807f2ec2d1456fd8451592c5ee353816c09250e3561/cryptography-45.0.4-cp311-abi3-manylinux_2_34_x86_64.whl", hash = "sha256:2882338b2a6e0bd337052e8b9007ced85c637da19ef9ecaf437744495c8c2999", size = 4463623, upload-time = "2025-06-10T00:02:52.542Z" },
    { url = "https://files.pythonhosted.org/packages/d8/84/69707d502d4d905021cac3fb59a316344e9f078b1da7fb43ecde5e10840a/cryptography-45.0.4-cp311-abi3-musllinux_1_2_aarch64.whl", hash = "sha256:23b9c3ea30c3ed4db59e7b9619272e94891f8a3a5591d0b656a7582631ccf750", size = 4332447, upload-time = "2025-06-10T00:02:54.63Z" },
    { url = "https://files.pythonhosted.org/packages/f3/ee/d4f2ab688e057e90ded24384e34838086a9b09963389a5ba6854b5876598/cryptography-45.0.4-cp311-abi3-musllinux_1_2_x86_64.whl", hash = "sha256:b0a97c927497e3bc36b33987abb99bf17a9a175a19af38a892dc4bbb844d7ee2", size = 4572830, upload-time = "2025-06-10T00:02:56.689Z" },
    { url = "https://files.pythonhosted.org/packages/70/d4/994773a261d7ff98034f72c0e8251fe2755eac45e2265db4c866c1c6829c/cryptography-45.0.4-cp311-abi3-win32.whl", hash = "sha256:e00a6c10a5c53979d6242f123c0a97cff9f3abed7f064fc412c36dc521b5f257", size = 2932769, upload-time = "2025-06-10T00:02:58.467Z" },
    { url = "https://files.pythonhosted.org/packages/5a/42/c80bd0b67e9b769b364963b5252b17778a397cefdd36fa9aa4a5f34c599a/cryptography-45.0.4-cp311-abi3-win_amd64.whl", hash = "sha256:817ee05c6c9f7a69a16200f0c90ab26d23a87701e2a284bd15156783e46dbcc8", size = 3410441, upload-time = "2025-06-10T00:03:00.14Z" },
    { url = "https://files.pythonhosted.org/packages/ce/0b/2488c89f3a30bc821c9d96eeacfcab6ff3accc08a9601ba03339c0fd05e5/cryptography-45.0.4-cp37-abi3-macosx_10_9_universal2.whl", hash = "sha256:964bcc28d867e0f5491a564b7debb3ffdd8717928d315d12e0d7defa9e43b723", size = 7031836, upload-time = "2025-06-10T00:03:01.726Z" },
    { url = "https://files.pythonhosted.org/packages/fe/51/8c584ed426093aac257462ae62d26ad61ef1cbf5b58d8b67e6e13c39960e/cryptography-45.0.4-cp37-abi3-manylinux2014_aarch64.manylinux_2_17_aarch64.whl", hash = "sha256:6a5bf57554e80f75a7db3d4b1dacaa2764611ae166ab42ea9a72bcdb5d577637", size = 4195746, upload-time = "2025-06-10T00:03:03.94Z" },
    { url = "https://files.pythonhosted.org/packages/5c/7d/4b0ca4d7af95a704eef2f8f80a8199ed236aaf185d55385ae1d1610c03c2/cryptography-45.0.4-cp37-abi3-manylinux2014_x86_64.manylinux_2_17_x86_64.whl", hash = "sha256:46cf7088bf91bdc9b26f9c55636492c1cce3e7aaf8041bbf0243f5e5325cfb2d", size = 4424456, upload-time = "2025-06-10T00:03:05.589Z" },
    { url = "https://files.pythonhosted.org/packages/1d/45/5fabacbc6e76ff056f84d9f60eeac18819badf0cefc1b6612ee03d4ab678/cryptography-45.0.4-cp37-abi3-manylinux_2_28_aarch64.whl", hash = "sha256:7bedbe4cc930fa4b100fc845ea1ea5788fcd7ae9562e669989c11618ae8d76ee", size = 4198495, upload-time = "2025-06-10T00:03:09.172Z" },
    { url = "https://files.pythonhosted.org/packages/55/b7/ffc9945b290eb0a5d4dab9b7636706e3b5b92f14ee5d9d4449409d010d54/cryptography-45.0.4-cp37-abi3-manylinux_2_28_armv7l.manylinux_2_31_armv7l.whl", hash = "sha256:eaa3e28ea2235b33220b949c5a0d6cf79baa80eab2eb5607ca8ab7525331b9ff", size = 3885540, upload-time = "2025-06-10T00:03:10.835Z" },
    { url = "https://files.pythonhosted.org/packages/7f/e3/57b010282346980475e77d414080acdcb3dab9a0be63071efc2041a2c6bd/cryptography-45.0.4-cp37-abi3-manylinux_2_28_x86_64.whl", hash = "sha256:7ef2dde4fa9408475038fc9aadfc1fb2676b174e68356359632e980c661ec8f6", size = 4452052, upload-time = "2025-06-10T00:03:12.448Z" },
    { url = "https://files.pythonhosted.org/packages/37/e6/ddc4ac2558bf2ef517a358df26f45bc774a99bf4653e7ee34b5e749c03e3/cryptography-45.0.4-cp37-abi3-manylinux_2_34_aarch64.whl", hash = "sha256:6a3511ae33f09094185d111160fd192c67aa0a2a8d19b54d36e4c78f651dc5ad", size = 4198024, upload-time = "2025-06-10T00:03:13.976Z" },
    { url = "https://files.pythonhosted.org/packages/3a/c0/85fa358ddb063ec588aed4a6ea1df57dc3e3bc1712d87c8fa162d02a65fc/cryptography-45.0.4-cp37-abi3-manylinux_2_34_x86_64.whl", hash = "sha256:06509dc70dd71fa56eaa138336244e2fbaf2ac164fc9b5e66828fccfd2b680d6", size = 4451442, upload-time = "2025-06-10T00:03:16.248Z" },
    { url = "https://files.pythonhosted.org/packages/33/67/362d6ec1492596e73da24e669a7fbbaeb1c428d6bf49a29f7a12acffd5dc/cryptography-45.0.4-cp37-abi3-musllinux_1_2_aarch64.whl", hash = "sha256:5f31e6b0a5a253f6aa49be67279be4a7e5a4ef259a9f33c69f7d1b1191939872", size = 4325038, upload-time = "2025-06-10T00:03:18.4Z" },
    { url = "https://files.pythonhosted.org/packages/53/75/82a14bf047a96a1b13ebb47fb9811c4f73096cfa2e2b17c86879687f9027/cryptography-45.0.4-cp37-abi3-musllinux_1_2_x86_64.whl", hash = "sha256:944e9ccf67a9594137f942d5b52c8d238b1b4e46c7a0c2891b7ae6e01e7c80a4", size = 4560964, upload-time = "2025-06-10T00:03:20.06Z" },
    { url = "https://files.pythonhosted.org/packages/cd/37/1a3cba4c5a468ebf9b95523a5ef5651244693dc712001e276682c278fc00/cryptography-45.0.4-cp37-abi3-win32.whl", hash = "sha256:c22fe01e53dc65edd1945a2e6f0015e887f84ced233acecb64b4daadb32f5c97", size = 2924557, upload-time = "2025-06-10T00:03:22.563Z" },
    { url = "https://files.pythonhosted.org/packages/2a/4b/3256759723b7e66380397d958ca07c59cfc3fb5c794fb5516758afd05d41/cryptography-45.0.4-cp37-abi3-win_amd64.whl", hash = "sha256:627ba1bc94f6adf0b0a2e35d87020285ead22d9f648c7e75bb64f367375f3b22", size = 3395508, upload-time = "2025-06-10T00:03:24.586Z" },
]

[[package]]
name = "debugpy"
version = "1.8.14"
source = { registry = "https://pypi.org/simple" }
sdist = { url = "https://files.pythonhosted.org/packages/bd/75/087fe07d40f490a78782ff3b0a30e3968936854105487decdb33446d4b0e/debugpy-1.8.14.tar.gz", hash = "sha256:7cd287184318416850aa8b60ac90105837bb1e59531898c07569d197d2ed5322", size = 1641444, upload-time = "2025-04-10T19:46:10.981Z" }
wheels = [
    { url = "https://files.pythonhosted.org/packages/d9/2a/ac2df0eda4898f29c46eb6713a5148e6f8b2b389c8ec9e425a4a1d67bf07/debugpy-1.8.14-cp312-cp312-macosx_14_0_universal2.whl", hash = "sha256:8899c17920d089cfa23e6005ad9f22582fd86f144b23acb9feeda59e84405b84", size = 2501268, upload-time = "2025-04-10T19:46:26.044Z" },
    { url = "https://files.pythonhosted.org/packages/10/53/0a0cb5d79dd9f7039169f8bf94a144ad3efa52cc519940b3b7dde23bcb89/debugpy-1.8.14-cp312-cp312-manylinux_2_5_x86_64.manylinux1_x86_64.manylinux_2_17_x86_64.manylinux2014_x86_64.whl", hash = "sha256:f6bb5c0dcf80ad5dbc7b7d6eac484e2af34bdacdf81df09b6a3e62792b722826", size = 4221077, upload-time = "2025-04-10T19:46:27.464Z" },
    { url = "https://files.pythonhosted.org/packages/f8/d5/84e01821f362327bf4828728aa31e907a2eca7c78cd7c6ec062780d249f8/debugpy-1.8.14-cp312-cp312-win32.whl", hash = "sha256:281d44d248a0e1791ad0eafdbbd2912ff0de9eec48022a5bfbc332957487ed3f", size = 5255127, upload-time = "2025-04-10T19:46:29.467Z" },
    { url = "https://files.pythonhosted.org/packages/33/16/1ed929d812c758295cac7f9cf3dab5c73439c83d9091f2d91871e648093e/debugpy-1.8.14-cp312-cp312-win_amd64.whl", hash = "sha256:5aa56ef8538893e4502a7d79047fe39b1dae08d9ae257074c6464a7b290b806f", size = 5297249, upload-time = "2025-04-10T19:46:31.538Z" },
    { url = "https://files.pythonhosted.org/packages/4d/e4/395c792b243f2367d84202dc33689aa3d910fb9826a7491ba20fc9e261f5/debugpy-1.8.14-cp313-cp313-macosx_14_0_universal2.whl", hash = "sha256:329a15d0660ee09fec6786acdb6e0443d595f64f5d096fc3e3ccf09a4259033f", size = 2485676, upload-time = "2025-04-10T19:46:32.96Z" },
    { url = "https://files.pythonhosted.org/packages/ba/f1/6f2ee3f991327ad9e4c2f8b82611a467052a0fb0e247390192580e89f7ff/debugpy-1.8.14-cp313-cp313-manylinux_2_5_x86_64.manylinux1_x86_64.manylinux_2_17_x86_64.manylinux2014_x86_64.whl", hash = "sha256:0f920c7f9af409d90f5fd26e313e119d908b0dd2952c2393cd3247a462331f15", size = 4217514, upload-time = "2025-04-10T19:46:34.336Z" },
    { url = "https://files.pythonhosted.org/packages/79/28/b9d146f8f2dc535c236ee09ad3e5ac899adb39d7a19b49f03ac95d216beb/debugpy-1.8.14-cp313-cp313-win32.whl", hash = "sha256:3784ec6e8600c66cbdd4ca2726c72d8ca781e94bce2f396cc606d458146f8f4e", size = 5254756, upload-time = "2025-04-10T19:46:36.199Z" },
    { url = "https://files.pythonhosted.org/packages/e0/62/a7b4a57013eac4ccaef6977966e6bec5c63906dd25a86e35f155952e29a1/debugpy-1.8.14-cp313-cp313-win_amd64.whl", hash = "sha256:684eaf43c95a3ec39a96f1f5195a7ff3d4144e4a18d69bb66beeb1a6de605d6e", size = 5297119, upload-time = "2025-04-10T19:46:38.141Z" },
    { url = "https://files.pythonhosted.org/packages/97/1a/481f33c37ee3ac8040d3d51fc4c4e4e7e61cb08b8bc8971d6032acc2279f/debugpy-1.8.14-py2.py3-none-any.whl", hash = "sha256:5cd9a579d553b6cb9759a7908a41988ee6280b961f24f63336835d9418216a20", size = 5256230, upload-time = "2025-04-10T19:46:54.077Z" },
]

[[package]]
name = "decorator"
version = "5.2.1"
source = { registry = "https://pypi.org/simple" }
sdist = { url = "https://files.pythonhosted.org/packages/43/fa/6d96a0978d19e17b68d634497769987b16c8f4cd0a7a05048bec693caa6b/decorator-5.2.1.tar.gz", hash = "sha256:65f266143752f734b0a7cc83c46f4618af75b8c5911b00ccb61d0ac9b6da0360", size = 56711, upload-time = "2025-02-24T04:41:34.073Z" }
wheels = [
    { url = "https://files.pythonhosted.org/packages/4e/8c/f3147f5c4b73e7550fe5f9352eaa956ae838d5c51eb58e7a25b9f3e2643b/decorator-5.2.1-py3-none-any.whl", hash = "sha256:d316bb415a2d9e2d2b3abcc4084c6502fc09240e292cd76a76afc106a1c8e04a", size = 9190, upload-time = "2025-02-24T04:41:32.565Z" },
]

[[package]]
name = "defusedxml"
version = "0.7.1"
source = { registry = "https://pypi.org/simple" }
sdist = { url = "https://files.pythonhosted.org/packages/0f/d5/c66da9b79e5bdb124974bfe172b4daf3c984ebd9c2a06e2b8a4dc7331c72/defusedxml-0.7.1.tar.gz", hash = "sha256:1bb3032db185915b62d7c6209c5a8792be6a32ab2fedacc84e01b52c51aa3e69", size = 75520, upload-time = "2021-03-08T10:59:26.269Z" }
wheels = [
    { url = "https://files.pythonhosted.org/packages/07/6c/aa3f2f849e01cb6a001cd8554a88d4c77c5c1a31c95bdf1cf9301e6d9ef4/defusedxml-0.7.1-py2.py3-none-any.whl", hash = "sha256:a352e7e428770286cc899e2542b6cdaedb2b4953ff269a210103ec58f6198a61", size = 25604, upload-time = "2021-03-08T10:59:24.45Z" },
]

[[package]]
name = "distlib"
version = "0.3.9"
source = { registry = "https://pypi.org/simple" }
sdist = { url = "https://files.pythonhosted.org/packages/0d/dd/1bec4c5ddb504ca60fc29472f3d27e8d4da1257a854e1d96742f15c1d02d/distlib-0.3.9.tar.gz", hash = "sha256:a60f20dea646b8a33f3e7772f74dc0b2d0772d2837ee1342a00645c81edf9403", size = 613923, upload-time = "2024-10-09T18:35:47.551Z" }
wheels = [
    { url = "https://files.pythonhosted.org/packages/91/a1/cf2472db20f7ce4a6be1253a81cfdf85ad9c7885ffbed7047fb72c24cf87/distlib-0.3.9-py2.py3-none-any.whl", hash = "sha256:47f8c22fd27c27e25a65601af709b38e4f0a45ea4fc2e710f65755fa8caaaf87", size = 468973, upload-time = "2024-10-09T18:35:44.272Z" },
]

[[package]]
name = "executing"
version = "2.2.0"
source = { registry = "https://pypi.org/simple" }
sdist = { url = "https://files.pythonhosted.org/packages/91/50/a9d80c47ff289c611ff12e63f7c5d13942c65d68125160cefd768c73e6e4/executing-2.2.0.tar.gz", hash = "sha256:5d108c028108fe2551d1a7b2e8b713341e2cb4fc0aa7dcf966fa4327a5226755", size = 978693, upload-time = "2025-01-22T15:41:29.403Z" }
wheels = [
    { url = "https://files.pythonhosted.org/packages/7b/8f/c4d9bafc34ad7ad5d8dc16dd1347ee0e507a52c3adb6bfa8887e1c6a26ba/executing-2.2.0-py2.py3-none-any.whl", hash = "sha256:11387150cad388d62750327a53d3339fad4888b39a6fe233c3afbb54ecffd3aa", size = 26702, upload-time = "2025-01-22T15:41:25.929Z" },
]

[[package]]
name = "fastjsonschema"
version = "2.21.1"
source = { registry = "https://pypi.org/simple" }
sdist = { url = "https://files.pythonhosted.org/packages/8b/50/4b769ce1ac4071a1ef6d86b1a3fb56cdc3a37615e8c5519e1af96cdac366/fastjsonschema-2.21.1.tar.gz", hash = "sha256:794d4f0a58f848961ba16af7b9c85a3e88cd360df008c59aac6fc5ae9323b5d4", size = 373939, upload-time = "2024-12-02T10:55:15.133Z" }
wheels = [
    { url = "https://files.pythonhosted.org/packages/90/2b/0817a2b257fe88725c25589d89aec060581aabf668707a8d03b2e9e0cb2a/fastjsonschema-2.21.1-py3-none-any.whl", hash = "sha256:c9e5b7e908310918cf494a434eeb31384dd84a98b57a30bcb1f535015b554667", size = 23924, upload-time = "2024-12-02T10:55:07.599Z" },
]

[[package]]
name = "filelock"
version = "3.18.0"
source = { registry = "https://pypi.org/simple" }
sdist = { url = "https://files.pythonhosted.org/packages/0a/10/c23352565a6544bdc5353e0b15fc1c563352101f30e24bf500207a54df9a/filelock-3.18.0.tar.gz", hash = "sha256:adbc88eabb99d2fec8c9c1b229b171f18afa655400173ddc653d5d01501fb9f2", size = 18075, upload-time = "2025-03-14T07:11:40.47Z" }
wheels = [
    { url = "https://files.pythonhosted.org/packages/4d/36/2a115987e2d8c300a974597416d9de88f2444426de9571f4b59b2cca3acc/filelock-3.18.0-py3-none-any.whl", hash = "sha256:c401f4f8377c4464e6db25fff06205fd89bdd83b65eb0488ed1b160f780e21de", size = 16215, upload-time = "2025-03-14T07:11:39.145Z" },
]

[[package]]
name = "fqdn"
version = "1.5.1"
source = { registry = "https://pypi.org/simple" }
sdist = { url = "https://files.pythonhosted.org/packages/30/3e/a80a8c077fd798951169626cde3e239adeba7dab75deb3555716415bd9b0/fqdn-1.5.1.tar.gz", hash = "sha256:105ed3677e767fb5ca086a0c1f4bb66ebc3c100be518f0e0d755d9eae164d89f", size = 6015, upload-time = "2021-03-11T07:16:29.08Z" }
wheels = [
    { url = "https://files.pythonhosted.org/packages/cf/58/8acf1b3e91c58313ce5cb67df61001fc9dcd21be4fadb76c1a2d540e09ed/fqdn-1.5.1-py3-none-any.whl", hash = "sha256:3a179af3761e4df6eb2e026ff9e1a3033d3587bf980a0b1b2e1e5d08d7358014", size = 9121, upload-time = "2021-03-11T07:16:28.351Z" },
]

[[package]]
name = "h11"
version = "0.16.0"
source = { registry = "https://pypi.org/simple" }
sdist = { url = "https://files.pythonhosted.org/packages/01/ee/02a2c011bdab74c6fb3c75474d40b3052059d95df7e73351460c8588d963/h11-0.16.0.tar.gz", hash = "sha256:4e35b956cf45792e4caa5885e69fba00bdbc6ffafbfa020300e549b208ee5ff1", size = 101250, upload-time = "2025-04-24T03:35:25.427Z" }
wheels = [
    { url = "https://files.pythonhosted.org/packages/04/4b/29cac41a4d98d144bf5f6d33995617b185d14b22401f75ca86f384e87ff1/h11-0.16.0-py3-none-any.whl", hash = "sha256:63cf8bbe7522de3bf65932fda1d9c2772064ffb3dae62d55932da54b31cb6c86", size = 37515, upload-time = "2025-04-24T03:35:24.344Z" },
]

[[package]]
name = "httpcore"
version = "1.0.9"
source = { registry = "https://pypi.org/simple" }
dependencies = [
    { name = "certifi" },
    { name = "h11" },
]
sdist = { url = "https://files.pythonhosted.org/packages/06/94/82699a10bca87a5556c9c59b5963f2d039dbd239f25bc2a63907a05a14cb/httpcore-1.0.9.tar.gz", hash = "sha256:6e34463af53fd2ab5d807f399a9b45ea31c3dfa2276f15a2c3f00afff6e176e8", size = 85484, upload-time = "2025-04-24T22:06:22.219Z" }
wheels = [
    { url = "https://files.pythonhosted.org/packages/7e/f5/f66802a942d491edb555dd61e3a9961140fd64c90bce1eafd741609d334d/httpcore-1.0.9-py3-none-any.whl", hash = "sha256:2d400746a40668fc9dec9810239072b40b4484b640a8c38fd654a024c7a1bf55", size = 78784, upload-time = "2025-04-24T22:06:20.566Z" },
]

[[package]]
name = "httpx"
version = "0.28.1"
source = { registry = "https://pypi.org/simple" }
dependencies = [
    { name = "anyio" },
    { name = "certifi" },
    { name = "httpcore" },
    { name = "idna" },
]
sdist = { url = "https://files.pythonhosted.org/packages/b1/df/48c586a5fe32a0f01324ee087459e112ebb7224f646c0b5023f5e79e9956/httpx-0.28.1.tar.gz", hash = "sha256:75e98c5f16b0f35b567856f597f06ff2270a374470a5c2392242528e3e3e42fc", size = 141406, upload-time = "2024-12-06T15:37:23.222Z" }
wheels = [
    { url = "https://files.pythonhosted.org/packages/2a/39/e50c7c3a983047577ee07d2a9e53faf5a69493943ec3f6a384bdc792deb2/httpx-0.28.1-py3-none-any.whl", hash = "sha256:d909fcccc110f8c7faf814ca82a9a4d816bc5a6dbfea25d6591d6985b8ba59ad", size = 73517, upload-time = "2024-12-06T15:37:21.509Z" },
]

[[package]]
name = "identify"
version = "2.6.12"
source = { registry = "https://pypi.org/simple" }
sdist = { url = "https://files.pythonhosted.org/packages/a2/88/d193a27416618628a5eea64e3223acd800b40749a96ffb322a9b55a49ed1/identify-2.6.12.tar.gz", hash = "sha256:d8de45749f1efb108badef65ee8386f0f7bb19a7f26185f74de6367bffbaf0e6", size = 99254, upload-time = "2025-05-23T20:37:53.3Z" }
wheels = [
    { url = "https://files.pythonhosted.org/packages/7a/cd/18f8da995b658420625f7ef13f037be53ae04ec5ad33f9b718240dcfd48c/identify-2.6.12-py2.py3-none-any.whl", hash = "sha256:ad9672d5a72e0d2ff7c5c8809b62dfa60458626352fb0eb7b55e69bdc45334a2", size = 99145, upload-time = "2025-05-23T20:37:51.495Z" },
]

[[package]]
name = "idna"
version = "3.10"
source = { registry = "https://pypi.org/simple" }
sdist = { url = "https://files.pythonhosted.org/packages/f1/70/7703c29685631f5a7590aa73f1f1d3fa9a380e654b86af429e0934a32f7d/idna-3.10.tar.gz", hash = "sha256:12f65c9b470abda6dc35cf8e63cc574b1c52b11df2c86030af0ac09b01b13ea9", size = 190490, upload-time = "2024-09-15T18:07:39.745Z" }
wheels = [
    { url = "https://files.pythonhosted.org/packages/76/c6/c88e154df9c4e1a2a66ccf0005a88dfb2650c1dffb6f5ce603dfbd452ce3/idna-3.10-py3-none-any.whl", hash = "sha256:946d195a0d259cbba61165e88e65941f16e9b36ea6ddb97f00452bae8b1287d3", size = 70442, upload-time = "2024-09-15T18:07:37.964Z" },
]

[[package]]
name = "iniconfig"
version = "2.1.0"
source = { registry = "https://pypi.org/simple" }
sdist = { url = "https://files.pythonhosted.org/packages/f2/97/ebf4da567aa6827c909642694d71c9fcf53e5b504f2d96afea02718862f3/iniconfig-2.1.0.tar.gz", hash = "sha256:3abbd2e30b36733fee78f9c7f7308f2d0050e88f0087fd25c2645f63c773e1c7", size = 4793, upload-time = "2025-03-19T20:09:59.721Z" }
wheels = [
    { url = "https://files.pythonhosted.org/packages/2c/e1/e6716421ea10d38022b952c159d5161ca1193197fb744506875fbb87ea7b/iniconfig-2.1.0-py3-none-any.whl", hash = "sha256:9deba5723312380e77435581c6bf4935c94cbfab9b1ed33ef8d238ea168eb760", size = 6050, upload-time = "2025-03-19T20:10:01.071Z" },
]

[[package]]
name = "ipdb"
version = "0.13.13"
source = { registry = "https://pypi.org/simple" }
dependencies = [
    { name = "decorator" },
    { name = "ipython" },
]
sdist = { url = "https://files.pythonhosted.org/packages/3d/1b/7e07e7b752017f7693a0f4d41c13e5ca29ce8cbcfdcc1fd6c4ad8c0a27a0/ipdb-0.13.13.tar.gz", hash = "sha256:e3ac6018ef05126d442af680aad863006ec19d02290561ac88b8b1c0b0cfc726", size = 17042, upload-time = "2023-03-09T15:40:57.487Z" }
wheels = [
    { url = "https://files.pythonhosted.org/packages/0c/4c/b075da0092003d9a55cf2ecc1cae9384a1ca4f650d51b00fc59875fe76f6/ipdb-0.13.13-py3-none-any.whl", hash = "sha256:45529994741c4ab6d2388bfa5d7b725c2cf7fe9deffabdb8a6113aa5ed449ed4", size = 12130, upload-time = "2023-03-09T15:40:55.021Z" },
]

[[package]]
name = "ipykernel"
version = "6.29.5"
source = { registry = "https://pypi.org/simple" }
dependencies = [
    { name = "appnope", marker = "sys_platform == 'darwin'" },
    { name = "comm" },
    { name = "debugpy" },
    { name = "ipython" },
    { name = "jupyter-client" },
    { name = "jupyter-core" },
    { name = "matplotlib-inline" },
    { name = "nest-asyncio" },
    { name = "packaging" },
    { name = "psutil" },
    { name = "pyzmq" },
    { name = "tornado" },
    { name = "traitlets" },
]
sdist = { url = "https://files.pythonhosted.org/packages/e9/5c/67594cb0c7055dc50814b21731c22a601101ea3b1b50a9a1b090e11f5d0f/ipykernel-6.29.5.tar.gz", hash = "sha256:f093a22c4a40f8828f8e330a9c297cb93dcab13bd9678ded6de8e5cf81c56215", size = 163367, upload-time = "2024-07-01T14:07:22.543Z" }
wheels = [
    { url = "https://files.pythonhosted.org/packages/94/5c/368ae6c01c7628438358e6d337c19b05425727fbb221d2a3c4303c372f42/ipykernel-6.29.5-py3-none-any.whl", hash = "sha256:afdb66ba5aa354b09b91379bac28ae4afebbb30e8b39510c9690afb7a10421b5", size = 117173, upload-time = "2024-07-01T14:07:19.603Z" },
]

[[package]]
name = "ipython"
version = "9.3.0"
source = { registry = "https://pypi.org/simple" }
dependencies = [
    { name = "colorama", marker = "sys_platform == 'win32'" },
    { name = "decorator" },
    { name = "ipython-pygments-lexers" },
    { name = "jedi" },
    { name = "matplotlib-inline" },
    { name = "pexpect", marker = "sys_platform != 'emscripten' and sys_platform != 'win32'" },
    { name = "prompt-toolkit" },
    { name = "pygments" },
    { name = "stack-data" },
    { name = "traitlets" },
]
sdist = { url = "https://files.pythonhosted.org/packages/dc/09/4c7e06b96fbd203e06567b60fb41b06db606b6a82db6db7b2c85bb72a15c/ipython-9.3.0.tar.gz", hash = "sha256:79eb896f9f23f50ad16c3bc205f686f6e030ad246cc309c6279a242b14afe9d8", size = 4426460, upload-time = "2025-05-31T16:34:55.678Z" }
wheels = [
    { url = "https://files.pythonhosted.org/packages/3c/99/9ed3d52d00f1846679e3aa12e2326ac7044b5e7f90dc822b60115fa533ca/ipython-9.3.0-py3-none-any.whl", hash = "sha256:1a0b6dd9221a1f5dddf725b57ac0cb6fddc7b5f470576231ae9162b9b3455a04", size = 605320, upload-time = "2025-05-31T16:34:52.154Z" },
]

[[package]]
name = "ipython-pygments-lexers"
version = "1.1.1"
source = { registry = "https://pypi.org/simple" }
dependencies = [
    { name = "pygments" },
]
sdist = { url = "https://files.pythonhosted.org/packages/ef/4c/5dd1d8af08107f88c7f741ead7a40854b8ac24ddf9ae850afbcf698aa552/ipython_pygments_lexers-1.1.1.tar.gz", hash = "sha256:09c0138009e56b6854f9535736f4171d855c8c08a563a0dcd8022f78355c7e81", size = 8393, upload-time = "2025-01-17T11:24:34.505Z" }
wheels = [
    { url = "https://files.pythonhosted.org/packages/d9/33/1f075bf72b0b747cb3288d011319aaf64083cf2efef8354174e3ed4540e2/ipython_pygments_lexers-1.1.1-py3-none-any.whl", hash = "sha256:a9462224a505ade19a605f71f8fa63c2048833ce50abc86768a0d81d876dc81c", size = 8074, upload-time = "2025-01-17T11:24:33.271Z" },
]

[[package]]
name = "ipywidgets"
version = "8.1.7"
source = { registry = "https://pypi.org/simple" }
dependencies = [
    { name = "comm" },
    { name = "ipython" },
    { name = "jupyterlab-widgets" },
    { name = "traitlets" },
    { name = "widgetsnbextension" },
]
sdist = { url = "https://files.pythonhosted.org/packages/3e/48/d3dbac45c2814cb73812f98dd6b38bbcc957a4e7bb31d6ea9c03bf94ed87/ipywidgets-8.1.7.tar.gz", hash = "sha256:15f1ac050b9ccbefd45dccfbb2ef6bed0029d8278682d569d71b8dd96bee0376", size = 116721, upload-time = "2025-05-05T12:42:03.489Z" }
wheels = [
    { url = "https://files.pythonhosted.org/packages/58/6a/9166369a2f092bd286d24e6307de555d63616e8ddb373ebad2b5635ca4cd/ipywidgets-8.1.7-py3-none-any.whl", hash = "sha256:764f2602d25471c213919b8a1997df04bef869251db4ca8efba1b76b1bd9f7bb", size = 139806, upload-time = "2025-05-05T12:41:56.833Z" },
]

[[package]]
name = "isodate"
version = "0.7.2"
source = { registry = "https://pypi.org/simple" }
sdist = { url = "https://files.pythonhosted.org/packages/54/4d/e940025e2ce31a8ce1202635910747e5a87cc3a6a6bb2d00973375014749/isodate-0.7.2.tar.gz", hash = "sha256:4cd1aa0f43ca76f4a6c6c0292a85f40b35ec2e43e315b59f06e6d32171a953e6", size = 29705, upload-time = "2024-10-08T23:04:11.5Z" }
wheels = [
    { url = "https://files.pythonhosted.org/packages/15/aa/0aca39a37d3c7eb941ba736ede56d689e7be91cab5d9ca846bde3999eba6/isodate-0.7.2-py3-none-any.whl", hash = "sha256:28009937d8031054830160fce6d409ed342816b543597cece116d966c6d99e15", size = 22320, upload-time = "2024-10-08T23:04:09.501Z" },
]

[[package]]
name = "isoduration"
version = "20.11.0"
source = { registry = "https://pypi.org/simple" }
dependencies = [
    { name = "arrow" },
]
sdist = { url = "https://files.pythonhosted.org/packages/7c/1a/3c8edc664e06e6bd06cce40c6b22da5f1429aa4224d0c590f3be21c91ead/isoduration-20.11.0.tar.gz", hash = "sha256:ac2f9015137935279eac671f94f89eb00584f940f5dc49462a0c4ee692ba1bd9", size = 11649, upload-time = "2020-11-01T11:00:00.312Z" }
wheels = [
    { url = "https://files.pythonhosted.org/packages/7b/55/e5326141505c5d5e34c5e0935d2908a74e4561eca44108fbfb9c13d2911a/isoduration-20.11.0-py3-none-any.whl", hash = "sha256:b2904c2a4228c3d44f409c8ae8e2370eb21a26f7ac2ec5446df141dde3452042", size = 11321, upload-time = "2020-11-01T10:59:58.02Z" },
]

[[package]]
name = "jedi"
version = "0.19.2"
source = { registry = "https://pypi.org/simple" }
dependencies = [
    { name = "parso" },
]
sdist = { url = "https://files.pythonhosted.org/packages/72/3a/79a912fbd4d8dd6fbb02bf69afd3bb72cf0c729bb3063c6f4498603db17a/jedi-0.19.2.tar.gz", hash = "sha256:4770dc3de41bde3966b02eb84fbcf557fb33cce26ad23da12c742fb50ecb11f0", size = 1231287, upload-time = "2024-11-11T01:41:42.873Z" }
wheels = [
    { url = "https://files.pythonhosted.org/packages/c0/5a/9cac0c82afec3d09ccd97c8b6502d48f165f9124db81b4bcb90b4af974ee/jedi-0.19.2-py2.py3-none-any.whl", hash = "sha256:a8ef22bde8490f57fe5c7681a3c83cb58874daf72b4784de3cce5b6ef6edb5b9", size = 1572278, upload-time = "2024-11-11T01:41:40.175Z" },
]

[[package]]
name = "jinja2"
version = "3.1.6"
source = { registry = "https://pypi.org/simple" }
dependencies = [
    { name = "markupsafe" },
]
sdist = { url = "https://files.pythonhosted.org/packages/df/bf/f7da0350254c0ed7c72f3e33cef02e048281fec7ecec5f032d4aac52226b/jinja2-3.1.6.tar.gz", hash = "sha256:0137fb05990d35f1275a587e9aee6d56da821fc83491a0fb838183be43f66d6d", size = 245115, upload-time = "2025-03-05T20:05:02.478Z" }
wheels = [
    { url = "https://files.pythonhosted.org/packages/62/a1/3d680cbfd5f4b8f15abc1d571870c5fc3e594bb582bc3b64ea099db13e56/jinja2-3.1.6-py3-none-any.whl", hash = "sha256:85ece4451f492d0c13c5dd7c13a64681a86afae63a5f347908daf103ce6d2f67", size = 134899, upload-time = "2025-03-05T20:05:00.369Z" },
]

[[package]]
name = "json5"
version = "0.12.0"
source = { registry = "https://pypi.org/simple" }
sdist = { url = "https://files.pythonhosted.org/packages/12/be/c6c745ec4c4539b25a278b70e29793f10382947df0d9efba2fa09120895d/json5-0.12.0.tar.gz", hash = "sha256:0b4b6ff56801a1c7dc817b0241bca4ce474a0e6a163bfef3fc594d3fd263ff3a", size = 51907, upload-time = "2025-04-03T16:33:13.201Z" }
wheels = [
    { url = "https://files.pythonhosted.org/packages/41/9f/3500910d5a98549e3098807493851eeef2b89cdd3032227558a104dfe926/json5-0.12.0-py3-none-any.whl", hash = "sha256:6d37aa6c08b0609f16e1ec5ff94697e2cbbfbad5ac112afa05794da9ab7810db", size = 36079, upload-time = "2025-04-03T16:33:11.927Z" },
]

[[package]]
name = "jsonpointer"
version = "3.0.0"
source = { registry = "https://pypi.org/simple" }
sdist = { url = "https://files.pythonhosted.org/packages/6a/0a/eebeb1fa92507ea94016a2a790b93c2ae41a7e18778f85471dc54475ed25/jsonpointer-3.0.0.tar.gz", hash = "sha256:2b2d729f2091522d61c3b31f82e11870f60b68f43fbc705cb76bf4b832af59ef", size = 9114, upload-time = "2024-06-10T19:24:42.462Z" }
wheels = [
    { url = "https://files.pythonhosted.org/packages/71/92/5e77f98553e9e75130c78900d000368476aed74276eb8ae8796f65f00918/jsonpointer-3.0.0-py2.py3-none-any.whl", hash = "sha256:13e088adc14fca8b6aa8177c044e12701e6ad4b28ff10e65f2267a90109c9942", size = 7595, upload-time = "2024-06-10T19:24:40.698Z" },
]

[[package]]
name = "jsonschema"
version = "4.25.1"
source = { registry = "https://pypi.org/simple" }
dependencies = [
    { name = "attrs" },
    { name = "jsonschema-specifications" },
    { name = "referencing" },
    { name = "rpds-py" },
]
sdist = { url = "https://files.pythonhosted.org/packages/74/69/f7185de793a29082a9f3c7728268ffb31cb5095131a9c139a74078e27336/jsonschema-4.25.1.tar.gz", hash = "sha256:e4a9655ce0da0c0b67a085847e00a3a51449e1157f4f75e9fb5aa545e122eb85", size = 357342, upload-time = "2025-08-18T17:03:50.038Z" }
wheels = [
    { url = "https://files.pythonhosted.org/packages/bf/9c/8c95d856233c1f82500c2450b8c68576b4cf1c871db3afac5c34ff84e6fd/jsonschema-4.25.1-py3-none-any.whl", hash = "sha256:3fba0169e345c7175110351d456342c364814cfcf3b964ba4587f22915230a63", size = 90040, upload-time = "2025-08-18T17:03:48.373Z" },
]

[package.optional-dependencies]
format-nongpl = [
    { name = "fqdn" },
    { name = "idna" },
    { name = "isoduration" },
    { name = "jsonpointer" },
    { name = "rfc3339-validator" },
    { name = "rfc3986-validator" },
    { name = "rfc3987-syntax" },
    { name = "uri-template" },
    { name = "webcolors" },
]

[[package]]
name = "jsonschema-specifications"
version = "2025.4.1"
source = { registry = "https://pypi.org/simple" }
dependencies = [
    { name = "referencing" },
]
sdist = { url = "https://files.pythonhosted.org/packages/bf/ce/46fbd9c8119cfc3581ee5643ea49464d168028cfb5caff5fc0596d0cf914/jsonschema_specifications-2025.4.1.tar.gz", hash = "sha256:630159c9f4dbea161a6a2205c3011cc4f18ff381b189fff48bb39b9bf26ae608", size = 15513, upload-time = "2025-04-23T12:34:07.418Z" }
wheels = [
    { url = "https://files.pythonhosted.org/packages/01/0e/b27cdbaccf30b890c40ed1da9fd4a3593a5cf94dae54fb34f8a4b74fcd3f/jsonschema_specifications-2025.4.1-py3-none-any.whl", hash = "sha256:4653bffbd6584f7de83a67e0d620ef16900b390ddc7939d56684d6c81e33f1af", size = 18437, upload-time = "2025-04-23T12:34:05.422Z" },
]

[[package]]
name = "jupyter"
version = "1.1.1"
source = { registry = "https://pypi.org/simple" }
dependencies = [
    { name = "ipykernel" },
    { name = "ipywidgets" },
    { name = "jupyter-console" },
    { name = "jupyterlab" },
    { name = "nbconvert" },
    { name = "notebook" },
]
sdist = { url = "https://files.pythonhosted.org/packages/58/f3/af28ea964ab8bc1e472dba2e82627d36d470c51f5cd38c37502eeffaa25e/jupyter-1.1.1.tar.gz", hash = "sha256:d55467bceabdea49d7e3624af7e33d59c37fff53ed3a350e1ac957bed731de7a", size = 5714959, upload-time = "2024-08-30T07:15:48.299Z" }
wheels = [
    { url = "https://files.pythonhosted.org/packages/38/64/285f20a31679bf547b75602702f7800e74dbabae36ef324f716c02804753/jupyter-1.1.1-py2.py3-none-any.whl", hash = "sha256:7a59533c22af65439b24bbe60373a4e95af8f16ac65a6c00820ad378e3f7cc83", size = 2657, upload-time = "2024-08-30T07:15:47.045Z" },
]

[[package]]
name = "jupyter-client"
version = "8.6.3"
source = { registry = "https://pypi.org/simple" }
dependencies = [
    { name = "jupyter-core" },
    { name = "python-dateutil" },
    { name = "pyzmq" },
    { name = "tornado" },
    { name = "traitlets" },
]
sdist = { url = "https://files.pythonhosted.org/packages/71/22/bf9f12fdaeae18019a468b68952a60fe6dbab5d67cd2a103cac7659b41ca/jupyter_client-8.6.3.tar.gz", hash = "sha256:35b3a0947c4a6e9d589eb97d7d4cd5e90f910ee73101611f01283732bd6d9419", size = 342019, upload-time = "2024-09-17T10:44:17.613Z" }
wheels = [
    { url = "https://files.pythonhosted.org/packages/11/85/b0394e0b6fcccd2c1eeefc230978a6f8cb0c5df1e4cd3e7625735a0d7d1e/jupyter_client-8.6.3-py3-none-any.whl", hash = "sha256:e8a19cc986cc45905ac3362915f410f3af85424b4c0905e94fa5f2cb08e8f23f", size = 106105, upload-time = "2024-09-17T10:44:15.218Z" },
]

[[package]]
name = "jupyter-console"
version = "6.6.3"
source = { registry = "https://pypi.org/simple" }
dependencies = [
    { name = "ipykernel" },
    { name = "ipython" },
    { name = "jupyter-client" },
    { name = "jupyter-core" },
    { name = "prompt-toolkit" },
    { name = "pygments" },
    { name = "pyzmq" },
    { name = "traitlets" },
]
sdist = { url = "https://files.pythonhosted.org/packages/bd/2d/e2fd31e2fc41c14e2bcb6c976ab732597e907523f6b2420305f9fc7fdbdb/jupyter_console-6.6.3.tar.gz", hash = "sha256:566a4bf31c87adbfadf22cdf846e3069b59a71ed5da71d6ba4d8aaad14a53539", size = 34363, upload-time = "2023-03-06T14:13:31.02Z" }
wheels = [
    { url = "https://files.pythonhosted.org/packages/ca/77/71d78d58f15c22db16328a476426f7ac4a60d3a5a7ba3b9627ee2f7903d4/jupyter_console-6.6.3-py3-none-any.whl", hash = "sha256:309d33409fcc92ffdad25f0bcdf9a4a9daa61b6f341177570fdac03de5352485", size = 24510, upload-time = "2023-03-06T14:13:28.229Z" },
]

[[package]]
name = "jupyter-core"
version = "5.8.1"
source = { registry = "https://pypi.org/simple" }
dependencies = [
    { name = "platformdirs" },
    { name = "pywin32", marker = "platform_python_implementation != 'PyPy' and sys_platform == 'win32'" },
    { name = "traitlets" },
]
sdist = { url = "https://files.pythonhosted.org/packages/99/1b/72906d554acfeb588332eaaa6f61577705e9ec752ddb486f302dafa292d9/jupyter_core-5.8.1.tar.gz", hash = "sha256:0a5f9706f70e64786b75acba995988915ebd4601c8a52e534a40b51c95f59941", size = 88923, upload-time = "2025-05-27T07:38:16.655Z" }
wheels = [
    { url = "https://files.pythonhosted.org/packages/2f/57/6bffd4b20b88da3800c5d691e0337761576ee688eb01299eae865689d2df/jupyter_core-5.8.1-py3-none-any.whl", hash = "sha256:c28d268fc90fb53f1338ded2eb410704c5449a358406e8a948b75706e24863d0", size = 28880, upload-time = "2025-05-27T07:38:15.137Z" },
]

[[package]]
name = "jupyter-events"
version = "0.12.0"
source = { registry = "https://pypi.org/simple" }
dependencies = [
    { name = "jsonschema", extra = ["format-nongpl"] },
    { name = "packaging" },
    { name = "python-json-logger" },
    { name = "pyyaml" },
    { name = "referencing" },
    { name = "rfc3339-validator" },
    { name = "rfc3986-validator" },
    { name = "traitlets" },
]
sdist = { url = "https://files.pythonhosted.org/packages/9d/c3/306d090461e4cf3cd91eceaff84bede12a8e52cd821c2d20c9a4fd728385/jupyter_events-0.12.0.tar.gz", hash = "sha256:fc3fce98865f6784c9cd0a56a20644fc6098f21c8c33834a8d9fe383c17e554b", size = 62196, upload-time = "2025-02-03T17:23:41.485Z" }
wheels = [
    { url = "https://files.pythonhosted.org/packages/e2/48/577993f1f99c552f18a0428731a755e06171f9902fa118c379eb7c04ea22/jupyter_events-0.12.0-py3-none-any.whl", hash = "sha256:6464b2fa5ad10451c3d35fabc75eab39556ae1e2853ad0c0cc31b656731a97fb", size = 19430, upload-time = "2025-02-03T17:23:38.643Z" },
]

[[package]]
name = "jupyter-lsp"
version = "2.2.5"
source = { registry = "https://pypi.org/simple" }
dependencies = [
    { name = "jupyter-server" },
]
sdist = { url = "https://files.pythonhosted.org/packages/85/b4/3200b0b09c12bc3b72d943d923323c398eff382d1dcc7c0dbc8b74630e40/jupyter-lsp-2.2.5.tar.gz", hash = "sha256:793147a05ad446f809fd53ef1cd19a9f5256fd0a2d6b7ce943a982cb4f545001", size = 48741, upload-time = "2024-04-09T17:59:44.918Z" }
wheels = [
    { url = "https://files.pythonhosted.org/packages/07/e0/7bd7cff65594fd9936e2f9385701e44574fc7d721331ff676ce440b14100/jupyter_lsp-2.2.5-py3-none-any.whl", hash = "sha256:45fbddbd505f3fbfb0b6cb2f1bc5e15e83ab7c79cd6e89416b248cb3c00c11da", size = 69146, upload-time = "2024-04-09T17:59:43.388Z" },
]

[[package]]
name = "jupyter-server"
version = "2.16.0"
source = { registry = "https://pypi.org/simple" }
dependencies = [
    { name = "anyio" },
    { name = "argon2-cffi" },
    { name = "jinja2" },
    { name = "jupyter-client" },
    { name = "jupyter-core" },
    { name = "jupyter-events" },
    { name = "jupyter-server-terminals" },
    { name = "nbconvert" },
    { name = "nbformat" },
    { name = "overrides" },
    { name = "packaging" },
    { name = "prometheus-client" },
    { name = "pywinpty", marker = "os_name == 'nt'" },
    { name = "pyzmq" },
    { name = "send2trash" },
    { name = "terminado" },
    { name = "tornado" },
    { name = "traitlets" },
    { name = "websocket-client" },
]
sdist = { url = "https://files.pythonhosted.org/packages/41/c8/ba2bbcd758c47f1124c4ca14061e8ce60d9c6fd537faee9534a95f83521a/jupyter_server-2.16.0.tar.gz", hash = "sha256:65d4b44fdf2dcbbdfe0aa1ace4a842d4aaf746a2b7b168134d5aaed35621b7f6", size = 728177, upload-time = "2025-05-12T16:44:46.245Z" }
wheels = [
    { url = "https://files.pythonhosted.org/packages/46/1f/5ebbced977171d09a7b0c08a285ff9a20aafb9c51bde07e52349ff1ddd71/jupyter_server-2.16.0-py3-none-any.whl", hash = "sha256:3d8db5be3bc64403b1c65b400a1d7f4647a5ce743f3b20dbdefe8ddb7b55af9e", size = 386904, upload-time = "2025-05-12T16:44:43.335Z" },
]

[[package]]
name = "jupyter-server-terminals"
version = "0.5.3"
source = { registry = "https://pypi.org/simple" }
dependencies = [
    { name = "pywinpty", marker = "os_name == 'nt'" },
    { name = "terminado" },
]
sdist = { url = "https://files.pythonhosted.org/packages/fc/d5/562469734f476159e99a55426d697cbf8e7eb5efe89fb0e0b4f83a3d3459/jupyter_server_terminals-0.5.3.tar.gz", hash = "sha256:5ae0295167220e9ace0edcfdb212afd2b01ee8d179fe6f23c899590e9b8a5269", size = 31430, upload-time = "2024-03-12T14:37:03.049Z" }
wheels = [
    { url = "https://files.pythonhosted.org/packages/07/2d/2b32cdbe8d2a602f697a649798554e4f072115438e92249624e532e8aca6/jupyter_server_terminals-0.5.3-py3-none-any.whl", hash = "sha256:41ee0d7dc0ebf2809c668e0fc726dfaf258fcd3e769568996ca731b6194ae9aa", size = 13656, upload-time = "2024-03-12T14:37:00.708Z" },
]

[[package]]
name = "jupyterlab"
version = "4.4.3"
source = { registry = "https://pypi.org/simple" }
dependencies = [
    { name = "async-lru" },
    { name = "httpx" },
    { name = "ipykernel" },
    { name = "jinja2" },
    { name = "jupyter-core" },
    { name = "jupyter-lsp" },
    { name = "jupyter-server" },
    { name = "jupyterlab-server" },
    { name = "notebook-shim" },
    { name = "packaging" },
    { name = "setuptools" },
    { name = "tornado" },
    { name = "traitlets" },
]
sdist = { url = "https://files.pythonhosted.org/packages/d3/2d/d1678dcf2db66cb4a38a80d9e5fcf48c349f3ac12f2d38882993353ae768/jupyterlab-4.4.3.tar.gz", hash = "sha256:a94c32fd7f8b93e82a49dc70a6ec45a5c18281ca2a7228d12765e4e210e5bca2", size = 23032376, upload-time = "2025-05-26T11:18:00.996Z" }
wheels = [
    { url = "https://files.pythonhosted.org/packages/c6/4d/7dd5c2ffbb960930452a031dc8410746183c924580f2ab4e68ceb5b3043f/jupyterlab-4.4.3-py3-none-any.whl", hash = "sha256:164302f6d4b6c44773dfc38d585665a4db401a16e5296c37df5cba63904fbdea", size = 12295480, upload-time = "2025-05-26T11:17:56.607Z" },
]

[[package]]
name = "jupyterlab-pygments"
version = "0.3.0"
source = { registry = "https://pypi.org/simple" }
sdist = { url = "https://files.pythonhosted.org/packages/90/51/9187be60d989df97f5f0aba133fa54e7300f17616e065d1ada7d7646b6d6/jupyterlab_pygments-0.3.0.tar.gz", hash = "sha256:721aca4d9029252b11cfa9d185e5b5af4d54772bb8072f9b7036f4170054d35d", size = 512900, upload-time = "2023-11-23T09:26:37.44Z" }
wheels = [
    { url = "https://files.pythonhosted.org/packages/b1/dd/ead9d8ea85bf202d90cc513b533f9c363121c7792674f78e0d8a854b63b4/jupyterlab_pygments-0.3.0-py3-none-any.whl", hash = "sha256:841a89020971da1d8693f1a99997aefc5dc424bb1b251fd6322462a1b8842780", size = 15884, upload-time = "2023-11-23T09:26:34.325Z" },
]

[[package]]
name = "jupyterlab-server"
version = "2.27.3"
source = { registry = "https://pypi.org/simple" }
dependencies = [
    { name = "babel" },
    { name = "jinja2" },
    { name = "json5" },
    { name = "jsonschema" },
    { name = "jupyter-server" },
    { name = "packaging" },
    { name = "requests" },
]
sdist = { url = "https://files.pythonhosted.org/packages/0a/c9/a883ce65eb27905ce77ace410d83587c82ea64dc85a48d1f7ed52bcfa68d/jupyterlab_server-2.27.3.tar.gz", hash = "sha256:eb36caca59e74471988f0ae25c77945610b887f777255aa21f8065def9e51ed4", size = 76173, upload-time = "2024-07-16T17:02:04.149Z" }
wheels = [
    { url = "https://files.pythonhosted.org/packages/54/09/2032e7d15c544a0e3cd831c51d77a8ca57f7555b2e1b2922142eddb02a84/jupyterlab_server-2.27.3-py3-none-any.whl", hash = "sha256:e697488f66c3db49df675158a77b3b017520d772c6e1548c7d9bcc5df7944ee4", size = 59700, upload-time = "2024-07-16T17:02:01.115Z" },
]

[[package]]
name = "jupyterlab-widgets"
version = "3.0.15"
source = { registry = "https://pypi.org/simple" }
sdist = { url = "https://files.pythonhosted.org/packages/b9/7d/160595ca88ee87ac6ba95d82177d29ec60aaa63821d3077babb22ce031a5/jupyterlab_widgets-3.0.15.tar.gz", hash = "sha256:2920888a0c2922351a9202817957a68c07d99673504d6cd37345299e971bb08b", size = 213149, upload-time = "2025-05-05T12:32:31.004Z" }
wheels = [
    { url = "https://files.pythonhosted.org/packages/43/6a/ca128561b22b60bd5a0c4ea26649e68c8556b82bc70a0c396eebc977fe86/jupyterlab_widgets-3.0.15-py3-none-any.whl", hash = "sha256:d59023d7d7ef71400d51e6fee9a88867f6e65e10a4201605d2d7f3e8f012a31c", size = 216571, upload-time = "2025-05-05T12:32:29.534Z" },
]

[[package]]
name = "jupytext"
version = "1.17.2"
source = { registry = "https://pypi.org/simple" }
dependencies = [
    { name = "markdown-it-py" },
    { name = "mdit-py-plugins" },
    { name = "nbformat" },
    { name = "packaging" },
    { name = "pyyaml" },
]
sdist = { url = "https://files.pythonhosted.org/packages/30/ce/0bd5290ca4978777154e2683413dca761781aacf57f7dc0146f5210df8b1/jupytext-1.17.2.tar.gz", hash = "sha256:772d92898ac1f2ded69106f897b34af48ce4a85c985fa043a378ff5a65455f02", size = 3748577, upload-time = "2025-06-01T21:31:48.231Z" }
wheels = [
    { url = "https://files.pythonhosted.org/packages/ed/f1/82ea8e783433707cafd9790099a2d19f113c22f32a31c8bb5abdc7a61dbb/jupytext-1.17.2-py3-none-any.whl", hash = "sha256:4f85dc43bb6a24b75491c5c434001ad5ef563932f68f15dd3e1c8ce12a4a426b", size = 164401, upload-time = "2025-06-01T21:31:46.319Z" },
]

[[package]]
name = "lark"
version = "1.2.2"
source = { registry = "https://pypi.org/simple" }
sdist = { url = "https://files.pythonhosted.org/packages/af/60/bc7622aefb2aee1c0b4ba23c1446d3e30225c8770b38d7aedbfb65ca9d5a/lark-1.2.2.tar.gz", hash = "sha256:ca807d0162cd16cef15a8feecb862d7319e7a09bdb13aef927968e45040fed80", size = 252132, upload-time = "2024-08-13T19:49:00.652Z" }
wheels = [
    { url = "https://files.pythonhosted.org/packages/2d/00/d90b10b962b4277f5e64a78b6609968859ff86889f5b898c1a778c06ec00/lark-1.2.2-py3-none-any.whl", hash = "sha256:c2276486b02f0f1b90be155f2c8ba4a8e194d42775786db622faccd652d8e80c", size = 111036, upload-time = "2024-08-13T19:48:58.603Z" },
]

[[package]]
name = "markdown-it-py"
version = "3.0.0"
source = { registry = "https://pypi.org/simple" }
dependencies = [
    { name = "mdurl" },
]
sdist = { url = "https://files.pythonhosted.org/packages/38/71/3b932df36c1a044d397a1f92d1cf91ee0a503d91e470cbd670aa66b07ed0/markdown-it-py-3.0.0.tar.gz", hash = "sha256:e3f60a94fa066dc52ec76661e37c851cb232d92f9886b15cb560aaada2df8feb", size = 74596, upload-time = "2023-06-03T06:41:14.443Z" }
wheels = [
    { url = "https://files.pythonhosted.org/packages/42/d7/1ec15b46af6af88f19b8e5ffea08fa375d433c998b8a7639e76935c14f1f/markdown_it_py-3.0.0-py3-none-any.whl", hash = "sha256:355216845c60bd96232cd8d8c40e8f9765cc86f46880e43a8fd22dc1a1a8cab1", size = 87528, upload-time = "2023-06-03T06:41:11.019Z" },
]

[[package]]
name = "markupsafe"
version = "3.0.2"
source = { registry = "https://pypi.org/simple" }
sdist = { url = "https://files.pythonhosted.org/packages/b2/97/5d42485e71dfc078108a86d6de8fa46db44a1a9295e89c5d6d4a06e23a62/markupsafe-3.0.2.tar.gz", hash = "sha256:ee55d3edf80167e48ea11a923c7386f4669df67d7994554387f84e7d8b0a2bf0", size = 20537, upload-time = "2024-10-18T15:21:54.129Z" }
wheels = [
    { url = "https://files.pythonhosted.org/packages/22/09/d1f21434c97fc42f09d290cbb6350d44eb12f09cc62c9476effdb33a18aa/MarkupSafe-3.0.2-cp312-cp312-macosx_10_13_universal2.whl", hash = "sha256:9778bd8ab0a994ebf6f84c2b949e65736d5575320a17ae8984a77fab08db94cf", size = 14274, upload-time = "2024-10-18T15:21:13.777Z" },
    { url = "https://files.pythonhosted.org/packages/6b/b0/18f76bba336fa5aecf79d45dcd6c806c280ec44538b3c13671d49099fdd0/MarkupSafe-3.0.2-cp312-cp312-macosx_11_0_arm64.whl", hash = "sha256:846ade7b71e3536c4e56b386c2a47adf5741d2d8b94ec9dc3e92e5e1ee1e2225", size = 12348, upload-time = "2024-10-18T15:21:14.822Z" },
    { url = "https://files.pythonhosted.org/packages/e0/25/dd5c0f6ac1311e9b40f4af06c78efde0f3b5cbf02502f8ef9501294c425b/MarkupSafe-3.0.2-cp312-cp312-manylinux_2_17_aarch64.manylinux2014_aarch64.whl", hash = "sha256:1c99d261bd2d5f6b59325c92c73df481e05e57f19837bdca8413b9eac4bd8028", size = 24149, upload-time = "2024-10-18T15:21:15.642Z" },
    { url = "https://files.pythonhosted.org/packages/f3/f0/89e7aadfb3749d0f52234a0c8c7867877876e0a20b60e2188e9850794c17/MarkupSafe-3.0.2-cp312-cp312-manylinux_2_17_x86_64.manylinux2014_x86_64.whl", hash = "sha256:e17c96c14e19278594aa4841ec148115f9c7615a47382ecb6b82bd8fea3ab0c8", size = 23118, upload-time = "2024-10-18T15:21:17.133Z" },
    { url = "https://files.pythonhosted.org/packages/d5/da/f2eeb64c723f5e3777bc081da884b414671982008c47dcc1873d81f625b6/MarkupSafe-3.0.2-cp312-cp312-manylinux_2_5_i686.manylinux1_i686.manylinux_2_17_i686.manylinux2014_i686.whl", hash = "sha256:88416bd1e65dcea10bc7569faacb2c20ce071dd1f87539ca2ab364bf6231393c", size = 22993, upload-time = "2024-10-18T15:21:18.064Z" },
    { url = "https://files.pythonhosted.org/packages/da/0e/1f32af846df486dce7c227fe0f2398dc7e2e51d4a370508281f3c1c5cddc/MarkupSafe-3.0.2-cp312-cp312-musllinux_1_2_aarch64.whl", hash = "sha256:2181e67807fc2fa785d0592dc2d6206c019b9502410671cc905d132a92866557", size = 24178, upload-time = "2024-10-18T15:21:18.859Z" },
    { url = "https://files.pythonhosted.org/packages/c4/f6/bb3ca0532de8086cbff5f06d137064c8410d10779c4c127e0e47d17c0b71/MarkupSafe-3.0.2-cp312-cp312-musllinux_1_2_i686.whl", hash = "sha256:52305740fe773d09cffb16f8ed0427942901f00adedac82ec8b67752f58a1b22", size = 23319, upload-time = "2024-10-18T15:21:19.671Z" },
    { url = "https://files.pythonhosted.org/packages/a2/82/8be4c96ffee03c5b4a034e60a31294daf481e12c7c43ab8e34a1453ee48b/MarkupSafe-3.0.2-cp312-cp312-musllinux_1_2_x86_64.whl", hash = "sha256:ad10d3ded218f1039f11a75f8091880239651b52e9bb592ca27de44eed242a48", size = 23352, upload-time = "2024-10-18T15:21:20.971Z" },
    { url = "https://files.pythonhosted.org/packages/51/ae/97827349d3fcffee7e184bdf7f41cd6b88d9919c80f0263ba7acd1bbcb18/MarkupSafe-3.0.2-cp312-cp312-win32.whl", hash = "sha256:0f4ca02bea9a23221c0182836703cbf8930c5e9454bacce27e767509fa286a30", size = 15097, upload-time = "2024-10-18T15:21:22.646Z" },
    { url = "https://files.pythonhosted.org/packages/c1/80/a61f99dc3a936413c3ee4e1eecac96c0da5ed07ad56fd975f1a9da5bc630/MarkupSafe-3.0.2-cp312-cp312-win_amd64.whl", hash = "sha256:8e06879fc22a25ca47312fbe7c8264eb0b662f6db27cb2d3bbbc74b1df4b9b87", size = 15601, upload-time = "2024-10-18T15:21:23.499Z" },
    { url = "https://files.pythonhosted.org/packages/83/0e/67eb10a7ecc77a0c2bbe2b0235765b98d164d81600746914bebada795e97/MarkupSafe-3.0.2-cp313-cp313-macosx_10_13_universal2.whl", hash = "sha256:ba9527cdd4c926ed0760bc301f6728ef34d841f405abf9d4f959c478421e4efd", size = 14274, upload-time = "2024-10-18T15:21:24.577Z" },
    { url = "https://files.pythonhosted.org/packages/2b/6d/9409f3684d3335375d04e5f05744dfe7e9f120062c9857df4ab490a1031a/MarkupSafe-3.0.2-cp313-cp313-macosx_11_0_arm64.whl", hash = "sha256:f8b3d067f2e40fe93e1ccdd6b2e1d16c43140e76f02fb1319a05cf2b79d99430", size = 12352, upload-time = "2024-10-18T15:21:25.382Z" },
    { url = "https://files.pythonhosted.org/packages/d2/f5/6eadfcd3885ea85fe2a7c128315cc1bb7241e1987443d78c8fe712d03091/MarkupSafe-3.0.2-cp313-cp313-manylinux_2_17_aarch64.manylinux2014_aarch64.whl", hash = "sha256:569511d3b58c8791ab4c2e1285575265991e6d8f8700c7be0e88f86cb0672094", size = 24122, upload-time = "2024-10-18T15:21:26.199Z" },
    { url = "https://files.pythonhosted.org/packages/0c/91/96cf928db8236f1bfab6ce15ad070dfdd02ed88261c2afafd4b43575e9e9/MarkupSafe-3.0.2-cp313-cp313-manylinux_2_17_x86_64.manylinux2014_x86_64.whl", hash = "sha256:15ab75ef81add55874e7ab7055e9c397312385bd9ced94920f2802310c930396", size = 23085, upload-time = "2024-10-18T15:21:27.029Z" },
    { url = "https://files.pythonhosted.org/packages/c2/cf/c9d56af24d56ea04daae7ac0940232d31d5a8354f2b457c6d856b2057d69/MarkupSafe-3.0.2-cp313-cp313-manylinux_2_5_i686.manylinux1_i686.manylinux_2_17_i686.manylinux2014_i686.whl", hash = "sha256:f3818cb119498c0678015754eba762e0d61e5b52d34c8b13d770f0719f7b1d79", size = 22978, upload-time = "2024-10-18T15:21:27.846Z" },
    { url = "https://files.pythonhosted.org/packages/2a/9f/8619835cd6a711d6272d62abb78c033bda638fdc54c4e7f4272cf1c0962b/MarkupSafe-3.0.2-cp313-cp313-musllinux_1_2_aarch64.whl", hash = "sha256:cdb82a876c47801bb54a690c5ae105a46b392ac6099881cdfb9f6e95e4014c6a", size = 24208, upload-time = "2024-10-18T15:21:28.744Z" },
    { url = "https://files.pythonhosted.org/packages/f9/bf/176950a1792b2cd2102b8ffeb5133e1ed984547b75db47c25a67d3359f77/MarkupSafe-3.0.2-cp313-cp313-musllinux_1_2_i686.whl", hash = "sha256:cabc348d87e913db6ab4aa100f01b08f481097838bdddf7c7a84b7575b7309ca", size = 23357, upload-time = "2024-10-18T15:21:29.545Z" },
    { url = "https://files.pythonhosted.org/packages/ce/4f/9a02c1d335caabe5c4efb90e1b6e8ee944aa245c1aaaab8e8a618987d816/MarkupSafe-3.0.2-cp313-cp313-musllinux_1_2_x86_64.whl", hash = "sha256:444dcda765c8a838eaae23112db52f1efaf750daddb2d9ca300bcae1039adc5c", size = 23344, upload-time = "2024-10-18T15:21:30.366Z" },
    { url = "https://files.pythonhosted.org/packages/ee/55/c271b57db36f748f0e04a759ace9f8f759ccf22b4960c270c78a394f58be/MarkupSafe-3.0.2-cp313-cp313-win32.whl", hash = "sha256:bcf3e58998965654fdaff38e58584d8937aa3096ab5354d493c77d1fdd66d7a1", size = 15101, upload-time = "2024-10-18T15:21:31.207Z" },
    { url = "https://files.pythonhosted.org/packages/29/88/07df22d2dd4df40aba9f3e402e6dc1b8ee86297dddbad4872bd5e7b0094f/MarkupSafe-3.0.2-cp313-cp313-win_amd64.whl", hash = "sha256:e6a2a455bd412959b57a172ce6328d2dd1f01cb2135efda2e4576e8a23fa3b0f", size = 15603, upload-time = "2024-10-18T15:21:32.032Z" },
    { url = "https://files.pythonhosted.org/packages/62/6a/8b89d24db2d32d433dffcd6a8779159da109842434f1dd2f6e71f32f738c/MarkupSafe-3.0.2-cp313-cp313t-macosx_10_13_universal2.whl", hash = "sha256:b5a6b3ada725cea8a5e634536b1b01c30bcdcd7f9c6fff4151548d5bf6b3a36c", size = 14510, upload-time = "2024-10-18T15:21:33.625Z" },
    { url = "https://files.pythonhosted.org/packages/7a/06/a10f955f70a2e5a9bf78d11a161029d278eeacbd35ef806c3fd17b13060d/MarkupSafe-3.0.2-cp313-cp313t-macosx_11_0_arm64.whl", hash = "sha256:a904af0a6162c73e3edcb969eeeb53a63ceeb5d8cf642fade7d39e7963a22ddb", size = 12486, upload-time = "2024-10-18T15:21:34.611Z" },
    { url = "https://files.pythonhosted.org/packages/34/cf/65d4a571869a1a9078198ca28f39fba5fbb910f952f9dbc5220afff9f5e6/MarkupSafe-3.0.2-cp313-cp313t-manylinux_2_17_aarch64.manylinux2014_aarch64.whl", hash = "sha256:4aa4e5faecf353ed117801a068ebab7b7e09ffb6e1d5e412dc852e0da018126c", size = 25480, upload-time = "2024-10-18T15:21:35.398Z" },
    { url = "https://files.pythonhosted.org/packages/0c/e3/90e9651924c430b885468b56b3d597cabf6d72be4b24a0acd1fa0e12af67/MarkupSafe-3.0.2-cp313-cp313t-manylinux_2_17_x86_64.manylinux2014_x86_64.whl", hash = "sha256:c0ef13eaeee5b615fb07c9a7dadb38eac06a0608b41570d8ade51c56539e509d", size = 23914, upload-time = "2024-10-18T15:21:36.231Z" },
    { url = "https://files.pythonhosted.org/packages/66/8c/6c7cf61f95d63bb866db39085150df1f2a5bd3335298f14a66b48e92659c/MarkupSafe-3.0.2-cp313-cp313t-manylinux_2_5_i686.manylinux1_i686.manylinux_2_17_i686.manylinux2014_i686.whl", hash = "sha256:d16a81a06776313e817c951135cf7340a3e91e8c1ff2fac444cfd75fffa04afe", size = 23796, upload-time = "2024-10-18T15:21:37.073Z" },
    { url = "https://files.pythonhosted.org/packages/bb/35/cbe9238ec3f47ac9a7c8b3df7a808e7cb50fe149dc7039f5f454b3fba218/MarkupSafe-3.0.2-cp313-cp313t-musllinux_1_2_aarch64.whl", hash = "sha256:6381026f158fdb7c72a168278597a5e3a5222e83ea18f543112b2662a9b699c5", size = 25473, upload-time = "2024-10-18T15:21:37.932Z" },
    { url = "https://files.pythonhosted.org/packages/e6/32/7621a4382488aa283cc05e8984a9c219abad3bca087be9ec77e89939ded9/MarkupSafe-3.0.2-cp313-cp313t-musllinux_1_2_i686.whl", hash = "sha256:3d79d162e7be8f996986c064d1c7c817f6df3a77fe3d6859f6f9e7be4b8c213a", size = 24114, upload-time = "2024-10-18T15:21:39.799Z" },
    { url = "https://files.pythonhosted.org/packages/0d/80/0985960e4b89922cb5a0bac0ed39c5b96cbc1a536a99f30e8c220a996ed9/MarkupSafe-3.0.2-cp313-cp313t-musllinux_1_2_x86_64.whl", hash = "sha256:131a3c7689c85f5ad20f9f6fb1b866f402c445b220c19fe4308c0b147ccd2ad9", size = 24098, upload-time = "2024-10-18T15:21:40.813Z" },
    { url = "https://files.pythonhosted.org/packages/82/78/fedb03c7d5380df2427038ec8d973587e90561b2d90cd472ce9254cf348b/MarkupSafe-3.0.2-cp313-cp313t-win32.whl", hash = "sha256:ba8062ed2cf21c07a9e295d5b8a2a5ce678b913b45fdf68c32d95d6c1291e0b6", size = 15208, upload-time = "2024-10-18T15:21:41.814Z" },
    { url = "https://files.pythonhosted.org/packages/4f/65/6079a46068dfceaeabb5dcad6d674f5f5c61a6fa5673746f42a9f4c233b3/MarkupSafe-3.0.2-cp313-cp313t-win_amd64.whl", hash = "sha256:e444a31f8db13eb18ada366ab3cf45fd4b31e4db1236a4448f68778c1d1a5a2f", size = 15739, upload-time = "2024-10-18T15:21:42.784Z" },
]

[[package]]
name = "matplotlib-inline"
version = "0.1.7"
source = { registry = "https://pypi.org/simple" }
dependencies = [
    { name = "traitlets" },
]
sdist = { url = "https://files.pythonhosted.org/packages/99/5b/a36a337438a14116b16480db471ad061c36c3694df7c2084a0da7ba538b7/matplotlib_inline-0.1.7.tar.gz", hash = "sha256:8423b23ec666be3d16e16b60bdd8ac4e86e840ebd1dd11a30b9f117f2fa0ab90", size = 8159, upload-time = "2024-04-15T13:44:44.803Z" }
wheels = [
    { url = "https://files.pythonhosted.org/packages/8f/8e/9ad090d3553c280a8060fbf6e24dc1c0c29704ee7d1c372f0c174aa59285/matplotlib_inline-0.1.7-py3-none-any.whl", hash = "sha256:df192d39a4ff8f21b1895d72e6a13f5fcc5099f00fa84384e0ea28c2cc0653ca", size = 9899, upload-time = "2024-04-15T13:44:43.265Z" },
]

[[package]]
name = "mdit-py-plugins"
version = "0.4.2"
source = { registry = "https://pypi.org/simple" }
dependencies = [
    { name = "markdown-it-py" },
]
sdist = { url = "https://files.pythonhosted.org/packages/19/03/a2ecab526543b152300717cf232bb4bb8605b6edb946c845016fa9c9c9fd/mdit_py_plugins-0.4.2.tar.gz", hash = "sha256:5f2cd1fdb606ddf152d37ec30e46101a60512bc0e5fa1a7002c36647b09e26b5", size = 43542, upload-time = "2024-09-09T20:27:49.564Z" }
wheels = [
    { url = "https://files.pythonhosted.org/packages/a7/f7/7782a043553ee469c1ff49cfa1cdace2d6bf99a1f333cf38676b3ddf30da/mdit_py_plugins-0.4.2-py3-none-any.whl", hash = "sha256:0c673c3f889399a33b95e88d2f0d111b4447bdfea7f237dab2d488f459835636", size = 55316, upload-time = "2024-09-09T20:27:48.397Z" },
]

[[package]]
name = "mdurl"
version = "0.1.2"
source = { registry = "https://pypi.org/simple" }
sdist = { url = "https://files.pythonhosted.org/packages/d6/54/cfe61301667036ec958cb99bd3efefba235e65cdeb9c84d24a8293ba1d90/mdurl-0.1.2.tar.gz", hash = "sha256:bb413d29f5eea38f31dd4754dd7377d4465116fb207585f97bf925588687c1ba", size = 8729, upload-time = "2022-08-14T12:40:10.846Z" }
wheels = [
    { url = "https://files.pythonhosted.org/packages/b3/38/89ba8ad64ae25be8de66a6d463314cf1eb366222074cfda9ee839c56a4b4/mdurl-0.1.2-py3-none-any.whl", hash = "sha256:84008a41e51615a49fc9966191ff91509e3c40b939176e643fd50a5c2196b8f8", size = 9979, upload-time = "2022-08-14T12:40:09.779Z" },
]

[[package]]
name = "mistune"
version = "3.1.3"
source = { registry = "https://pypi.org/simple" }
sdist = { url = "https://files.pythonhosted.org/packages/c4/79/bda47f7dd7c3c55770478d6d02c9960c430b0cf1773b72366ff89126ea31/mistune-3.1.3.tar.gz", hash = "sha256:a7035c21782b2becb6be62f8f25d3df81ccb4d6fa477a6525b15af06539f02a0", size = 94347, upload-time = "2025-03-19T14:27:24.955Z" }
wheels = [
    { url = "https://files.pythonhosted.org/packages/01/4d/23c4e4f09da849e127e9f123241946c23c1e30f45a88366879e064211815/mistune-3.1.3-py3-none-any.whl", hash = "sha256:1a32314113cff28aa6432e99e522677c8587fd83e3d51c29b82a52409c842bd9", size = 53410, upload-time = "2025-03-19T14:27:23.451Z" },
]

[[package]]
name = "msal"
version = "1.32.3"
source = { registry = "https://pypi.org/simple" }
dependencies = [
    { name = "cryptography" },
    { name = "pyjwt", extra = ["crypto"] },
    { name = "requests" },
]
sdist = { url = "https://files.pythonhosted.org/packages/3f/90/81dcc50f0be11a8c4dcbae1a9f761a26e5f905231330a7cacc9f04ec4c61/msal-1.32.3.tar.gz", hash = "sha256:5eea038689c78a5a70ca8ecbe1245458b55a857bd096efb6989c69ba15985d35", size = 151449, upload-time = "2025-04-25T13:12:34.204Z" }
wheels = [
    { url = "https://files.pythonhosted.org/packages/04/bf/81516b9aac7fd867709984d08eb4db1d2e3fe1df795c8e442cde9b568962/msal-1.32.3-py3-none-any.whl", hash = "sha256:b2798db57760b1961b142f027ffb7c8169536bf77316e99a0df5c4aaebb11569", size = 115358, upload-time = "2025-04-25T13:12:33.034Z" },
]

[[package]]
name = "msal-extensions"
version = "1.3.1"
source = { registry = "https://pypi.org/simple" }
dependencies = [
    { name = "msal" },
]
sdist = { url = "https://files.pythonhosted.org/packages/01/99/5d239b6156eddf761a636bded1118414d161bd6b7b37a9335549ed159396/msal_extensions-1.3.1.tar.gz", hash = "sha256:c5b0fd10f65ef62b5f1d62f4251d51cbcaf003fcedae8c91b040a488614be1a4", size = 23315, upload-time = "2025-03-14T23:51:03.902Z" }
wheels = [
    { url = "https://files.pythonhosted.org/packages/5e/75/bd9b7bb966668920f06b200e84454c8f3566b102183bc55c5473d96cb2b9/msal_extensions-1.3.1-py3-none-any.whl", hash = "sha256:96d3de4d034504e969ac5e85bae8106c8373b5c6568e4c8fa7af2eca9dbe6bca", size = 20583, upload-time = "2025-03-14T23:51:03.016Z" },
]

[[package]]
name = "nbclient"
version = "0.10.2"
source = { registry = "https://pypi.org/simple" }
dependencies = [
    { name = "jupyter-client" },
    { name = "jupyter-core" },
    { name = "nbformat" },
    { name = "traitlets" },
]
sdist = { url = "https://files.pythonhosted.org/packages/87/66/7ffd18d58eae90d5721f9f39212327695b749e23ad44b3881744eaf4d9e8/nbclient-0.10.2.tar.gz", hash = "sha256:90b7fc6b810630db87a6d0c2250b1f0ab4cf4d3c27a299b0cde78a4ed3fd9193", size = 62424, upload-time = "2024-12-19T10:32:27.164Z" }
wheels = [
    { url = "https://files.pythonhosted.org/packages/34/6d/e7fa07f03a4a7b221d94b4d586edb754a9b0dc3c9e2c93353e9fa4e0d117/nbclient-0.10.2-py3-none-any.whl", hash = "sha256:4ffee11e788b4a27fabeb7955547e4318a5298f34342a4bfd01f2e1faaeadc3d", size = 25434, upload-time = "2024-12-19T10:32:24.139Z" },
]

[[package]]
name = "nbconvert"
version = "7.16.6"
source = { registry = "https://pypi.org/simple" }
dependencies = [
    { name = "beautifulsoup4" },
    { name = "bleach", extra = ["css"] },
    { name = "defusedxml" },
    { name = "jinja2" },
    { name = "jupyter-core" },
    { name = "jupyterlab-pygments" },
    { name = "markupsafe" },
    { name = "mistune" },
    { name = "nbclient" },
    { name = "nbformat" },
    { name = "packaging" },
    { name = "pandocfilters" },
    { name = "pygments" },
    { name = "traitlets" },
]
sdist = { url = "https://files.pythonhosted.org/packages/a3/59/f28e15fc47ffb73af68a8d9b47367a8630d76e97ae85ad18271b9db96fdf/nbconvert-7.16.6.tar.gz", hash = "sha256:576a7e37c6480da7b8465eefa66c17844243816ce1ccc372633c6b71c3c0f582", size = 857715, upload-time = "2025-01-28T09:29:14.724Z" }
wheels = [
    { url = "https://files.pythonhosted.org/packages/cc/9a/cd673b2f773a12c992f41309ef81b99da1690426bd2f96957a7ade0d3ed7/nbconvert-7.16.6-py3-none-any.whl", hash = "sha256:1375a7b67e0c2883678c48e506dc320febb57685e5ee67faa51b18a90f3a712b", size = 258525, upload-time = "2025-01-28T09:29:12.551Z" },
]

[[package]]
name = "nbformat"
version = "5.10.4"
source = { registry = "https://pypi.org/simple" }
dependencies = [
    { name = "fastjsonschema" },
    { name = "jsonschema" },
    { name = "jupyter-core" },
    { name = "traitlets" },
]
sdist = { url = "https://files.pythonhosted.org/packages/6d/fd/91545e604bc3dad7dca9ed03284086039b294c6b3d75c0d2fa45f9e9caf3/nbformat-5.10.4.tar.gz", hash = "sha256:322168b14f937a5d11362988ecac2a4952d3d8e3a2cbeb2319584631226d5b3a", size = 142749, upload-time = "2024-04-04T11:20:37.371Z" }
wheels = [
    { url = "https://files.pythonhosted.org/packages/a9/82/0340caa499416c78e5d8f5f05947ae4bc3cba53c9f038ab6e9ed964e22f1/nbformat-5.10.4-py3-none-any.whl", hash = "sha256:3b48d6c8fbca4b299bf3982ea7db1af21580e4fec269ad087b9e81588891200b", size = 78454, upload-time = "2024-04-04T11:20:34.895Z" },
]

[[package]]
name = "nbstripout"
version = "0.8.1"
source = { registry = "https://pypi.org/simple" }
dependencies = [
    { name = "nbformat" },
]
sdist = { url = "https://files.pythonhosted.org/packages/92/6e/05d7e0e35598bd0d423167295f978005912a2dcd137c88ebf36e34047dc7/nbstripout-0.8.1.tar.gz", hash = "sha256:eaac8b6b4e729e8dfe1e5df2c0f8ba44abc5a17a65448f0480141f80be230bb1", size = 26399, upload-time = "2024-11-17T10:38:33.275Z" }
wheels = [
    { url = "https://files.pythonhosted.org/packages/cf/91/93b459c456b0e4389b2b3ddb3b82cd401d022691334a0f06e92c2046e780/nbstripout-0.8.1-py2.py3-none-any.whl", hash = "sha256:79a8c8da488d98c54c112fa87185045f0271a97d84f1d46918d6a3ee561b30e7", size = 16329, upload-time = "2024-11-17T10:38:31.803Z" },
]

[[package]]
name = "nest-asyncio"
version = "1.6.0"
source = { registry = "https://pypi.org/simple" }
sdist = { url = "https://files.pythonhosted.org/packages/83/f8/51569ac65d696c8ecbee95938f89d4abf00f47d58d48f6fbabfe8f0baefe/nest_asyncio-1.6.0.tar.gz", hash = "sha256:6f172d5449aca15afd6c646851f4e31e02c598d553a667e38cafa997cfec55fe", size = 7418, upload-time = "2024-01-21T14:25:19.227Z" }
wheels = [
    { url = "https://files.pythonhosted.org/packages/a0/c4/c2971a3ba4c6103a3d10c4b0f24f461ddc027f0f09763220cf35ca1401b3/nest_asyncio-1.6.0-py3-none-any.whl", hash = "sha256:87af6efd6b5e897c81050477ef65c62e2b2f35d51703cae01aff2905b1852e1c", size = 5195, upload-time = "2024-01-21T14:25:17.223Z" },
]

[[package]]
name = "nhp-aci"
version = "0.1.dev25+gc34fd5d81"
source = { git = "https://github.com/the-strategy-unit/nhp_aci.git#c34fd5d81d8de368615e2f11a6baf2a6714119e1" }
dependencies = [
    { name = "azure-identity" },
    { name = "azure-mgmt-containerinstance" },
    { name = "azure-storage-blob" },
    { name = "jsonschema" },
    { name = "python-dotenv" },
]

[[package]]
name = "nhp-products"
version = "0.1.0"
source = { editable = "." }
dependencies = [
    { name = "azure-core" },
    { name = "azure-identity" },
    { name = "azure-storage-blob" },
    { name = "colorama" },
    { name = "cryptography" },
    { name = "httpx" },
    { name = "jupyter" },
    { name = "msal" },
    { name = "msal-extensions" },
    { name = "nhp-aci" },
    { name = "numpy" },
    { name = "pandas" },
<<<<<<< HEAD
    { name = "polars-lts-cpu" },
=======
    { name = "pre-commit" },
>>>>>>> 0a6b5b14
    { name = "pyarrow" },
    { name = "pyjwt" },
    { name = "python-dateutil" },
    { name = "python-dotenv" },
    { name = "pyyaml" },
    { name = "requests" },
    { name = "tqdm" },
]

[package.optional-dependencies]
dev = [
    { name = "build" },
    { name = "ipdb" },
    { name = "ipykernel" },
    { name = "ipython" },
    { name = "ipywidgets" },
    { name = "jupyter" },
    { name = "jupyterlab" },
    { name = "jupytext" },
    { name = "nbstripout" },
    { name = "notebook" },
    { name = "pre-commit" },
    { name = "pyright" },
    { name = "pytest" },
    { name = "ruff" },
    { name = "setuptools" },
    { name = "setuptools-scm" },
    { name = "ty" },
    { name = "wheel" },
]

[package.metadata]
requires-dist = [
    { name = "azure-core", specifier = ">=1.32.0" },
    { name = "azure-identity", specifier = ">=1.17.1" },
    { name = "azure-storage-blob", specifier = ">=12.24.0" },
    { name = "build", marker = "extra == 'dev'", specifier = ">=1.2.2" },
    { name = "colorama", specifier = ">=0.4.6" },
    { name = "cryptography", specifier = ">=44.0.0" },
    { name = "httpx", specifier = ">=0.28.0" },
    { name = "ipdb", marker = "extra == 'dev'", specifier = ">=0.13.13" },
    { name = "ipykernel", marker = "extra == 'dev'", specifier = ">=6.29.5" },
    { name = "ipython", marker = "extra == 'dev'", specifier = ">=8.30.0" },
    { name = "ipywidgets", marker = "extra == 'dev'", specifier = ">=8.1.5" },
    { name = "jupyter", specifier = ">=1.1.1" },
    { name = "jupyter", marker = "extra == 'dev'", specifier = ">=1.1.1" },
    { name = "jupyterlab", marker = "extra == 'dev'", specifier = ">=4.3.2" },
    { name = "jupytext", marker = "extra == 'dev'", specifier = ">=1.17.2" },
    { name = "msal", specifier = ">=1.31.0" },
    { name = "msal-extensions", specifier = ">=1.1.0" },
    { name = "nbstripout", marker = "extra == 'dev'", specifier = ">=0.8.1" },
    { name = "nhp-aci", git = "https://github.com/the-strategy-unit/nhp_aci.git" },
    { name = "notebook", marker = "extra == 'dev'", specifier = ">=6.5.7" },
    { name = "numpy", specifier = ">=2.1.3" },
    { name = "pandas", specifier = ">=2.2.3" },
<<<<<<< HEAD
    { name = "polars-lts-cpu", specifier = ">=1.33.1" },
=======
    { name = "pre-commit", specifier = ">=4.2.0" },
>>>>>>> 0a6b5b14
    { name = "pre-commit", marker = "extra == 'dev'", specifier = ">=4.2.0" },
    { name = "pyarrow", specifier = ">=18.1.0" },
    { name = "pyjwt", specifier = ">=2.10.1" },
    { name = "pyright", marker = "extra == 'dev'", specifier = ">=1.1.0" },
    { name = "pytest", marker = "extra == 'dev'", specifier = ">=8.4.1" },
    { name = "python-dateutil", specifier = ">=2.9.0" },
    { name = "python-dotenv", specifier = ">=1.0.1" },
    { name = "pyyaml", specifier = ">=6.0.2" },
    { name = "requests", specifier = ">=2.32.3" },
    { name = "ruff", marker = "extra == 'dev'", specifier = ">=0.12.0" },
    { name = "setuptools", marker = "extra == 'dev'", specifier = ">=80.7.1" },
    { name = "setuptools-scm", marker = "extra == 'dev'", specifier = ">=8.3.1" },
    { name = "tqdm", specifier = ">=4.67.1" },
    { name = "ty", marker = "extra == 'dev'", specifier = ">=0.0.1a14" },
    { name = "wheel", marker = "extra == 'dev'", specifier = ">=0.45.1" },
]
provides-extras = ["dev"]

[[package]]
name = "nodeenv"
version = "1.9.1"
source = { registry = "https://pypi.org/simple" }
sdist = { url = "https://files.pythonhosted.org/packages/43/16/fc88b08840de0e0a72a2f9d8c6bae36be573e475a6326ae854bcc549fc45/nodeenv-1.9.1.tar.gz", hash = "sha256:6ec12890a2dab7946721edbfbcd91f3319c6ccc9aec47be7c7e6b7011ee6645f", size = 47437, upload-time = "2024-06-04T18:44:11.171Z" }
wheels = [
    { url = "https://files.pythonhosted.org/packages/d2/1d/1b658dbd2b9fa9c4c9f32accbfc0205d532c8c6194dc0f2a4c0428e7128a/nodeenv-1.9.1-py2.py3-none-any.whl", hash = "sha256:ba11c9782d29c27c70ffbdda2d7415098754709be8a7056d79a737cd901155c9", size = 22314, upload-time = "2024-06-04T18:44:08.352Z" },
]

[[package]]
name = "notebook"
version = "7.4.3"
source = { registry = "https://pypi.org/simple" }
dependencies = [
    { name = "jupyter-server" },
    { name = "jupyterlab" },
    { name = "jupyterlab-server" },
    { name = "notebook-shim" },
    { name = "tornado" },
]
sdist = { url = "https://files.pythonhosted.org/packages/dc/21/4f83b15e483da4f4f63928edd0cb08b6e7d33f8a15c23b116a90c44c6235/notebook-7.4.3.tar.gz", hash = "sha256:a1567481cd3853f2610ee0ecf5dfa12bb508e878ee8f92152c134ef7f0568a76", size = 13881668, upload-time = "2025-05-26T14:27:21.656Z" }
wheels = [
    { url = "https://files.pythonhosted.org/packages/76/1b/16c809d799e3ddd7a97c8b43734f79624b74ddef9707e7d92275a13777bc/notebook-7.4.3-py3-none-any.whl", hash = "sha256:9cdeee954e04101cadb195d90e2ab62b7c9286c1d4f858bf3bb54e40df16c0c3", size = 14286402, upload-time = "2025-05-26T14:27:17.339Z" },
]

[[package]]
name = "notebook-shim"
version = "0.2.4"
source = { registry = "https://pypi.org/simple" }
dependencies = [
    { name = "jupyter-server" },
]
sdist = { url = "https://files.pythonhosted.org/packages/54/d2/92fa3243712b9a3e8bafaf60aac366da1cada3639ca767ff4b5b3654ec28/notebook_shim-0.2.4.tar.gz", hash = "sha256:b4b2cfa1b65d98307ca24361f5b30fe785b53c3fd07b7a47e89acb5e6ac638cb", size = 13167, upload-time = "2024-02-14T23:35:18.353Z" }
wheels = [
    { url = "https://files.pythonhosted.org/packages/f9/33/bd5b9137445ea4b680023eb0469b2bb969d61303dedb2aac6560ff3d14a1/notebook_shim-0.2.4-py3-none-any.whl", hash = "sha256:411a5be4e9dc882a074ccbcae671eda64cceb068767e9a3419096986560e1cef", size = 13307, upload-time = "2024-02-14T23:35:16.286Z" },
]

[[package]]
name = "numpy"
version = "2.3.1"
source = { registry = "https://pypi.org/simple" }
sdist = { url = "https://files.pythonhosted.org/packages/2e/19/d7c972dfe90a353dbd3efbbe1d14a5951de80c99c9dc1b93cd998d51dc0f/numpy-2.3.1.tar.gz", hash = "sha256:1ec9ae20a4226da374362cca3c62cd753faf2f951440b0e3b98e93c235441d2b", size = 20390372, upload-time = "2025-06-21T12:28:33.469Z" }
wheels = [
    { url = "https://files.pythonhosted.org/packages/c6/56/71ad5022e2f63cfe0ca93559403d0edef14aea70a841d640bd13cdba578e/numpy-2.3.1-cp312-cp312-macosx_10_13_x86_64.whl", hash = "sha256:2959d8f268f3d8ee402b04a9ec4bb7604555aeacf78b360dc4ec27f1d508177d", size = 20896664, upload-time = "2025-06-21T12:15:30.845Z" },
    { url = "https://files.pythonhosted.org/packages/25/65/2db52ba049813670f7f987cc5db6dac9be7cd95e923cc6832b3d32d87cef/numpy-2.3.1-cp312-cp312-macosx_11_0_arm64.whl", hash = "sha256:762e0c0c6b56bdedfef9a8e1d4538556438288c4276901ea008ae44091954e29", size = 14131078, upload-time = "2025-06-21T12:15:52.23Z" },
    { url = "https://files.pythonhosted.org/packages/57/dd/28fa3c17b0e751047ac928c1e1b6990238faad76e9b147e585b573d9d1bd/numpy-2.3.1-cp312-cp312-macosx_14_0_arm64.whl", hash = "sha256:867ef172a0976aaa1f1d1b63cf2090de8b636a7674607d514505fb7276ab08fc", size = 5112554, upload-time = "2025-06-21T12:16:01.434Z" },
    { url = "https://files.pythonhosted.org/packages/c9/fc/84ea0cba8e760c4644b708b6819d91784c290288c27aca916115e3311d17/numpy-2.3.1-cp312-cp312-macosx_14_0_x86_64.whl", hash = "sha256:4e602e1b8682c2b833af89ba641ad4176053aaa50f5cacda1a27004352dde943", size = 6646560, upload-time = "2025-06-21T12:16:11.895Z" },
    { url = "https://files.pythonhosted.org/packages/61/b2/512b0c2ddec985ad1e496b0bd853eeb572315c0f07cd6997473ced8f15e2/numpy-2.3.1-cp312-cp312-manylinux_2_28_aarch64.whl", hash = "sha256:8e333040d069eba1652fb08962ec5b76af7f2c7bce1df7e1418c8055cf776f25", size = 14260638, upload-time = "2025-06-21T12:16:32.611Z" },
    { url = "https://files.pythonhosted.org/packages/6e/45/c51cb248e679a6c6ab14b7a8e3ead3f4a3fe7425fc7a6f98b3f147bec532/numpy-2.3.1-cp312-cp312-manylinux_2_28_x86_64.whl", hash = "sha256:e7cbf5a5eafd8d230a3ce356d892512185230e4781a361229bd902ff403bc660", size = 16632729, upload-time = "2025-06-21T12:16:57.439Z" },
    { url = "https://files.pythonhosted.org/packages/e4/ff/feb4be2e5c09a3da161b412019caf47183099cbea1132fd98061808c2df2/numpy-2.3.1-cp312-cp312-musllinux_1_2_aarch64.whl", hash = "sha256:5f1b8f26d1086835f442286c1d9b64bb3974b0b1e41bb105358fd07d20872952", size = 15565330, upload-time = "2025-06-21T12:17:20.638Z" },
    { url = "https://files.pythonhosted.org/packages/bc/6d/ceafe87587101e9ab0d370e4f6e5f3f3a85b9a697f2318738e5e7e176ce3/numpy-2.3.1-cp312-cp312-musllinux_1_2_x86_64.whl", hash = "sha256:ee8340cb48c9b7a5899d1149eece41ca535513a9698098edbade2a8e7a84da77", size = 18361734, upload-time = "2025-06-21T12:17:47.938Z" },
    { url = "https://files.pythonhosted.org/packages/2b/19/0fb49a3ea088be691f040c9bf1817e4669a339d6e98579f91859b902c636/numpy-2.3.1-cp312-cp312-win32.whl", hash = "sha256:e772dda20a6002ef7061713dc1e2585bc1b534e7909b2030b5a46dae8ff077ab", size = 6320411, upload-time = "2025-06-21T12:17:58.475Z" },
    { url = "https://files.pythonhosted.org/packages/b1/3e/e28f4c1dd9e042eb57a3eb652f200225e311b608632bc727ae378623d4f8/numpy-2.3.1-cp312-cp312-win_amd64.whl", hash = "sha256:cfecc7822543abdea6de08758091da655ea2210b8ffa1faf116b940693d3df76", size = 12734973, upload-time = "2025-06-21T12:18:17.601Z" },
    { url = "https://files.pythonhosted.org/packages/04/a8/8a5e9079dc722acf53522b8f8842e79541ea81835e9b5483388701421073/numpy-2.3.1-cp312-cp312-win_arm64.whl", hash = "sha256:7be91b2239af2658653c5bb6f1b8bccafaf08226a258caf78ce44710a0160d30", size = 10191491, upload-time = "2025-06-21T12:18:33.585Z" },
    { url = "https://files.pythonhosted.org/packages/d4/bd/35ad97006d8abff8631293f8ea6adf07b0108ce6fec68da3c3fcca1197f2/numpy-2.3.1-cp313-cp313-macosx_10_13_x86_64.whl", hash = "sha256:25a1992b0a3fdcdaec9f552ef10d8103186f5397ab45e2d25f8ac51b1a6b97e8", size = 20889381, upload-time = "2025-06-21T12:19:04.103Z" },
    { url = "https://files.pythonhosted.org/packages/f1/4f/df5923874d8095b6062495b39729178eef4a922119cee32a12ee1bd4664c/numpy-2.3.1-cp313-cp313-macosx_11_0_arm64.whl", hash = "sha256:7dea630156d39b02a63c18f508f85010230409db5b2927ba59c8ba4ab3e8272e", size = 14152726, upload-time = "2025-06-21T12:19:25.599Z" },
    { url = "https://files.pythonhosted.org/packages/8c/0f/a1f269b125806212a876f7efb049b06c6f8772cf0121139f97774cd95626/numpy-2.3.1-cp313-cp313-macosx_14_0_arm64.whl", hash = "sha256:bada6058dd886061f10ea15f230ccf7dfff40572e99fef440a4a857c8728c9c0", size = 5105145, upload-time = "2025-06-21T12:19:34.782Z" },
    { url = "https://files.pythonhosted.org/packages/6d/63/a7f7fd5f375b0361682f6ffbf686787e82b7bbd561268e4f30afad2bb3c0/numpy-2.3.1-cp313-cp313-macosx_14_0_x86_64.whl", hash = "sha256:a894f3816eb17b29e4783e5873f92faf55b710c2519e5c351767c51f79d8526d", size = 6639409, upload-time = "2025-06-21T12:19:45.228Z" },
    { url = "https://files.pythonhosted.org/packages/bf/0d/1854a4121af895aab383f4aa233748f1df4671ef331d898e32426756a8a6/numpy-2.3.1-cp313-cp313-manylinux_2_28_aarch64.whl", hash = "sha256:18703df6c4a4fee55fd3d6e5a253d01c5d33a295409b03fda0c86b3ca2ff41a1", size = 14257630, upload-time = "2025-06-21T12:20:06.544Z" },
    { url = "https://files.pythonhosted.org/packages/50/30/af1b277b443f2fb08acf1c55ce9d68ee540043f158630d62cef012750f9f/numpy-2.3.1-cp313-cp313-manylinux_2_28_x86_64.whl", hash = "sha256:5902660491bd7a48b2ec16c23ccb9124b8abfd9583c5fdfa123fe6b421e03de1", size = 16627546, upload-time = "2025-06-21T12:20:31.002Z" },
    { url = "https://files.pythonhosted.org/packages/6e/ec/3b68220c277e463095342d254c61be8144c31208db18d3fd8ef02712bcd6/numpy-2.3.1-cp313-cp313-musllinux_1_2_aarch64.whl", hash = "sha256:36890eb9e9d2081137bd78d29050ba63b8dab95dff7912eadf1185e80074b2a0", size = 15562538, upload-time = "2025-06-21T12:20:54.322Z" },
    { url = "https://files.pythonhosted.org/packages/77/2b/4014f2bcc4404484021c74d4c5ee8eb3de7e3f7ac75f06672f8dcf85140a/numpy-2.3.1-cp313-cp313-musllinux_1_2_x86_64.whl", hash = "sha256:a780033466159c2270531e2b8ac063704592a0bc62ec4a1b991c7c40705eb0e8", size = 18360327, upload-time = "2025-06-21T12:21:21.053Z" },
    { url = "https://files.pythonhosted.org/packages/40/8d/2ddd6c9b30fcf920837b8672f6c65590c7d92e43084c25fc65edc22e93ca/numpy-2.3.1-cp313-cp313-win32.whl", hash = "sha256:39bff12c076812595c3a306f22bfe49919c5513aa1e0e70fac756a0be7c2a2b8", size = 6312330, upload-time = "2025-06-21T12:25:07.447Z" },
    { url = "https://files.pythonhosted.org/packages/dd/c8/beaba449925988d415efccb45bf977ff8327a02f655090627318f6398c7b/numpy-2.3.1-cp313-cp313-win_amd64.whl", hash = "sha256:8d5ee6eec45f08ce507a6570e06f2f879b374a552087a4179ea7838edbcbfa42", size = 12731565, upload-time = "2025-06-21T12:25:26.444Z" },
    { url = "https://files.pythonhosted.org/packages/0b/c3/5c0c575d7ec78c1126998071f58facfc124006635da75b090805e642c62e/numpy-2.3.1-cp313-cp313-win_arm64.whl", hash = "sha256:0c4d9e0a8368db90f93bd192bfa771ace63137c3488d198ee21dfb8e7771916e", size = 10190262, upload-time = "2025-06-21T12:25:42.196Z" },
    { url = "https://files.pythonhosted.org/packages/ea/19/a029cd335cf72f79d2644dcfc22d90f09caa86265cbbde3b5702ccef6890/numpy-2.3.1-cp313-cp313t-macosx_10_13_x86_64.whl", hash = "sha256:b0b5397374f32ec0649dd98c652a1798192042e715df918c20672c62fb52d4b8", size = 20987593, upload-time = "2025-06-21T12:21:51.664Z" },
    { url = "https://files.pythonhosted.org/packages/25/91/8ea8894406209107d9ce19b66314194675d31761fe2cb3c84fe2eeae2f37/numpy-2.3.1-cp313-cp313t-macosx_11_0_arm64.whl", hash = "sha256:c5bdf2015ccfcee8253fb8be695516ac4457c743473a43290fd36eba6a1777eb", size = 14300523, upload-time = "2025-06-21T12:22:13.583Z" },
    { url = "https://files.pythonhosted.org/packages/a6/7f/06187b0066eefc9e7ce77d5f2ddb4e314a55220ad62dd0bfc9f2c44bac14/numpy-2.3.1-cp313-cp313t-macosx_14_0_arm64.whl", hash = "sha256:d70f20df7f08b90a2062c1f07737dd340adccf2068d0f1b9b3d56e2038979fee", size = 5227993, upload-time = "2025-06-21T12:22:22.53Z" },
    { url = "https://files.pythonhosted.org/packages/e8/ec/a926c293c605fa75e9cfb09f1e4840098ed46d2edaa6e2152ee35dc01ed3/numpy-2.3.1-cp313-cp313t-macosx_14_0_x86_64.whl", hash = "sha256:2fb86b7e58f9ac50e1e9dd1290154107e47d1eef23a0ae9145ded06ea606f992", size = 6736652, upload-time = "2025-06-21T12:22:33.629Z" },
    { url = "https://files.pythonhosted.org/packages/e3/62/d68e52fb6fde5586650d4c0ce0b05ff3a48ad4df4ffd1b8866479d1d671d/numpy-2.3.1-cp313-cp313t-manylinux_2_28_aarch64.whl", hash = "sha256:23ab05b2d241f76cb883ce8b9a93a680752fbfcbd51c50eff0b88b979e471d8c", size = 14331561, upload-time = "2025-06-21T12:22:55.056Z" },
    { url = "https://files.pythonhosted.org/packages/fc/ec/b74d3f2430960044bdad6900d9f5edc2dc0fb8bf5a0be0f65287bf2cbe27/numpy-2.3.1-cp313-cp313t-manylinux_2_28_x86_64.whl", hash = "sha256:ce2ce9e5de4703a673e705183f64fd5da5bf36e7beddcb63a25ee2286e71ca48", size = 16693349, upload-time = "2025-06-21T12:23:20.53Z" },
    { url = "https://files.pythonhosted.org/packages/0d/15/def96774b9d7eb198ddadfcbd20281b20ebb510580419197e225f5c55c3e/numpy-2.3.1-cp313-cp313t-musllinux_1_2_aarch64.whl", hash = "sha256:c4913079974eeb5c16ccfd2b1f09354b8fed7e0d6f2cab933104a09a6419b1ee", size = 15642053, upload-time = "2025-06-21T12:23:43.697Z" },
    { url = "https://files.pythonhosted.org/packages/2b/57/c3203974762a759540c6ae71d0ea2341c1fa41d84e4971a8e76d7141678a/numpy-2.3.1-cp313-cp313t-musllinux_1_2_x86_64.whl", hash = "sha256:010ce9b4f00d5c036053ca684c77441f2f2c934fd23bee058b4d6f196efd8280", size = 18434184, upload-time = "2025-06-21T12:24:10.708Z" },
    { url = "https://files.pythonhosted.org/packages/22/8a/ccdf201457ed8ac6245187850aff4ca56a79edbea4829f4e9f14d46fa9a5/numpy-2.3.1-cp313-cp313t-win32.whl", hash = "sha256:6269b9edfe32912584ec496d91b00b6d34282ca1d07eb10e82dfc780907d6c2e", size = 6440678, upload-time = "2025-06-21T12:24:21.596Z" },
    { url = "https://files.pythonhosted.org/packages/f1/7e/7f431d8bd8eb7e03d79294aed238b1b0b174b3148570d03a8a8a8f6a0da9/numpy-2.3.1-cp313-cp313t-win_amd64.whl", hash = "sha256:2a809637460e88a113e186e87f228d74ae2852a2e0c44de275263376f17b5bdc", size = 12870697, upload-time = "2025-06-21T12:24:40.644Z" },
    { url = "https://files.pythonhosted.org/packages/d4/ca/af82bf0fad4c3e573c6930ed743b5308492ff19917c7caaf2f9b6f9e2e98/numpy-2.3.1-cp313-cp313t-win_arm64.whl", hash = "sha256:eccb9a159db9aed60800187bc47a6d3451553f0e1b08b068d8b277ddfbb9b244", size = 10260376, upload-time = "2025-06-21T12:24:56.884Z" },
]

[[package]]
name = "overrides"
version = "7.7.0"
source = { registry = "https://pypi.org/simple" }
sdist = { url = "https://files.pythonhosted.org/packages/36/86/b585f53236dec60aba864e050778b25045f857e17f6e5ea0ae95fe80edd2/overrides-7.7.0.tar.gz", hash = "sha256:55158fa3d93b98cc75299b1e67078ad9003ca27945c76162c1c0766d6f91820a", size = 22812, upload-time = "2024-01-27T21:01:33.423Z" }
wheels = [
    { url = "https://files.pythonhosted.org/packages/2c/ab/fc8290c6a4c722e5514d80f62b2dc4c4df1a68a41d1364e625c35990fcf3/overrides-7.7.0-py3-none-any.whl", hash = "sha256:c7ed9d062f78b8e4c1a7b70bd8796b35ead4d9f510227ef9c5dc7626c60d7e49", size = 17832, upload-time = "2024-01-27T21:01:31.393Z" },
]

[[package]]
name = "packaging"
version = "25.0"
source = { registry = "https://pypi.org/simple" }
sdist = { url = "https://files.pythonhosted.org/packages/a1/d4/1fc4078c65507b51b96ca8f8c3ba19e6a61c8253c72794544580a7b6c24d/packaging-25.0.tar.gz", hash = "sha256:d443872c98d677bf60f6a1f2f8c1cb748e8fe762d2bf9d3148b5599295b0fc4f", size = 165727, upload-time = "2025-04-19T11:48:59.673Z" }
wheels = [
    { url = "https://files.pythonhosted.org/packages/20/12/38679034af332785aac8774540895e234f4d07f7545804097de4b666afd8/packaging-25.0-py3-none-any.whl", hash = "sha256:29572ef2b1f17581046b3a2227d5c611fb25ec70ca1ba8554b24b0e69331a484", size = 66469, upload-time = "2025-04-19T11:48:57.875Z" },
]

[[package]]
name = "pandas"
version = "2.3.0"
source = { registry = "https://pypi.org/simple" }
dependencies = [
    { name = "numpy" },
    { name = "python-dateutil" },
    { name = "pytz" },
    { name = "tzdata" },
]
sdist = { url = "https://files.pythonhosted.org/packages/72/51/48f713c4c728d7c55ef7444ba5ea027c26998d96d1a40953b346438602fc/pandas-2.3.0.tar.gz", hash = "sha256:34600ab34ebf1131a7613a260a61dbe8b62c188ec0ea4c296da7c9a06b004133", size = 4484490, upload-time = "2025-06-05T03:27:54.133Z" }
wheels = [
    { url = "https://files.pythonhosted.org/packages/94/46/24192607058dd607dbfacdd060a2370f6afb19c2ccb617406469b9aeb8e7/pandas-2.3.0-cp312-cp312-macosx_10_13_x86_64.whl", hash = "sha256:2eb4728a18dcd2908c7fccf74a982e241b467d178724545a48d0caf534b38ebf", size = 11573865, upload-time = "2025-06-05T03:26:46.774Z" },
    { url = "https://files.pythonhosted.org/packages/9f/cc/ae8ea3b800757a70c9fdccc68b67dc0280a6e814efcf74e4211fd5dea1ca/pandas-2.3.0-cp312-cp312-macosx_11_0_arm64.whl", hash = "sha256:b9d8c3187be7479ea5c3d30c32a5d73d62a621166675063b2edd21bc47614027", size = 10702154, upload-time = "2025-06-05T16:50:14.439Z" },
    { url = "https://files.pythonhosted.org/packages/d8/ba/a7883d7aab3d24c6540a2768f679e7414582cc389876d469b40ec749d78b/pandas-2.3.0-cp312-cp312-manylinux_2_17_aarch64.manylinux2014_aarch64.whl", hash = "sha256:9ff730713d4c4f2f1c860e36c005c7cefc1c7c80c21c0688fd605aa43c9fcf09", size = 11262180, upload-time = "2025-06-05T16:50:17.453Z" },
    { url = "https://files.pythonhosted.org/packages/01/a5/931fc3ad333d9d87b10107d948d757d67ebcfc33b1988d5faccc39c6845c/pandas-2.3.0-cp312-cp312-manylinux_2_17_x86_64.manylinux2014_x86_64.whl", hash = "sha256:ba24af48643b12ffe49b27065d3babd52702d95ab70f50e1b34f71ca703e2c0d", size = 11991493, upload-time = "2025-06-05T03:26:51.813Z" },
    { url = "https://files.pythonhosted.org/packages/d7/bf/0213986830a92d44d55153c1d69b509431a972eb73f204242988c4e66e86/pandas-2.3.0-cp312-cp312-musllinux_1_2_aarch64.whl", hash = "sha256:404d681c698e3c8a40a61d0cd9412cc7364ab9a9cc6e144ae2992e11a2e77a20", size = 12470733, upload-time = "2025-06-06T00:00:18.651Z" },
    { url = "https://files.pythonhosted.org/packages/a4/0e/21eb48a3a34a7d4bac982afc2c4eb5ab09f2d988bdf29d92ba9ae8e90a79/pandas-2.3.0-cp312-cp312-musllinux_1_2_x86_64.whl", hash = "sha256:6021910b086b3ca756755e86ddc64e0ddafd5e58e076c72cb1585162e5ad259b", size = 13212406, upload-time = "2025-06-05T03:26:55.992Z" },
    { url = "https://files.pythonhosted.org/packages/1f/d9/74017c4eec7a28892d8d6e31ae9de3baef71f5a5286e74e6b7aad7f8c837/pandas-2.3.0-cp312-cp312-win_amd64.whl", hash = "sha256:094e271a15b579650ebf4c5155c05dcd2a14fd4fdd72cf4854b2f7ad31ea30be", size = 10976199, upload-time = "2025-06-05T03:26:59.594Z" },
    { url = "https://files.pythonhosted.org/packages/d3/57/5cb75a56a4842bbd0511c3d1c79186d8315b82dac802118322b2de1194fe/pandas-2.3.0-cp313-cp313-macosx_10_13_x86_64.whl", hash = "sha256:2c7e2fc25f89a49a11599ec1e76821322439d90820108309bf42130d2f36c983", size = 11518913, upload-time = "2025-06-05T03:27:02.757Z" },
    { url = "https://files.pythonhosted.org/packages/05/01/0c8785610e465e4948a01a059562176e4c8088aa257e2e074db868f86d4e/pandas-2.3.0-cp313-cp313-macosx_11_0_arm64.whl", hash = "sha256:c6da97aeb6a6d233fb6b17986234cc723b396b50a3c6804776351994f2a658fd", size = 10655249, upload-time = "2025-06-05T16:50:20.17Z" },
    { url = "https://files.pythonhosted.org/packages/e8/6a/47fd7517cd8abe72a58706aab2b99e9438360d36dcdb052cf917b7bf3bdc/pandas-2.3.0-cp313-cp313-manylinux_2_17_aarch64.manylinux2014_aarch64.whl", hash = "sha256:bb32dc743b52467d488e7a7c8039b821da2826a9ba4f85b89ea95274f863280f", size = 11328359, upload-time = "2025-06-05T03:27:06.431Z" },
    { url = "https://files.pythonhosted.org/packages/2a/b3/463bfe819ed60fb7e7ddffb4ae2ee04b887b3444feee6c19437b8f834837/pandas-2.3.0-cp313-cp313-manylinux_2_17_x86_64.manylinux2014_x86_64.whl", hash = "sha256:213cd63c43263dbb522c1f8a7c9d072e25900f6975596f883f4bebd77295d4f3", size = 12024789, upload-time = "2025-06-05T03:27:09.875Z" },
    { url = "https://files.pythonhosted.org/packages/04/0c/e0704ccdb0ac40aeb3434d1c641c43d05f75c92e67525df39575ace35468/pandas-2.3.0-cp313-cp313-musllinux_1_2_aarch64.whl", hash = "sha256:1d2b33e68d0ce64e26a4acc2e72d747292084f4e8db4c847c6f5f6cbe56ed6d8", size = 12480734, upload-time = "2025-06-06T00:00:22.246Z" },
    { url = "https://files.pythonhosted.org/packages/e9/df/815d6583967001153bb27f5cf075653d69d51ad887ebbf4cfe1173a1ac58/pandas-2.3.0-cp313-cp313-musllinux_1_2_x86_64.whl", hash = "sha256:430a63bae10b5086995db1b02694996336e5a8ac9a96b4200572b413dfdfccb9", size = 13223381, upload-time = "2025-06-05T03:27:15.641Z" },
    { url = "https://files.pythonhosted.org/packages/79/88/ca5973ed07b7f484c493e941dbff990861ca55291ff7ac67c815ce347395/pandas-2.3.0-cp313-cp313-win_amd64.whl", hash = "sha256:4930255e28ff5545e2ca404637bcc56f031893142773b3468dc021c6c32a1390", size = 10970135, upload-time = "2025-06-05T03:27:24.131Z" },
    { url = "https://files.pythonhosted.org/packages/24/fb/0994c14d1f7909ce83f0b1fb27958135513c4f3f2528bde216180aa73bfc/pandas-2.3.0-cp313-cp313t-macosx_10_13_x86_64.whl", hash = "sha256:f925f1ef673b4bd0271b1809b72b3270384f2b7d9d14a189b12b7fc02574d575", size = 12141356, upload-time = "2025-06-05T03:27:34.547Z" },
    { url = "https://files.pythonhosted.org/packages/9d/a2/9b903e5962134497ac4f8a96f862ee3081cb2506f69f8e4778ce3d9c9d82/pandas-2.3.0-cp313-cp313t-macosx_11_0_arm64.whl", hash = "sha256:e78ad363ddb873a631e92a3c063ade1ecfb34cae71e9a2be6ad100f875ac1042", size = 11474674, upload-time = "2025-06-05T03:27:39.448Z" },
    { url = "https://files.pythonhosted.org/packages/81/3a/3806d041bce032f8de44380f866059437fb79e36d6b22c82c187e65f765b/pandas-2.3.0-cp313-cp313t-manylinux_2_17_aarch64.manylinux2014_aarch64.whl", hash = "sha256:951805d146922aed8357e4cc5671b8b0b9be1027f0619cea132a9f3f65f2f09c", size = 11439876, upload-time = "2025-06-05T03:27:43.652Z" },
    { url = "https://files.pythonhosted.org/packages/15/aa/3fc3181d12b95da71f5c2537c3e3b3af6ab3a8c392ab41ebb766e0929bc6/pandas-2.3.0-cp313-cp313t-manylinux_2_17_x86_64.manylinux2014_x86_64.whl", hash = "sha256:1a881bc1309f3fce34696d07b00f13335c41f5f5a8770a33b09ebe23261cfc67", size = 11966182, upload-time = "2025-06-05T03:27:47.652Z" },
    { url = "https://files.pythonhosted.org/packages/37/e7/e12f2d9b0a2c4a2cc86e2aabff7ccfd24f03e597d770abfa2acd313ee46b/pandas-2.3.0-cp313-cp313t-musllinux_1_2_aarch64.whl", hash = "sha256:e1991bbb96f4050b09b5f811253c4f3cf05ee89a589379aa36cd623f21a31d6f", size = 12547686, upload-time = "2025-06-06T00:00:26.142Z" },
    { url = "https://files.pythonhosted.org/packages/39/c2/646d2e93e0af70f4e5359d870a63584dacbc324b54d73e6b3267920ff117/pandas-2.3.0-cp313-cp313t-musllinux_1_2_x86_64.whl", hash = "sha256:bb3be958022198531eb7ec2008cfc78c5b1eed51af8600c6c5d9160d89d8d249", size = 13231847, upload-time = "2025-06-05T03:27:51.465Z" },
]

[[package]]
name = "pandocfilters"
version = "1.5.1"
source = { registry = "https://pypi.org/simple" }
sdist = { url = "https://files.pythonhosted.org/packages/70/6f/3dd4940bbe001c06a65f88e36bad298bc7a0de5036115639926b0c5c0458/pandocfilters-1.5.1.tar.gz", hash = "sha256:002b4a555ee4ebc03f8b66307e287fa492e4a77b4ea14d3f934328297bb4939e", size = 8454, upload-time = "2024-01-18T20:08:13.726Z" }
wheels = [
    { url = "https://files.pythonhosted.org/packages/ef/af/4fbc8cab944db5d21b7e2a5b8e9211a03a79852b1157e2c102fcc61ac440/pandocfilters-1.5.1-py2.py3-none-any.whl", hash = "sha256:93be382804a9cdb0a7267585f157e5d1731bbe5545a85b268d6f5fe6232de2bc", size = 8663, upload-time = "2024-01-18T20:08:11.28Z" },
]

[[package]]
name = "parso"
version = "0.8.4"
source = { registry = "https://pypi.org/simple" }
sdist = { url = "https://files.pythonhosted.org/packages/66/94/68e2e17afaa9169cf6412ab0f28623903be73d1b32e208d9e8e541bb086d/parso-0.8.4.tar.gz", hash = "sha256:eb3a7b58240fb99099a345571deecc0f9540ea5f4dd2fe14c2a99d6b281ab92d", size = 400609, upload-time = "2024-04-05T09:43:55.897Z" }
wheels = [
    { url = "https://files.pythonhosted.org/packages/c6/ac/dac4a63f978e4dcb3c6d3a78c4d8e0192a113d288502a1216950c41b1027/parso-0.8.4-py2.py3-none-any.whl", hash = "sha256:a418670a20291dacd2dddc80c377c5c3791378ee1e8d12bffc35420643d43f18", size = 103650, upload-time = "2024-04-05T09:43:53.299Z" },
]

[[package]]
name = "pexpect"
version = "4.9.0"
source = { registry = "https://pypi.org/simple" }
dependencies = [
    { name = "ptyprocess" },
]
sdist = { url = "https://files.pythonhosted.org/packages/42/92/cc564bf6381ff43ce1f4d06852fc19a2f11d180f23dc32d9588bee2f149d/pexpect-4.9.0.tar.gz", hash = "sha256:ee7d41123f3c9911050ea2c2dac107568dc43b2d3b0c7557a33212c398ead30f", size = 166450, upload-time = "2023-11-25T09:07:26.339Z" }
wheels = [
    { url = "https://files.pythonhosted.org/packages/9e/c3/059298687310d527a58bb01f3b1965787ee3b40dce76752eda8b44e9a2c5/pexpect-4.9.0-py2.py3-none-any.whl", hash = "sha256:7236d1e080e4936be2dc3e326cec0af72acf9212a7e1d060210e70a47e253523", size = 63772, upload-time = "2023-11-25T06:56:14.81Z" },
]

[[package]]
name = "platformdirs"
version = "4.3.8"
source = { registry = "https://pypi.org/simple" }
sdist = { url = "https://files.pythonhosted.org/packages/fe/8b/3c73abc9c759ecd3f1f7ceff6685840859e8070c4d947c93fae71f6a0bf2/platformdirs-4.3.8.tar.gz", hash = "sha256:3d512d96e16bcb959a814c9f348431070822a6496326a4be0911c40b5a74c2bc", size = 21362, upload-time = "2025-05-07T22:47:42.121Z" }
wheels = [
    { url = "https://files.pythonhosted.org/packages/fe/39/979e8e21520d4e47a0bbe349e2713c0aac6f3d853d0e5b34d76206c439aa/platformdirs-4.3.8-py3-none-any.whl", hash = "sha256:ff7059bb7eb1179e2685604f4aaf157cfd9535242bd23742eadc3c13542139b4", size = 18567, upload-time = "2025-05-07T22:47:40.376Z" },
]

[[package]]
name = "pluggy"
version = "1.6.0"
source = { registry = "https://pypi.org/simple" }
sdist = { url = "https://files.pythonhosted.org/packages/f9/e2/3e91f31a7d2b083fe6ef3fa267035b518369d9511ffab804f839851d2779/pluggy-1.6.0.tar.gz", hash = "sha256:7dcc130b76258d33b90f61b658791dede3486c3e6bfb003ee5c9bfb396dd22f3", size = 69412, upload-time = "2025-05-15T12:30:07.975Z" }
wheels = [
    { url = "https://files.pythonhosted.org/packages/54/20/4d324d65cc6d9205fabedc306948156824eb9f0ee1633355a8f7ec5c66bf/pluggy-1.6.0-py3-none-any.whl", hash = "sha256:e920276dd6813095e9377c0bc5566d94c932c33b27a3e3945d8389c374dd4746", size = 20538, upload-time = "2025-05-15T12:30:06.134Z" },
]

[[package]]
name = "polars-lts-cpu"
version = "1.33.1"
source = { registry = "https://pypi.org/simple" }
sdist = { url = "https://files.pythonhosted.org/packages/f4/93/a0c4200a5e0af2eee31ea79330cb1f5f4c58f604cb3de352f654e2010c81/polars_lts_cpu-1.33.1.tar.gz", hash = "sha256:0a5426d95ec9eec937a56d3e7cf7911a4b5486c42f4dbbcc9512aa706039322c", size = 4822741, upload-time = "2025-09-09T08:37:51.491Z" }
wheels = [
    { url = "https://files.pythonhosted.org/packages/f1/9b/75916636b33724afabe820b0993f60dc243793421d6f680d5fcb531fe170/polars_lts_cpu-1.33.1-cp39-abi3-macosx_10_12_x86_64.whl", hash = "sha256:5db75d1b424bd8aa34c9a670a901592f1931cc94d9fb32bdd428dbaad8c33761", size = 38908638, upload-time = "2025-09-09T08:37:02.258Z" },
    { url = "https://files.pythonhosted.org/packages/81/e2/dc77b81650ba0c631c06f05d8e81faacee87730600fceca372273facf77b/polars_lts_cpu-1.33.1-cp39-abi3-macosx_11_0_arm64.whl", hash = "sha256:37cf3a56cf447c69cfb3f9cd0e714d5b0c754705d7b497b9ab86cbf56e36b3e7", size = 35638895, upload-time = "2025-09-09T08:37:07.575Z" },
    { url = "https://files.pythonhosted.org/packages/27/fb/4dcff801d71dfa02ec682d6b32fd0ce5339de48797f663698d5f8348ffe7/polars_lts_cpu-1.33.1-cp39-abi3-manylinux_2_17_x86_64.manylinux2014_x86_64.whl", hash = "sha256:656b530a672fe8fbd4c212b2a8481099e5cef63e84970975619ea7c25faeb833", size = 39585825, upload-time = "2025-09-09T08:37:11.631Z" },
    { url = "https://files.pythonhosted.org/packages/54/31/0474c14dce2c0507bea40069daafb848980ba7c351ad991908e51ac895fb/polars_lts_cpu-1.33.1-cp39-abi3-manylinux_2_24_aarch64.whl", hash = "sha256:64574c784380b37167b3db3a7cfdb9839cd308e89b8818859d2ffb34a9c896b2", size = 36685020, upload-time = "2025-09-09T08:37:15.597Z" },
    { url = "https://files.pythonhosted.org/packages/d4/0a/5ebba9b145388ffbbd09fa84ac3cd7d336b922e34256b1417abf0a1c2fb9/polars_lts_cpu-1.33.1-cp39-abi3-win_amd64.whl", hash = "sha256:6b849e0e1485acb8ac39bf13356d280ea7c924c2b41cd548ea6e4d102d70be77", size = 39191650, upload-time = "2025-09-09T08:37:19.541Z" },
    { url = "https://files.pythonhosted.org/packages/ce/ad/bf3db68d30ac798ca31c80624709a0c03aa890e2e20e5ca987d7e55fcfc2/polars_lts_cpu-1.33.1-cp39-abi3-win_arm64.whl", hash = "sha256:c99ab56b059cee6bcabe9fb89e97f5813be1012a2251bf77f76e15c2d1cba934", size = 35445244, upload-time = "2025-09-09T08:37:22.97Z" },
]

[[package]]
name = "pre-commit"
version = "4.2.0"
source = { registry = "https://pypi.org/simple" }
dependencies = [
    { name = "cfgv" },
    { name = "identify" },
    { name = "nodeenv" },
    { name = "pyyaml" },
    { name = "virtualenv" },
]
sdist = { url = "https://files.pythonhosted.org/packages/08/39/679ca9b26c7bb2999ff122d50faa301e49af82ca9c066ec061cfbc0c6784/pre_commit-4.2.0.tar.gz", hash = "sha256:601283b9757afd87d40c4c4a9b2b5de9637a8ea02eaff7adc2d0fb4e04841146", size = 193424, upload-time = "2025-03-18T21:35:20.987Z" }
wheels = [
    { url = "https://files.pythonhosted.org/packages/88/74/a88bf1b1efeae488a0c0b7bdf71429c313722d1fc0f377537fbe554e6180/pre_commit-4.2.0-py2.py3-none-any.whl", hash = "sha256:a009ca7205f1eb497d10b845e52c838a98b6cdd2102a6c8e4540e94ee75c58bd", size = 220707, upload-time = "2025-03-18T21:35:19.343Z" },
]

[[package]]
name = "prometheus-client"
version = "0.22.1"
source = { registry = "https://pypi.org/simple" }
sdist = { url = "https://files.pythonhosted.org/packages/5e/cf/40dde0a2be27cc1eb41e333d1a674a74ce8b8b0457269cc640fd42b07cf7/prometheus_client-0.22.1.tar.gz", hash = "sha256:190f1331e783cf21eb60bca559354e0a4d4378facecf78f5428c39b675d20d28", size = 69746, upload-time = "2025-06-02T14:29:01.152Z" }
wheels = [
    { url = "https://files.pythonhosted.org/packages/32/ae/ec06af4fe3ee72d16973474f122541746196aaa16cea6f66d18b963c6177/prometheus_client-0.22.1-py3-none-any.whl", hash = "sha256:cca895342e308174341b2cbf99a56bef291fbc0ef7b9e5412a0f26d653ba7094", size = 58694, upload-time = "2025-06-02T14:29:00.068Z" },
]

[[package]]
name = "prompt-toolkit"
version = "3.0.51"
source = { registry = "https://pypi.org/simple" }
dependencies = [
    { name = "wcwidth" },
]
sdist = { url = "https://files.pythonhosted.org/packages/bb/6e/9d084c929dfe9e3bfe0c6a47e31f78a25c54627d64a66e884a8bf5474f1c/prompt_toolkit-3.0.51.tar.gz", hash = "sha256:931a162e3b27fc90c86f1b48bb1fb2c528c2761475e57c9c06de13311c7b54ed", size = 428940, upload-time = "2025-04-15T09:18:47.731Z" }
wheels = [
    { url = "https://files.pythonhosted.org/packages/ce/4f/5249960887b1fbe561d9ff265496d170b55a735b76724f10ef19f9e40716/prompt_toolkit-3.0.51-py3-none-any.whl", hash = "sha256:52742911fde84e2d423e2f9a4cf1de7d7ac4e51958f648d9540e0fb8db077b07", size = 387810, upload-time = "2025-04-15T09:18:44.753Z" },
]

[[package]]
name = "psutil"
version = "7.0.0"
source = { registry = "https://pypi.org/simple" }
sdist = { url = "https://files.pythonhosted.org/packages/2a/80/336820c1ad9286a4ded7e845b2eccfcb27851ab8ac6abece774a6ff4d3de/psutil-7.0.0.tar.gz", hash = "sha256:7be9c3eba38beccb6495ea33afd982a44074b78f28c434a1f51cc07fd315c456", size = 497003, upload-time = "2025-02-13T21:54:07.946Z" }
wheels = [
    { url = "https://files.pythonhosted.org/packages/ed/e6/2d26234410f8b8abdbf891c9da62bee396583f713fb9f3325a4760875d22/psutil-7.0.0-cp36-abi3-macosx_10_9_x86_64.whl", hash = "sha256:101d71dc322e3cffd7cea0650b09b3d08b8e7c4109dd6809fe452dfd00e58b25", size = 238051, upload-time = "2025-02-13T21:54:12.36Z" },
    { url = "https://files.pythonhosted.org/packages/04/8b/30f930733afe425e3cbfc0e1468a30a18942350c1a8816acfade80c005c4/psutil-7.0.0-cp36-abi3-macosx_11_0_arm64.whl", hash = "sha256:39db632f6bb862eeccf56660871433e111b6ea58f2caea825571951d4b6aa3da", size = 239535, upload-time = "2025-02-13T21:54:16.07Z" },
    { url = "https://files.pythonhosted.org/packages/2a/ed/d362e84620dd22876b55389248e522338ed1bf134a5edd3b8231d7207f6d/psutil-7.0.0-cp36-abi3-manylinux_2_12_i686.manylinux2010_i686.manylinux_2_17_i686.manylinux2014_i686.whl", hash = "sha256:1fcee592b4c6f146991ca55919ea3d1f8926497a713ed7faaf8225e174581e91", size = 275004, upload-time = "2025-02-13T21:54:18.662Z" },
    { url = "https://files.pythonhosted.org/packages/bf/b9/b0eb3f3cbcb734d930fdf839431606844a825b23eaf9a6ab371edac8162c/psutil-7.0.0-cp36-abi3-manylinux_2_12_x86_64.manylinux2010_x86_64.manylinux_2_17_x86_64.manylinux2014_x86_64.whl", hash = "sha256:4b1388a4f6875d7e2aff5c4ca1cc16c545ed41dd8bb596cefea80111db353a34", size = 277986, upload-time = "2025-02-13T21:54:21.811Z" },
    { url = "https://files.pythonhosted.org/packages/eb/a2/709e0fe2f093556c17fbafda93ac032257242cabcc7ff3369e2cb76a97aa/psutil-7.0.0-cp36-abi3-manylinux_2_17_aarch64.manylinux2014_aarch64.whl", hash = "sha256:a5f098451abc2828f7dc6b58d44b532b22f2088f4999a937557b603ce72b1993", size = 279544, upload-time = "2025-02-13T21:54:24.68Z" },
    { url = "https://files.pythonhosted.org/packages/50/e6/eecf58810b9d12e6427369784efe814a1eec0f492084ce8eb8f4d89d6d61/psutil-7.0.0-cp37-abi3-win32.whl", hash = "sha256:ba3fcef7523064a6c9da440fc4d6bd07da93ac726b5733c29027d7dc95b39d99", size = 241053, upload-time = "2025-02-13T21:54:34.31Z" },
    { url = "https://files.pythonhosted.org/packages/50/1b/6921afe68c74868b4c9fa424dad3be35b095e16687989ebbb50ce4fceb7c/psutil-7.0.0-cp37-abi3-win_amd64.whl", hash = "sha256:4cf3d4eb1aa9b348dec30105c55cd9b7d4629285735a102beb4441e38db90553", size = 244885, upload-time = "2025-02-13T21:54:37.486Z" },
]

[[package]]
name = "ptyprocess"
version = "0.7.0"
source = { registry = "https://pypi.org/simple" }
sdist = { url = "https://files.pythonhosted.org/packages/20/e5/16ff212c1e452235a90aeb09066144d0c5a6a8c0834397e03f5224495c4e/ptyprocess-0.7.0.tar.gz", hash = "sha256:5c5d0a3b48ceee0b48485e0c26037c0acd7d29765ca3fbb5cb3831d347423220", size = 70762, upload-time = "2020-12-28T15:15:30.155Z" }
wheels = [
    { url = "https://files.pythonhosted.org/packages/22/a6/858897256d0deac81a172289110f31629fc4cee19b6f01283303e18c8db3/ptyprocess-0.7.0-py2.py3-none-any.whl", hash = "sha256:4b41f3967fce3af57cc7e94b888626c18bf37a083e3651ca8feeb66d492fef35", size = 13993, upload-time = "2020-12-28T15:15:28.35Z" },
]

[[package]]
name = "pure-eval"
version = "0.2.3"
source = { registry = "https://pypi.org/simple" }
sdist = { url = "https://files.pythonhosted.org/packages/cd/05/0a34433a064256a578f1783a10da6df098ceaa4a57bbeaa96a6c0352786b/pure_eval-0.2.3.tar.gz", hash = "sha256:5f4e983f40564c576c7c8635ae88db5956bb2229d7e9237d03b3c0b0190eaf42", size = 19752, upload-time = "2024-07-21T12:58:21.801Z" }
wheels = [
    { url = "https://files.pythonhosted.org/packages/8e/37/efad0257dc6e593a18957422533ff0f87ede7c9c6ea010a2177d738fb82f/pure_eval-0.2.3-py3-none-any.whl", hash = "sha256:1db8e35b67b3d218d818ae653e27f06c3aa420901fa7b081ca98cbedc874e0d0", size = 11842, upload-time = "2024-07-21T12:58:20.04Z" },
]

[[package]]
name = "pyarrow"
version = "20.0.0"
source = { registry = "https://pypi.org/simple" }
sdist = { url = "https://files.pythonhosted.org/packages/a2/ee/a7810cb9f3d6e9238e61d312076a9859bf3668fd21c69744de9532383912/pyarrow-20.0.0.tar.gz", hash = "sha256:febc4a913592573c8d5805091a6c2b5064c8bd6e002131f01061797d91c783c1", size = 1125187, upload-time = "2025-04-27T12:34:23.264Z" }
wheels = [
    { url = "https://files.pythonhosted.org/packages/a1/d6/0c10e0d54f6c13eb464ee9b67a68b8c71bcf2f67760ef5b6fbcddd2ab05f/pyarrow-20.0.0-cp312-cp312-macosx_12_0_arm64.whl", hash = "sha256:75a51a5b0eef32727a247707d4755322cb970be7e935172b6a3a9f9ae98404ba", size = 30815067, upload-time = "2025-04-27T12:29:44.384Z" },
    { url = "https://files.pythonhosted.org/packages/7e/e2/04e9874abe4094a06fd8b0cbb0f1312d8dd7d707f144c2ec1e5e8f452ffa/pyarrow-20.0.0-cp312-cp312-macosx_12_0_x86_64.whl", hash = "sha256:211d5e84cecc640c7a3ab900f930aaff5cd2702177e0d562d426fb7c4f737781", size = 32297128, upload-time = "2025-04-27T12:29:52.038Z" },
    { url = "https://files.pythonhosted.org/packages/31/fd/c565e5dcc906a3b471a83273039cb75cb79aad4a2d4a12f76cc5ae90a4b8/pyarrow-20.0.0-cp312-cp312-manylinux_2_17_aarch64.manylinux2014_aarch64.whl", hash = "sha256:4ba3cf4182828be7a896cbd232aa8dd6a31bd1f9e32776cc3796c012855e1199", size = 41334890, upload-time = "2025-04-27T12:29:59.452Z" },
    { url = "https://files.pythonhosted.org/packages/af/a9/3bdd799e2c9b20c1ea6dc6fa8e83f29480a97711cf806e823f808c2316ac/pyarrow-20.0.0-cp312-cp312-manylinux_2_17_x86_64.manylinux2014_x86_64.whl", hash = "sha256:2c3a01f313ffe27ac4126f4c2e5ea0f36a5fc6ab51f8726cf41fee4b256680bd", size = 42421775, upload-time = "2025-04-27T12:30:06.875Z" },
    { url = "https://files.pythonhosted.org/packages/10/f7/da98ccd86354c332f593218101ae56568d5dcedb460e342000bd89c49cc1/pyarrow-20.0.0-cp312-cp312-manylinux_2_28_aarch64.whl", hash = "sha256:a2791f69ad72addd33510fec7bb14ee06c2a448e06b649e264c094c5b5f7ce28", size = 40687231, upload-time = "2025-04-27T12:30:13.954Z" },
    { url = "https://files.pythonhosted.org/packages/bb/1b/2168d6050e52ff1e6cefc61d600723870bf569cbf41d13db939c8cf97a16/pyarrow-20.0.0-cp312-cp312-manylinux_2_28_x86_64.whl", hash = "sha256:4250e28a22302ce8692d3a0e8ec9d9dde54ec00d237cff4dfa9c1fbf79e472a8", size = 42295639, upload-time = "2025-04-27T12:30:21.949Z" },
    { url = "https://files.pythonhosted.org/packages/b2/66/2d976c0c7158fd25591c8ca55aee026e6d5745a021915a1835578707feb3/pyarrow-20.0.0-cp312-cp312-musllinux_1_2_aarch64.whl", hash = "sha256:89e030dc58fc760e4010148e6ff164d2f44441490280ef1e97a542375e41058e", size = 42908549, upload-time = "2025-04-27T12:30:29.551Z" },
    { url = "https://files.pythonhosted.org/packages/31/a9/dfb999c2fc6911201dcbf348247f9cc382a8990f9ab45c12eabfd7243a38/pyarrow-20.0.0-cp312-cp312-musllinux_1_2_x86_64.whl", hash = "sha256:6102b4864d77102dbbb72965618e204e550135a940c2534711d5ffa787df2a5a", size = 44557216, upload-time = "2025-04-27T12:30:36.977Z" },
    { url = "https://files.pythonhosted.org/packages/a0/8e/9adee63dfa3911be2382fb4d92e4b2e7d82610f9d9f668493bebaa2af50f/pyarrow-20.0.0-cp312-cp312-win_amd64.whl", hash = "sha256:96d6a0a37d9c98be08f5ed6a10831d88d52cac7b13f5287f1e0f625a0de8062b", size = 25660496, upload-time = "2025-04-27T12:30:42.809Z" },
    { url = "https://files.pythonhosted.org/packages/9b/aa/daa413b81446d20d4dad2944110dcf4cf4f4179ef7f685dd5a6d7570dc8e/pyarrow-20.0.0-cp313-cp313-macosx_12_0_arm64.whl", hash = "sha256:a15532e77b94c61efadde86d10957950392999503b3616b2ffcef7621a002893", size = 30798501, upload-time = "2025-04-27T12:30:48.351Z" },
    { url = "https://files.pythonhosted.org/packages/ff/75/2303d1caa410925de902d32ac215dc80a7ce7dd8dfe95358c165f2adf107/pyarrow-20.0.0-cp313-cp313-macosx_12_0_x86_64.whl", hash = "sha256:dd43f58037443af715f34f1322c782ec463a3c8a94a85fdb2d987ceb5658e061", size = 32277895, upload-time = "2025-04-27T12:30:55.238Z" },
    { url = "https://files.pythonhosted.org/packages/92/41/fe18c7c0b38b20811b73d1bdd54b1fccba0dab0e51d2048878042d84afa8/pyarrow-20.0.0-cp313-cp313-manylinux_2_17_aarch64.manylinux2014_aarch64.whl", hash = "sha256:aa0d288143a8585806e3cc7c39566407aab646fb9ece164609dac1cfff45f6ae", size = 41327322, upload-time = "2025-04-27T12:31:05.587Z" },
    { url = "https://files.pythonhosted.org/packages/da/ab/7dbf3d11db67c72dbf36ae63dcbc9f30b866c153b3a22ef728523943eee6/pyarrow-20.0.0-cp313-cp313-manylinux_2_17_x86_64.manylinux2014_x86_64.whl", hash = "sha256:b6953f0114f8d6f3d905d98e987d0924dabce59c3cda380bdfaa25a6201563b4", size = 42411441, upload-time = "2025-04-27T12:31:15.675Z" },
    { url = "https://files.pythonhosted.org/packages/90/c3/0c7da7b6dac863af75b64e2f827e4742161128c350bfe7955b426484e226/pyarrow-20.0.0-cp313-cp313-manylinux_2_28_aarch64.whl", hash = "sha256:991f85b48a8a5e839b2128590ce07611fae48a904cae6cab1f089c5955b57eb5", size = 40677027, upload-time = "2025-04-27T12:31:24.631Z" },
    { url = "https://files.pythonhosted.org/packages/be/27/43a47fa0ff9053ab5203bb3faeec435d43c0d8bfa40179bfd076cdbd4e1c/pyarrow-20.0.0-cp313-cp313-manylinux_2_28_x86_64.whl", hash = "sha256:97c8dc984ed09cb07d618d57d8d4b67a5100a30c3818c2fb0b04599f0da2de7b", size = 42281473, upload-time = "2025-04-27T12:31:31.311Z" },
    { url = "https://files.pythonhosted.org/packages/bc/0b/d56c63b078876da81bbb9ba695a596eabee9b085555ed12bf6eb3b7cab0e/pyarrow-20.0.0-cp313-cp313-musllinux_1_2_aarch64.whl", hash = "sha256:9b71daf534f4745818f96c214dbc1e6124d7daf059167330b610fc69b6f3d3e3", size = 42893897, upload-time = "2025-04-27T12:31:39.406Z" },
    { url = "https://files.pythonhosted.org/packages/92/ac/7d4bd020ba9145f354012838692d48300c1b8fe5634bfda886abcada67ed/pyarrow-20.0.0-cp313-cp313-musllinux_1_2_x86_64.whl", hash = "sha256:e8b88758f9303fa5a83d6c90e176714b2fd3852e776fc2d7e42a22dd6c2fb368", size = 44543847, upload-time = "2025-04-27T12:31:45.997Z" },
    { url = "https://files.pythonhosted.org/packages/9d/07/290f4abf9ca702c5df7b47739c1b2c83588641ddfa2cc75e34a301d42e55/pyarrow-20.0.0-cp313-cp313-win_amd64.whl", hash = "sha256:30b3051b7975801c1e1d387e17c588d8ab05ced9b1e14eec57915f79869b5031", size = 25653219, upload-time = "2025-04-27T12:31:54.11Z" },
    { url = "https://files.pythonhosted.org/packages/95/df/720bb17704b10bd69dde086e1400b8eefb8f58df3f8ac9cff6c425bf57f1/pyarrow-20.0.0-cp313-cp313t-macosx_12_0_arm64.whl", hash = "sha256:ca151afa4f9b7bc45bcc791eb9a89e90a9eb2772767d0b1e5389609c7d03db63", size = 30853957, upload-time = "2025-04-27T12:31:59.215Z" },
    { url = "https://files.pythonhosted.org/packages/d9/72/0d5f875efc31baef742ba55a00a25213a19ea64d7176e0fe001c5d8b6e9a/pyarrow-20.0.0-cp313-cp313t-macosx_12_0_x86_64.whl", hash = "sha256:4680f01ecd86e0dd63e39eb5cd59ef9ff24a9d166db328679e36c108dc993d4c", size = 32247972, upload-time = "2025-04-27T12:32:05.369Z" },
    { url = "https://files.pythonhosted.org/packages/d5/bc/e48b4fa544d2eea72f7844180eb77f83f2030b84c8dad860f199f94307ed/pyarrow-20.0.0-cp313-cp313t-manylinux_2_17_aarch64.manylinux2014_aarch64.whl", hash = "sha256:7f4c8534e2ff059765647aa69b75d6543f9fef59e2cd4c6d18015192565d2b70", size = 41256434, upload-time = "2025-04-27T12:32:11.814Z" },
    { url = "https://files.pythonhosted.org/packages/c3/01/974043a29874aa2cf4f87fb07fd108828fc7362300265a2a64a94965e35b/pyarrow-20.0.0-cp313-cp313t-manylinux_2_17_x86_64.manylinux2014_x86_64.whl", hash = "sha256:3e1f8a47f4b4ae4c69c4d702cfbdfe4d41e18e5c7ef6f1bb1c50918c1e81c57b", size = 42353648, upload-time = "2025-04-27T12:32:20.766Z" },
    { url = "https://files.pythonhosted.org/packages/68/95/cc0d3634cde9ca69b0e51cbe830d8915ea32dda2157560dda27ff3b3337b/pyarrow-20.0.0-cp313-cp313t-manylinux_2_28_aarch64.whl", hash = "sha256:a1f60dc14658efaa927f8214734f6a01a806d7690be4b3232ba526836d216122", size = 40619853, upload-time = "2025-04-27T12:32:28.1Z" },
    { url = "https://files.pythonhosted.org/packages/29/c2/3ad40e07e96a3e74e7ed7cc8285aadfa84eb848a798c98ec0ad009eb6bcc/pyarrow-20.0.0-cp313-cp313t-manylinux_2_28_x86_64.whl", hash = "sha256:204a846dca751428991346976b914d6d2a82ae5b8316a6ed99789ebf976551e6", size = 42241743, upload-time = "2025-04-27T12:32:35.792Z" },
    { url = "https://files.pythonhosted.org/packages/eb/cb/65fa110b483339add6a9bc7b6373614166b14e20375d4daa73483755f830/pyarrow-20.0.0-cp313-cp313t-musllinux_1_2_aarch64.whl", hash = "sha256:f3b117b922af5e4c6b9a9115825726cac7d8b1421c37c2b5e24fbacc8930612c", size = 42839441, upload-time = "2025-04-27T12:32:46.64Z" },
    { url = "https://files.pythonhosted.org/packages/98/7b/f30b1954589243207d7a0fbc9997401044bf9a033eec78f6cb50da3f304a/pyarrow-20.0.0-cp313-cp313t-musllinux_1_2_x86_64.whl", hash = "sha256:e724a3fd23ae5b9c010e7be857f4405ed5e679db5c93e66204db1a69f733936a", size = 44503279, upload-time = "2025-04-27T12:32:56.503Z" },
    { url = "https://files.pythonhosted.org/packages/37/40/ad395740cd641869a13bcf60851296c89624662575621968dcfafabaa7f6/pyarrow-20.0.0-cp313-cp313t-win_amd64.whl", hash = "sha256:82f1ee5133bd8f49d31be1299dc07f585136679666b502540db854968576faf9", size = 25944982, upload-time = "2025-04-27T12:33:04.72Z" },
]

[[package]]
name = "pycparser"
version = "2.22"
source = { registry = "https://pypi.org/simple" }
sdist = { url = "https://files.pythonhosted.org/packages/1d/b2/31537cf4b1ca988837256c910a668b553fceb8f069bedc4b1c826024b52c/pycparser-2.22.tar.gz", hash = "sha256:491c8be9c040f5390f5bf44a5b07752bd07f56edf992381b05c701439eec10f6", size = 172736, upload-time = "2024-03-30T13:22:22.564Z" }
wheels = [
    { url = "https://files.pythonhosted.org/packages/13/a3/a812df4e2dd5696d1f351d58b8fe16a405b234ad2886a0dab9183fb78109/pycparser-2.22-py3-none-any.whl", hash = "sha256:c3702b6d3dd8c7abc1afa565d7e63d53a1d0bd86cdc24edd75470f4de499cfcc", size = 117552, upload-time = "2024-03-30T13:22:20.476Z" },
]

[[package]]
name = "pygments"
version = "2.19.2"
source = { registry = "https://pypi.org/simple" }
sdist = { url = "https://files.pythonhosted.org/packages/b0/77/a5b8c569bf593b0140bde72ea885a803b82086995367bf2037de0159d924/pygments-2.19.2.tar.gz", hash = "sha256:636cb2477cec7f8952536970bc533bc43743542f70392ae026374600add5b887", size = 4968631, upload-time = "2025-06-21T13:39:12.283Z" }
wheels = [
    { url = "https://files.pythonhosted.org/packages/c7/21/705964c7812476f378728bdf590ca4b771ec72385c533964653c68e86bdc/pygments-2.19.2-py3-none-any.whl", hash = "sha256:86540386c03d588bb81d44bc3928634ff26449851e99741617ecb9037ee5ec0b", size = 1225217, upload-time = "2025-06-21T13:39:07.939Z" },
]

[[package]]
name = "pyjwt"
version = "2.10.1"
source = { registry = "https://pypi.org/simple" }
sdist = { url = "https://files.pythonhosted.org/packages/e7/46/bd74733ff231675599650d3e47f361794b22ef3e3770998dda30d3b63726/pyjwt-2.10.1.tar.gz", hash = "sha256:3cc5772eb20009233caf06e9d8a0577824723b44e6648ee0a2aedb6cf9381953", size = 87785, upload-time = "2024-11-28T03:43:29.933Z" }
wheels = [
    { url = "https://files.pythonhosted.org/packages/61/ad/689f02752eeec26aed679477e80e632ef1b682313be70793d798c1d5fc8f/PyJWT-2.10.1-py3-none-any.whl", hash = "sha256:dcdd193e30abefd5debf142f9adfcdd2b58004e644f25406ffaebd50bd98dacb", size = 22997, upload-time = "2024-11-28T03:43:27.893Z" },
]

[package.optional-dependencies]
crypto = [
    { name = "cryptography" },
]

[[package]]
name = "pyproject-hooks"
version = "1.2.0"
source = { registry = "https://pypi.org/simple" }
sdist = { url = "https://files.pythonhosted.org/packages/e7/82/28175b2414effca1cdac8dc99f76d660e7a4fb0ceefa4b4ab8f5f6742925/pyproject_hooks-1.2.0.tar.gz", hash = "sha256:1e859bd5c40fae9448642dd871adf459e5e2084186e8d2c2a79a824c970da1f8", size = 19228, upload-time = "2024-09-29T09:24:13.293Z" }
wheels = [
    { url = "https://files.pythonhosted.org/packages/bd/24/12818598c362d7f300f18e74db45963dbcb85150324092410c8b49405e42/pyproject_hooks-1.2.0-py3-none-any.whl", hash = "sha256:9e5c6bfa8dcc30091c74b0cf803c81fdd29d94f01992a7707bc97babb1141913", size = 10216, upload-time = "2024-09-29T09:24:11.978Z" },
]

[[package]]
name = "pyright"
version = "1.1.402"
source = { registry = "https://pypi.org/simple" }
dependencies = [
    { name = "nodeenv" },
    { name = "typing-extensions" },
]
sdist = { url = "https://files.pythonhosted.org/packages/aa/04/ce0c132d00e20f2d2fb3b3e7c125264ca8b909e693841210534b1ea1752f/pyright-1.1.402.tar.gz", hash = "sha256:85a33c2d40cd4439c66aa946fd4ce71ab2f3f5b8c22ce36a623f59ac22937683", size = 3888207, upload-time = "2025-06-11T08:48:35.759Z" }
wheels = [
    { url = "https://files.pythonhosted.org/packages/fe/37/1a1c62d955e82adae588be8e374c7f77b165b6cb4203f7d581269959abbc/pyright-1.1.402-py3-none-any.whl", hash = "sha256:2c721f11869baac1884e846232800fe021c33f1b4acb3929cff321f7ea4e2982", size = 5624004, upload-time = "2025-06-11T08:48:33.998Z" },
]

[[package]]
name = "pytest"
version = "8.4.1"
source = { registry = "https://pypi.org/simple" }
dependencies = [
    { name = "colorama", marker = "sys_platform == 'win32'" },
    { name = "iniconfig" },
    { name = "packaging" },
    { name = "pluggy" },
    { name = "pygments" },
]
sdist = { url = "https://files.pythonhosted.org/packages/08/ba/45911d754e8eba3d5a841a5ce61a65a685ff1798421ac054f85aa8747dfb/pytest-8.4.1.tar.gz", hash = "sha256:7c67fd69174877359ed9371ec3af8a3d2b04741818c51e5e99cc1742251fa93c", size = 1517714, upload-time = "2025-06-18T05:48:06.109Z" }
wheels = [
    { url = "https://files.pythonhosted.org/packages/29/16/c8a903f4c4dffe7a12843191437d7cd8e32751d5de349d45d3fe69544e87/pytest-8.4.1-py3-none-any.whl", hash = "sha256:539c70ba6fcead8e78eebbf1115e8b589e7565830d7d006a8723f19ac8a0afb7", size = 365474, upload-time = "2025-06-18T05:48:03.955Z" },
]

[[package]]
name = "python-dateutil"
version = "2.9.0.post0"
source = { registry = "https://pypi.org/simple" }
dependencies = [
    { name = "six" },
]
sdist = { url = "https://files.pythonhosted.org/packages/66/c0/0c8b6ad9f17a802ee498c46e004a0eb49bc148f2fd230864601a86dcf6db/python-dateutil-2.9.0.post0.tar.gz", hash = "sha256:37dd54208da7e1cd875388217d5e00ebd4179249f90fb72437e91a35459a0ad3", size = 342432, upload-time = "2024-03-01T18:36:20.211Z" }
wheels = [
    { url = "https://files.pythonhosted.org/packages/ec/57/56b9bcc3c9c6a792fcbaf139543cee77261f3651ca9da0c93f5c1221264b/python_dateutil-2.9.0.post0-py2.py3-none-any.whl", hash = "sha256:a8b2bc7bffae282281c8140a97d3aa9c14da0b136dfe83f850eea9a5f7470427", size = 229892, upload-time = "2024-03-01T18:36:18.57Z" },
]

[[package]]
name = "python-dotenv"
version = "1.1.1"
source = { registry = "https://pypi.org/simple" }
sdist = { url = "https://files.pythonhosted.org/packages/f6/b0/4bc07ccd3572a2f9df7e6782f52b0c6c90dcbb803ac4a167702d7d0dfe1e/python_dotenv-1.1.1.tar.gz", hash = "sha256:a8a6399716257f45be6a007360200409fce5cda2661e3dec71d23dc15f6189ab", size = 41978, upload-time = "2025-06-24T04:21:07.341Z" }
wheels = [
    { url = "https://files.pythonhosted.org/packages/5f/ed/539768cf28c661b5b068d66d96a2f155c4971a5d55684a514c1a0e0dec2f/python_dotenv-1.1.1-py3-none-any.whl", hash = "sha256:31f23644fe2602f88ff55e1f5c79ba497e01224ee7737937930c448e4d0e24dc", size = 20556, upload-time = "2025-06-24T04:21:06.073Z" },
]

[[package]]
name = "python-json-logger"
version = "3.3.0"
source = { registry = "https://pypi.org/simple" }
sdist = { url = "https://files.pythonhosted.org/packages/9e/de/d3144a0bceede957f961e975f3752760fbe390d57fbe194baf709d8f1f7b/python_json_logger-3.3.0.tar.gz", hash = "sha256:12b7e74b17775e7d565129296105bbe3910842d9d0eb083fc83a6a617aa8df84", size = 16642, upload-time = "2025-03-07T07:08:27.301Z" }
wheels = [
    { url = "https://files.pythonhosted.org/packages/08/20/0f2523b9e50a8052bc6a8b732dfc8568abbdc42010aef03a2d750bdab3b2/python_json_logger-3.3.0-py3-none-any.whl", hash = "sha256:dd980fae8cffb24c13caf6e158d3d61c0d6d22342f932cb6e9deedab3d35eec7", size = 15163, upload-time = "2025-03-07T07:08:25.627Z" },
]

[[package]]
name = "pytz"
version = "2025.2"
source = { registry = "https://pypi.org/simple" }
sdist = { url = "https://files.pythonhosted.org/packages/f8/bf/abbd3cdfb8fbc7fb3d4d38d320f2441b1e7cbe29be4f23797b4a2b5d8aac/pytz-2025.2.tar.gz", hash = "sha256:360b9e3dbb49a209c21ad61809c7fb453643e048b38924c765813546746e81c3", size = 320884, upload-time = "2025-03-25T02:25:00.538Z" }
wheels = [
    { url = "https://files.pythonhosted.org/packages/81/c4/34e93fe5f5429d7570ec1fa436f1986fb1f00c3e0f43a589fe2bbcd22c3f/pytz-2025.2-py2.py3-none-any.whl", hash = "sha256:5ddf76296dd8c44c26eb8f4b6f35488f3ccbf6fbbd7adee0b7262d43f0ec2f00", size = 509225, upload-time = "2025-03-25T02:24:58.468Z" },
]

[[package]]
name = "pywin32"
version = "310"
source = { registry = "https://pypi.org/simple" }
wheels = [
    { url = "https://files.pythonhosted.org/packages/6b/ec/4fdbe47932f671d6e348474ea35ed94227fb5df56a7c30cbbb42cd396ed0/pywin32-310-cp312-cp312-win32.whl", hash = "sha256:8a75a5cc3893e83a108c05d82198880704c44bbaee4d06e442e471d3c9ea4f3d", size = 8796239, upload-time = "2025-03-17T00:55:58.807Z" },
    { url = "https://files.pythonhosted.org/packages/e3/e5/b0627f8bb84e06991bea89ad8153a9e50ace40b2e1195d68e9dff6b03d0f/pywin32-310-cp312-cp312-win_amd64.whl", hash = "sha256:bf5c397c9a9a19a6f62f3fb821fbf36cac08f03770056711f765ec1503972060", size = 9503839, upload-time = "2025-03-17T00:56:00.8Z" },
    { url = "https://files.pythonhosted.org/packages/1f/32/9ccf53748df72301a89713936645a664ec001abd35ecc8578beda593d37d/pywin32-310-cp312-cp312-win_arm64.whl", hash = "sha256:2349cc906eae872d0663d4d6290d13b90621eaf78964bb1578632ff20e152966", size = 8459470, upload-time = "2025-03-17T00:56:02.601Z" },
    { url = "https://files.pythonhosted.org/packages/1c/09/9c1b978ffc4ae53999e89c19c77ba882d9fce476729f23ef55211ea1c034/pywin32-310-cp313-cp313-win32.whl", hash = "sha256:5d241a659c496ada3253cd01cfaa779b048e90ce4b2b38cd44168ad555ce74ab", size = 8794384, upload-time = "2025-03-17T00:56:04.383Z" },
    { url = "https://files.pythonhosted.org/packages/45/3c/b4640f740ffebadd5d34df35fecba0e1cfef8fde9f3e594df91c28ad9b50/pywin32-310-cp313-cp313-win_amd64.whl", hash = "sha256:667827eb3a90208ddbdcc9e860c81bde63a135710e21e4cb3348968e4bd5249e", size = 9503039, upload-time = "2025-03-17T00:56:06.207Z" },
    { url = "https://files.pythonhosted.org/packages/b4/f4/f785020090fb050e7fb6d34b780f2231f302609dc964672f72bfaeb59a28/pywin32-310-cp313-cp313-win_arm64.whl", hash = "sha256:e308f831de771482b7cf692a1f308f8fca701b2d8f9dde6cc440c7da17e47b33", size = 8458152, upload-time = "2025-03-17T00:56:07.819Z" },
]

[[package]]
name = "pywinpty"
version = "2.0.15"
source = { registry = "https://pypi.org/simple" }
sdist = { url = "https://files.pythonhosted.org/packages/2d/7c/917f9c4681bb8d34bfbe0b79d36bbcd902651aeab48790df3d30ba0202fb/pywinpty-2.0.15.tar.gz", hash = "sha256:312cf39153a8736c617d45ce8b6ad6cd2107de121df91c455b10ce6bba7a39b2", size = 29017, upload-time = "2025-02-03T21:53:23.265Z" }
wheels = [
    { url = "https://files.pythonhosted.org/packages/88/e5/9714def18c3a411809771a3fbcec70bffa764b9675afb00048a620fca604/pywinpty-2.0.15-cp312-cp312-win_amd64.whl", hash = "sha256:83a8f20b430bbc5d8957249f875341a60219a4e971580f2ba694fbfb54a45ebc", size = 1405243, upload-time = "2025-02-03T21:56:52.476Z" },
    { url = "https://files.pythonhosted.org/packages/fb/16/2ab7b3b7f55f3c6929e5f629e1a68362981e4e5fed592a2ed1cb4b4914a5/pywinpty-2.0.15-cp313-cp313-win_amd64.whl", hash = "sha256:ab5920877dd632c124b4ed17bc6dd6ef3b9f86cd492b963ffdb1a67b85b0f408", size = 1405020, upload-time = "2025-02-03T21:56:04.753Z" },
    { url = "https://files.pythonhosted.org/packages/7c/16/edef3515dd2030db2795dbfbe392232c7a0f3dc41b98e92b38b42ba497c7/pywinpty-2.0.15-cp313-cp313t-win_amd64.whl", hash = "sha256:a4560ad8c01e537708d2790dbe7da7d986791de805d89dd0d3697ca59e9e4901", size = 1404151, upload-time = "2025-02-03T21:55:53.628Z" },
]

[[package]]
name = "pyyaml"
version = "6.0.2"
source = { registry = "https://pypi.org/simple" }
sdist = { url = "https://files.pythonhosted.org/packages/54/ed/79a089b6be93607fa5cdaedf301d7dfb23af5f25c398d5ead2525b063e17/pyyaml-6.0.2.tar.gz", hash = "sha256:d584d9ec91ad65861cc08d42e834324ef890a082e591037abe114850ff7bbc3e", size = 130631, upload-time = "2024-08-06T20:33:50.674Z" }
wheels = [
    { url = "https://files.pythonhosted.org/packages/86/0c/c581167fc46d6d6d7ddcfb8c843a4de25bdd27e4466938109ca68492292c/PyYAML-6.0.2-cp312-cp312-macosx_10_9_x86_64.whl", hash = "sha256:c70c95198c015b85feafc136515252a261a84561b7b1d51e3384e0655ddf25ab", size = 183873, upload-time = "2024-08-06T20:32:25.131Z" },
    { url = "https://files.pythonhosted.org/packages/a8/0c/38374f5bb272c051e2a69281d71cba6fdb983413e6758b84482905e29a5d/PyYAML-6.0.2-cp312-cp312-macosx_11_0_arm64.whl", hash = "sha256:ce826d6ef20b1bc864f0a68340c8b3287705cae2f8b4b1d932177dcc76721725", size = 173302, upload-time = "2024-08-06T20:32:26.511Z" },
    { url = "https://files.pythonhosted.org/packages/c3/93/9916574aa8c00aa06bbac729972eb1071d002b8e158bd0e83a3b9a20a1f7/PyYAML-6.0.2-cp312-cp312-manylinux_2_17_aarch64.manylinux2014_aarch64.whl", hash = "sha256:1f71ea527786de97d1a0cc0eacd1defc0985dcf6b3f17bb77dcfc8c34bec4dc5", size = 739154, upload-time = "2024-08-06T20:32:28.363Z" },
    { url = "https://files.pythonhosted.org/packages/95/0f/b8938f1cbd09739c6da569d172531567dbcc9789e0029aa070856f123984/PyYAML-6.0.2-cp312-cp312-manylinux_2_17_s390x.manylinux2014_s390x.whl", hash = "sha256:9b22676e8097e9e22e36d6b7bda33190d0d400f345f23d4065d48f4ca7ae0425", size = 766223, upload-time = "2024-08-06T20:32:30.058Z" },
    { url = "https://files.pythonhosted.org/packages/b9/2b/614b4752f2e127db5cc206abc23a8c19678e92b23c3db30fc86ab731d3bd/PyYAML-6.0.2-cp312-cp312-manylinux_2_17_x86_64.manylinux2014_x86_64.whl", hash = "sha256:80bab7bfc629882493af4aa31a4cfa43a4c57c83813253626916b8c7ada83476", size = 767542, upload-time = "2024-08-06T20:32:31.881Z" },
    { url = "https://files.pythonhosted.org/packages/d4/00/dd137d5bcc7efea1836d6264f049359861cf548469d18da90cd8216cf05f/PyYAML-6.0.2-cp312-cp312-musllinux_1_1_aarch64.whl", hash = "sha256:0833f8694549e586547b576dcfaba4a6b55b9e96098b36cdc7ebefe667dfed48", size = 731164, upload-time = "2024-08-06T20:32:37.083Z" },
    { url = "https://files.pythonhosted.org/packages/c9/1f/4f998c900485e5c0ef43838363ba4a9723ac0ad73a9dc42068b12aaba4e4/PyYAML-6.0.2-cp312-cp312-musllinux_1_1_x86_64.whl", hash = "sha256:8b9c7197f7cb2738065c481a0461e50ad02f18c78cd75775628afb4d7137fb3b", size = 756611, upload-time = "2024-08-06T20:32:38.898Z" },
    { url = "https://files.pythonhosted.org/packages/df/d1/f5a275fdb252768b7a11ec63585bc38d0e87c9e05668a139fea92b80634c/PyYAML-6.0.2-cp312-cp312-win32.whl", hash = "sha256:ef6107725bd54b262d6dedcc2af448a266975032bc85ef0172c5f059da6325b4", size = 140591, upload-time = "2024-08-06T20:32:40.241Z" },
    { url = "https://files.pythonhosted.org/packages/0c/e8/4f648c598b17c3d06e8753d7d13d57542b30d56e6c2dedf9c331ae56312e/PyYAML-6.0.2-cp312-cp312-win_amd64.whl", hash = "sha256:7e7401d0de89a9a855c839bc697c079a4af81cf878373abd7dc625847d25cbd8", size = 156338, upload-time = "2024-08-06T20:32:41.93Z" },
    { url = "https://files.pythonhosted.org/packages/ef/e3/3af305b830494fa85d95f6d95ef7fa73f2ee1cc8ef5b495c7c3269fb835f/PyYAML-6.0.2-cp313-cp313-macosx_10_13_x86_64.whl", hash = "sha256:efdca5630322a10774e8e98e1af481aad470dd62c3170801852d752aa7a783ba", size = 181309, upload-time = "2024-08-06T20:32:43.4Z" },
    { url = "https://files.pythonhosted.org/packages/45/9f/3b1c20a0b7a3200524eb0076cc027a970d320bd3a6592873c85c92a08731/PyYAML-6.0.2-cp313-cp313-macosx_11_0_arm64.whl", hash = "sha256:50187695423ffe49e2deacb8cd10510bc361faac997de9efef88badc3bb9e2d1", size = 171679, upload-time = "2024-08-06T20:32:44.801Z" },
    { url = "https://files.pythonhosted.org/packages/7c/9a/337322f27005c33bcb656c655fa78325b730324c78620e8328ae28b64d0c/PyYAML-6.0.2-cp313-cp313-manylinux_2_17_aarch64.manylinux2014_aarch64.whl", hash = "sha256:0ffe8360bab4910ef1b9e87fb812d8bc0a308b0d0eef8c8f44e0254ab3b07133", size = 733428, upload-time = "2024-08-06T20:32:46.432Z" },
    { url = "https://files.pythonhosted.org/packages/a3/69/864fbe19e6c18ea3cc196cbe5d392175b4cf3d5d0ac1403ec3f2d237ebb5/PyYAML-6.0.2-cp313-cp313-manylinux_2_17_s390x.manylinux2014_s390x.whl", hash = "sha256:17e311b6c678207928d649faa7cb0d7b4c26a0ba73d41e99c4fff6b6c3276484", size = 763361, upload-time = "2024-08-06T20:32:51.188Z" },
    { url = "https://files.pythonhosted.org/packages/04/24/b7721e4845c2f162d26f50521b825fb061bc0a5afcf9a386840f23ea19fa/PyYAML-6.0.2-cp313-cp313-manylinux_2_17_x86_64.manylinux2014_x86_64.whl", hash = "sha256:70b189594dbe54f75ab3a1acec5f1e3faa7e8cf2f1e08d9b561cb41b845f69d5", size = 759523, upload-time = "2024-08-06T20:32:53.019Z" },
    { url = "https://files.pythonhosted.org/packages/2b/b2/e3234f59ba06559c6ff63c4e10baea10e5e7df868092bf9ab40e5b9c56b6/PyYAML-6.0.2-cp313-cp313-musllinux_1_1_aarch64.whl", hash = "sha256:41e4e3953a79407c794916fa277a82531dd93aad34e29c2a514c2c0c5fe971cc", size = 726660, upload-time = "2024-08-06T20:32:54.708Z" },
    { url = "https://files.pythonhosted.org/packages/fe/0f/25911a9f080464c59fab9027482f822b86bf0608957a5fcc6eaac85aa515/PyYAML-6.0.2-cp313-cp313-musllinux_1_1_x86_64.whl", hash = "sha256:68ccc6023a3400877818152ad9a1033e3db8625d899c72eacb5a668902e4d652", size = 751597, upload-time = "2024-08-06T20:32:56.985Z" },
    { url = "https://files.pythonhosted.org/packages/14/0d/e2c3b43bbce3cf6bd97c840b46088a3031085179e596d4929729d8d68270/PyYAML-6.0.2-cp313-cp313-win32.whl", hash = "sha256:bc2fa7c6b47d6bc618dd7fb02ef6fdedb1090ec036abab80d4681424b84c1183", size = 140527, upload-time = "2024-08-06T20:33:03.001Z" },
    { url = "https://files.pythonhosted.org/packages/fa/de/02b54f42487e3d3c6efb3f89428677074ca7bf43aae402517bc7cca949f3/PyYAML-6.0.2-cp313-cp313-win_amd64.whl", hash = "sha256:8388ee1976c416731879ac16da0aff3f63b286ffdd57cdeb95f3f2e085687563", size = 156446, upload-time = "2024-08-06T20:33:04.33Z" },
]

[[package]]
name = "pyzmq"
version = "27.0.0"
source = { registry = "https://pypi.org/simple" }
dependencies = [
    { name = "cffi", marker = "implementation_name == 'pypy'" },
]
sdist = { url = "https://files.pythonhosted.org/packages/f1/06/50a4e9648b3e8b992bef8eb632e457307553a89d294103213cfd47b3da69/pyzmq-27.0.0.tar.gz", hash = "sha256:b1f08eeb9ce1510e6939b6e5dcd46a17765e2333daae78ecf4606808442e52cf", size = 280478, upload-time = "2025-06-13T14:09:07.087Z" }
wheels = [
    { url = "https://files.pythonhosted.org/packages/93/a7/9ad68f55b8834ede477842214feba6a4c786d936c022a67625497aacf61d/pyzmq-27.0.0-cp312-abi3-macosx_10_15_universal2.whl", hash = "sha256:cbabc59dcfaac66655c040dfcb8118f133fb5dde185e5fc152628354c1598e52", size = 1305438, upload-time = "2025-06-13T14:07:31.676Z" },
    { url = "https://files.pythonhosted.org/packages/ba/ee/26aa0f98665a22bc90ebe12dced1de5f3eaca05363b717f6fb229b3421b3/pyzmq-27.0.0-cp312-abi3-manylinux2014_i686.manylinux_2_17_i686.whl", hash = "sha256:cb0ac5179cba4b2f94f1aa208fbb77b62c4c9bf24dd446278b8b602cf85fcda3", size = 895095, upload-time = "2025-06-13T14:07:33.104Z" },
    { url = "https://files.pythonhosted.org/packages/cf/85/c57e7ab216ecd8aa4cc7e3b83b06cc4e9cf45c87b0afc095f10cd5ce87c1/pyzmq-27.0.0-cp312-abi3-manylinux_2_27_aarch64.manylinux_2_28_aarch64.whl", hash = "sha256:53a48f0228eab6cbf69fde3aa3c03cbe04e50e623ef92ae395fce47ef8a76152", size = 651826, upload-time = "2025-06-13T14:07:34.831Z" },
    { url = "https://files.pythonhosted.org/packages/69/9a/9ea7e230feda9400fb0ae0d61d7d6ddda635e718d941c44eeab22a179d34/pyzmq-27.0.0-cp312-abi3-manylinux_2_27_x86_64.manylinux_2_28_x86_64.whl", hash = "sha256:111db5f395e09f7e775f759d598f43cb815fc58e0147623c4816486e1a39dc22", size = 839750, upload-time = "2025-06-13T14:07:36.553Z" },
    { url = "https://files.pythonhosted.org/packages/08/66/4cebfbe71f3dfbd417011daca267539f62ed0fbc68105357b68bbb1a25b7/pyzmq-27.0.0-cp312-abi3-musllinux_1_2_aarch64.whl", hash = "sha256:c8878011653dcdc27cc2c57e04ff96f0471e797f5c19ac3d7813a245bcb24371", size = 1641357, upload-time = "2025-06-13T14:07:38.21Z" },
    { url = "https://files.pythonhosted.org/packages/ac/f6/b0f62578c08d2471c791287149cb8c2aaea414ae98c6e995c7dbe008adfb/pyzmq-27.0.0-cp312-abi3-musllinux_1_2_i686.whl", hash = "sha256:c0ed2c1f335ba55b5fdc964622254917d6b782311c50e138863eda409fbb3b6d", size = 2020281, upload-time = "2025-06-13T14:07:39.599Z" },
    { url = "https://files.pythonhosted.org/packages/37/b9/4f670b15c7498495da9159edc374ec09c88a86d9cd5a47d892f69df23450/pyzmq-27.0.0-cp312-abi3-musllinux_1_2_x86_64.whl", hash = "sha256:e918d70862d4cfd4b1c187310015646a14e1f5917922ab45b29f28f345eeb6be", size = 1877110, upload-time = "2025-06-13T14:07:41.027Z" },
    { url = "https://files.pythonhosted.org/packages/66/31/9dee25c226295b740609f0d46db2fe972b23b6f5cf786360980524a3ba92/pyzmq-27.0.0-cp312-abi3-win32.whl", hash = "sha256:88b4e43cab04c3c0f0d55df3b1eef62df2b629a1a369b5289a58f6fa8b07c4f4", size = 559297, upload-time = "2025-06-13T14:07:42.533Z" },
    { url = "https://files.pythonhosted.org/packages/9b/12/52da5509800f7ff2d287b2f2b4e636e7ea0f001181cba6964ff6c1537778/pyzmq-27.0.0-cp312-abi3-win_amd64.whl", hash = "sha256:dce4199bf5f648a902ce37e7b3afa286f305cd2ef7a8b6ec907470ccb6c8b371", size = 619203, upload-time = "2025-06-13T14:07:43.843Z" },
    { url = "https://files.pythonhosted.org/packages/93/6d/7f2e53b19d1edb1eb4f09ec7c3a1f945ca0aac272099eab757d15699202b/pyzmq-27.0.0-cp312-abi3-win_arm64.whl", hash = "sha256:56e46bbb85d52c1072b3f809cc1ce77251d560bc036d3a312b96db1afe76db2e", size = 551927, upload-time = "2025-06-13T14:07:45.51Z" },
    { url = "https://files.pythonhosted.org/packages/19/62/876b27c4ff777db4ceba1c69ea90d3c825bb4f8d5e7cd987ce5802e33c55/pyzmq-27.0.0-cp313-cp313t-macosx_10_15_universal2.whl", hash = "sha256:c36ad534c0c29b4afa088dc53543c525b23c0797e01b69fef59b1a9c0e38b688", size = 1340826, upload-time = "2025-06-13T14:07:46.881Z" },
    { url = "https://files.pythonhosted.org/packages/43/69/58ef8f4f59d3bcd505260c73bee87b008850f45edca40ddaba54273c35f4/pyzmq-27.0.0-cp313-cp313t-manylinux2014_i686.manylinux_2_17_i686.whl", hash = "sha256:67855c14173aec36395d7777aaba3cc527b393821f30143fd20b98e1ff31fd38", size = 897283, upload-time = "2025-06-13T14:07:49.562Z" },
    { url = "https://files.pythonhosted.org/packages/43/15/93a0d0396700a60475ad3c5d42c5f1c308d3570bc94626b86c71ef9953e0/pyzmq-27.0.0-cp313-cp313t-manylinux_2_27_aarch64.manylinux_2_28_aarch64.whl", hash = "sha256:8617c7d43cd8ccdb62aebe984bfed77ca8f036e6c3e46dd3dddda64b10f0ab7a", size = 660567, upload-time = "2025-06-13T14:07:51.364Z" },
    { url = "https://files.pythonhosted.org/packages/0e/b3/fe055513e498ca32f64509abae19b9c9eb4d7c829e02bd8997dd51b029eb/pyzmq-27.0.0-cp313-cp313t-manylinux_2_27_x86_64.manylinux_2_28_x86_64.whl", hash = "sha256:67bfbcbd0a04c575e8103a6061d03e393d9f80ffdb9beb3189261e9e9bc5d5e9", size = 847681, upload-time = "2025-06-13T14:07:52.77Z" },
    { url = "https://files.pythonhosted.org/packages/b6/4f/ff15300b00b5b602191f3df06bbc8dd4164e805fdd65bb77ffbb9c5facdc/pyzmq-27.0.0-cp313-cp313t-musllinux_1_2_aarch64.whl", hash = "sha256:5cd11d46d7b7e5958121b3eaf4cd8638eff3a720ec527692132f05a57f14341d", size = 1650148, upload-time = "2025-06-13T14:07:54.178Z" },
    { url = "https://files.pythonhosted.org/packages/c4/6f/84bdfff2a224a6f26a24249a342e5906993c50b0761e311e81b39aef52a7/pyzmq-27.0.0-cp313-cp313t-musllinux_1_2_i686.whl", hash = "sha256:b801c2e40c5aa6072c2f4876de8dccd100af6d9918d4d0d7aa54a1d982fd4f44", size = 2023768, upload-time = "2025-06-13T14:07:55.714Z" },
    { url = "https://files.pythonhosted.org/packages/64/39/dc2db178c26a42228c5ac94a9cc595030458aa64c8d796a7727947afbf55/pyzmq-27.0.0-cp313-cp313t-musllinux_1_2_x86_64.whl", hash = "sha256:20d5cb29e8c5f76a127c75b6e7a77e846bc4b655c373baa098c26a61b7ecd0ef", size = 1885199, upload-time = "2025-06-13T14:07:57.166Z" },
    { url = "https://files.pythonhosted.org/packages/c7/21/dae7b06a1f8cdee5d8e7a63d99c5d129c401acc40410bef2cbf42025e26f/pyzmq-27.0.0-cp313-cp313t-win32.whl", hash = "sha256:a20528da85c7ac7a19b7384e8c3f8fa707841fd85afc4ed56eda59d93e3d98ad", size = 575439, upload-time = "2025-06-13T14:07:58.959Z" },
    { url = "https://files.pythonhosted.org/packages/eb/bc/1709dc55f0970cf4cb8259e435e6773f9946f41a045c2cb90e870b7072da/pyzmq-27.0.0-cp313-cp313t-win_amd64.whl", hash = "sha256:d8229f2efece6a660ee211d74d91dbc2a76b95544d46c74c615e491900dc107f", size = 639933, upload-time = "2025-06-13T14:08:00.777Z" },
]

[[package]]
name = "referencing"
version = "0.36.2"
source = { registry = "https://pypi.org/simple" }
dependencies = [
    { name = "attrs" },
    { name = "rpds-py" },
    { name = "typing-extensions", marker = "python_full_version < '3.13'" },
]
sdist = { url = "https://files.pythonhosted.org/packages/2f/db/98b5c277be99dd18bfd91dd04e1b759cad18d1a338188c936e92f921c7e2/referencing-0.36.2.tar.gz", hash = "sha256:df2e89862cd09deabbdba16944cc3f10feb6b3e6f18e902f7cc25609a34775aa", size = 74744, upload-time = "2025-01-25T08:48:16.138Z" }
wheels = [
    { url = "https://files.pythonhosted.org/packages/c1/b1/3baf80dc6d2b7bc27a95a67752d0208e410351e3feb4eb78de5f77454d8d/referencing-0.36.2-py3-none-any.whl", hash = "sha256:e8699adbbf8b5c7de96d8ffa0eb5c158b3beafce084968e2ea8bb08c6794dcd0", size = 26775, upload-time = "2025-01-25T08:48:14.241Z" },
]

[[package]]
name = "requests"
version = "2.32.4"
source = { registry = "https://pypi.org/simple" }
dependencies = [
    { name = "certifi" },
    { name = "charset-normalizer" },
    { name = "idna" },
    { name = "urllib3" },
]
sdist = { url = "https://files.pythonhosted.org/packages/e1/0a/929373653770d8a0d7ea76c37de6e41f11eb07559b103b1c02cafb3f7cf8/requests-2.32.4.tar.gz", hash = "sha256:27d0316682c8a29834d3264820024b62a36942083d52caf2f14c0591336d3422", size = 135258, upload-time = "2025-06-09T16:43:07.34Z" }
wheels = [
    { url = "https://files.pythonhosted.org/packages/7c/e4/56027c4a6b4ae70ca9de302488c5ca95ad4a39e190093d6c1a8ace08341b/requests-2.32.4-py3-none-any.whl", hash = "sha256:27babd3cda2a6d50b30443204ee89830707d396671944c998b5975b031ac2b2c", size = 64847, upload-time = "2025-06-09T16:43:05.728Z" },
]

[[package]]
name = "rfc3339-validator"
version = "0.1.4"
source = { registry = "https://pypi.org/simple" }
dependencies = [
    { name = "six" },
]
sdist = { url = "https://files.pythonhosted.org/packages/28/ea/a9387748e2d111c3c2b275ba970b735e04e15cdb1eb30693b6b5708c4dbd/rfc3339_validator-0.1.4.tar.gz", hash = "sha256:138a2abdf93304ad60530167e51d2dfb9549521a836871b88d7f4695d0022f6b", size = 5513, upload-time = "2021-05-12T16:37:54.178Z" }
wheels = [
    { url = "https://files.pythonhosted.org/packages/7b/44/4e421b96b67b2daff264473f7465db72fbdf36a07e05494f50300cc7b0c6/rfc3339_validator-0.1.4-py2.py3-none-any.whl", hash = "sha256:24f6ec1eda14ef823da9e36ec7113124b39c04d50a4d3d3a3c2859577e7791fa", size = 3490, upload-time = "2021-05-12T16:37:52.536Z" },
]

[[package]]
name = "rfc3986-validator"
version = "0.1.1"
source = { registry = "https://pypi.org/simple" }
sdist = { url = "https://files.pythonhosted.org/packages/da/88/f270de456dd7d11dcc808abfa291ecdd3f45ff44e3b549ffa01b126464d0/rfc3986_validator-0.1.1.tar.gz", hash = "sha256:3d44bde7921b3b9ec3ae4e3adca370438eccebc676456449b145d533b240d055", size = 6760, upload-time = "2019-10-28T16:00:19.144Z" }
wheels = [
    { url = "https://files.pythonhosted.org/packages/9e/51/17023c0f8f1869d8806b979a2bffa3f861f26a3f1a66b094288323fba52f/rfc3986_validator-0.1.1-py2.py3-none-any.whl", hash = "sha256:2f235c432ef459970b4306369336b9d5dbdda31b510ca1e327636e01f528bfa9", size = 4242, upload-time = "2019-10-28T16:00:13.976Z" },
]

[[package]]
name = "rfc3987-syntax"
version = "1.1.0"
source = { registry = "https://pypi.org/simple" }
dependencies = [
    { name = "lark" },
]
sdist = { url = "https://files.pythonhosted.org/packages/2c/06/37c1a5557acf449e8e406a830a05bf885ac47d33270aec454ef78675008d/rfc3987_syntax-1.1.0.tar.gz", hash = "sha256:717a62cbf33cffdd16dfa3a497d81ce48a660ea691b1ddd7be710c22f00b4a0d", size = 14239, upload-time = "2025-07-18T01:05:05.015Z" }
wheels = [
    { url = "https://files.pythonhosted.org/packages/7e/71/44ce230e1b7fadd372515a97e32a83011f906ddded8d03e3c6aafbdedbb7/rfc3987_syntax-1.1.0-py3-none-any.whl", hash = "sha256:6c3d97604e4c5ce9f714898e05401a0445a641cfa276432b0a648c80856f6a3f", size = 8046, upload-time = "2025-07-18T01:05:03.843Z" },
]

[[package]]
name = "rpds-py"
version = "0.25.1"
source = { registry = "https://pypi.org/simple" }
sdist = { url = "https://files.pythonhosted.org/packages/8c/a6/60184b7fc00dd3ca80ac635dd5b8577d444c57e8e8742cecabfacb829921/rpds_py-0.25.1.tar.gz", hash = "sha256:8960b6dac09b62dac26e75d7e2c4a22efb835d827a7278c34f72b2b84fa160e3", size = 27304, upload-time = "2025-05-21T12:46:12.502Z" }
wheels = [
    { url = "https://files.pythonhosted.org/packages/7f/81/28ab0408391b1dc57393653b6a0cf2014cc282cc2909e4615e63e58262be/rpds_py-0.25.1-cp312-cp312-macosx_10_12_x86_64.whl", hash = "sha256:b5ffe453cde61f73fea9430223c81d29e2fbf412a6073951102146c84e19e34c", size = 364647, upload-time = "2025-05-21T12:43:28.559Z" },
    { url = "https://files.pythonhosted.org/packages/2c/9a/7797f04cad0d5e56310e1238434f71fc6939d0bc517192a18bb99a72a95f/rpds_py-0.25.1-cp312-cp312-macosx_11_0_arm64.whl", hash = "sha256:115874ae5e2fdcfc16b2aedc95b5eef4aebe91b28e7e21951eda8a5dc0d3461b", size = 350454, upload-time = "2025-05-21T12:43:30.615Z" },
    { url = "https://files.pythonhosted.org/packages/69/3c/93d2ef941b04898011e5d6eaa56a1acf46a3b4c9f4b3ad1bbcbafa0bee1f/rpds_py-0.25.1-cp312-cp312-manylinux_2_17_aarch64.manylinux2014_aarch64.whl", hash = "sha256:a714bf6e5e81b0e570d01f56e0c89c6375101b8463999ead3a93a5d2a4af91fa", size = 389665, upload-time = "2025-05-21T12:43:32.629Z" },
    { url = "https://files.pythonhosted.org/packages/c1/57/ad0e31e928751dde8903a11102559628d24173428a0f85e25e187defb2c1/rpds_py-0.25.1-cp312-cp312-manylinux_2_17_armv7l.manylinux2014_armv7l.whl", hash = "sha256:35634369325906bcd01577da4c19e3b9541a15e99f31e91a02d010816b49bfda", size = 403873, upload-time = "2025-05-21T12:43:34.576Z" },
    { url = "https://files.pythonhosted.org/packages/16/ad/c0c652fa9bba778b4f54980a02962748479dc09632e1fd34e5282cf2556c/rpds_py-0.25.1-cp312-cp312-manylinux_2_17_ppc64le.manylinux2014_ppc64le.whl", hash = "sha256:d4cb2b3ddc16710548801c6fcc0cfcdeeff9dafbc983f77265877793f2660309", size = 525866, upload-time = "2025-05-21T12:43:36.123Z" },
    { url = "https://files.pythonhosted.org/packages/2a/39/3e1839bc527e6fcf48d5fec4770070f872cdee6c6fbc9b259932f4e88a38/rpds_py-0.25.1-cp312-cp312-manylinux_2_17_s390x.manylinux2014_s390x.whl", hash = "sha256:9ceca1cf097ed77e1a51f1dbc8d174d10cb5931c188a4505ff9f3e119dfe519b", size = 416886, upload-time = "2025-05-21T12:43:38.034Z" },
    { url = "https://files.pythonhosted.org/packages/7a/95/dd6b91cd4560da41df9d7030a038298a67d24f8ca38e150562644c829c48/rpds_py-0.25.1-cp312-cp312-manylinux_2_17_x86_64.manylinux2014_x86_64.whl", hash = "sha256:2c2cd1a4b0c2b8c5e31ffff50d09f39906fe351389ba143c195566056c13a7ea", size = 390666, upload-time = "2025-05-21T12:43:40.065Z" },
    { url = "https://files.pythonhosted.org/packages/64/48/1be88a820e7494ce0a15c2d390ccb7c52212370badabf128e6a7bb4cb802/rpds_py-0.25.1-cp312-cp312-manylinux_2_5_i686.manylinux1_i686.whl", hash = "sha256:1de336a4b164c9188cb23f3703adb74a7623ab32d20090d0e9bf499a2203ad65", size = 425109, upload-time = "2025-05-21T12:43:42.263Z" },
    { url = "https://files.pythonhosted.org/packages/cf/07/3e2a17927ef6d7720b9949ec1b37d1e963b829ad0387f7af18d923d5cfa5/rpds_py-0.25.1-cp312-cp312-musllinux_1_2_aarch64.whl", hash = "sha256:9fca84a15333e925dd59ce01da0ffe2ffe0d6e5d29a9eeba2148916d1824948c", size = 567244, upload-time = "2025-05-21T12:43:43.846Z" },
    { url = "https://files.pythonhosted.org/packages/d2/e5/76cf010998deccc4f95305d827847e2eae9c568099c06b405cf96384762b/rpds_py-0.25.1-cp312-cp312-musllinux_1_2_i686.whl", hash = "sha256:88ec04afe0c59fa64e2f6ea0dd9657e04fc83e38de90f6de201954b4d4eb59bd", size = 596023, upload-time = "2025-05-21T12:43:45.932Z" },
    { url = "https://files.pythonhosted.org/packages/52/9a/df55efd84403736ba37a5a6377b70aad0fd1cb469a9109ee8a1e21299a1c/rpds_py-0.25.1-cp312-cp312-musllinux_1_2_x86_64.whl", hash = "sha256:a8bd2f19e312ce3e1d2c635618e8a8d8132892bb746a7cf74780a489f0f6cdcb", size = 561634, upload-time = "2025-05-21T12:43:48.263Z" },
    { url = "https://files.pythonhosted.org/packages/ab/aa/dc3620dd8db84454aaf9374bd318f1aa02578bba5e567f5bf6b79492aca4/rpds_py-0.25.1-cp312-cp312-win32.whl", hash = "sha256:e5e2f7280d8d0d3ef06f3ec1b4fd598d386cc6f0721e54f09109a8132182fbfe", size = 222713, upload-time = "2025-05-21T12:43:49.897Z" },
    { url = "https://files.pythonhosted.org/packages/a3/7f/7cef485269a50ed5b4e9bae145f512d2a111ca638ae70cc101f661b4defd/rpds_py-0.25.1-cp312-cp312-win_amd64.whl", hash = "sha256:db58483f71c5db67d643857404da360dce3573031586034b7d59f245144cc192", size = 235280, upload-time = "2025-05-21T12:43:51.893Z" },
    { url = "https://files.pythonhosted.org/packages/99/f2/c2d64f6564f32af913bf5f3f7ae41c7c263c5ae4c4e8f1a17af8af66cd46/rpds_py-0.25.1-cp312-cp312-win_arm64.whl", hash = "sha256:6d50841c425d16faf3206ddbba44c21aa3310a0cebc3c1cdfc3e3f4f9f6f5728", size = 225399, upload-time = "2025-05-21T12:43:53.351Z" },
    { url = "https://files.pythonhosted.org/packages/2b/da/323848a2b62abe6a0fec16ebe199dc6889c5d0a332458da8985b2980dffe/rpds_py-0.25.1-cp313-cp313-macosx_10_12_x86_64.whl", hash = "sha256:659d87430a8c8c704d52d094f5ba6fa72ef13b4d385b7e542a08fc240cb4a559", size = 364498, upload-time = "2025-05-21T12:43:54.841Z" },
    { url = "https://files.pythonhosted.org/packages/1f/b4/4d3820f731c80fd0cd823b3e95b9963fec681ae45ba35b5281a42382c67d/rpds_py-0.25.1-cp313-cp313-macosx_11_0_arm64.whl", hash = "sha256:68f6f060f0bbdfb0245267da014d3a6da9be127fe3e8cc4a68c6f833f8a23bb1", size = 350083, upload-time = "2025-05-21T12:43:56.428Z" },
    { url = "https://files.pythonhosted.org/packages/d5/b1/3a8ee1c9d480e8493619a437dec685d005f706b69253286f50f498cbdbcf/rpds_py-0.25.1-cp313-cp313-manylinux_2_17_aarch64.manylinux2014_aarch64.whl", hash = "sha256:083a9513a33e0b92cf6e7a6366036c6bb43ea595332c1ab5c8ae329e4bcc0a9c", size = 389023, upload-time = "2025-05-21T12:43:57.995Z" },
    { url = "https://files.pythonhosted.org/packages/3b/31/17293edcfc934dc62c3bf74a0cb449ecd549531f956b72287203e6880b87/rpds_py-0.25.1-cp313-cp313-manylinux_2_17_armv7l.manylinux2014_armv7l.whl", hash = "sha256:816568614ecb22b18a010c7a12559c19f6fe993526af88e95a76d5a60b8b75fb", size = 403283, upload-time = "2025-05-21T12:43:59.546Z" },
    { url = "https://files.pythonhosted.org/packages/d1/ca/e0f0bc1a75a8925024f343258c8ecbd8828f8997ea2ac71e02f67b6f5299/rpds_py-0.25.1-cp313-cp313-manylinux_2_17_ppc64le.manylinux2014_ppc64le.whl", hash = "sha256:3c6564c0947a7f52e4792983f8e6cf9bac140438ebf81f527a21d944f2fd0a40", size = 524634, upload-time = "2025-05-21T12:44:01.087Z" },
    { url = "https://files.pythonhosted.org/packages/3e/03/5d0be919037178fff33a6672ffc0afa04ea1cfcb61afd4119d1b5280ff0f/rpds_py-0.25.1-cp313-cp313-manylinux_2_17_s390x.manylinux2014_s390x.whl", hash = "sha256:5c4a128527fe415d73cf1f70a9a688d06130d5810be69f3b553bf7b45e8acf79", size = 416233, upload-time = "2025-05-21T12:44:02.604Z" },
    { url = "https://files.pythonhosted.org/packages/05/7c/8abb70f9017a231c6c961a8941403ed6557664c0913e1bf413cbdc039e75/rpds_py-0.25.1-cp313-cp313-manylinux_2_17_x86_64.manylinux2014_x86_64.whl", hash = "sha256:a49e1d7a4978ed554f095430b89ecc23f42014a50ac385eb0c4d163ce213c325", size = 390375, upload-time = "2025-05-21T12:44:04.162Z" },
    { url = "https://files.pythonhosted.org/packages/7a/ac/a87f339f0e066b9535074a9f403b9313fd3892d4a164d5d5f5875ac9f29f/rpds_py-0.25.1-cp313-cp313-manylinux_2_5_i686.manylinux1_i686.whl", hash = "sha256:d74ec9bc0e2feb81d3f16946b005748119c0f52a153f6db6a29e8cd68636f295", size = 424537, upload-time = "2025-05-21T12:44:06.175Z" },
    { url = "https://files.pythonhosted.org/packages/1f/8f/8d5c1567eaf8c8afe98a838dd24de5013ce6e8f53a01bd47fe8bb06b5533/rpds_py-0.25.1-cp313-cp313-musllinux_1_2_aarch64.whl", hash = "sha256:3af5b4cc10fa41e5bc64e5c198a1b2d2864337f8fcbb9a67e747e34002ce812b", size = 566425, upload-time = "2025-05-21T12:44:08.242Z" },
    { url = "https://files.pythonhosted.org/packages/95/33/03016a6be5663b389c8ab0bbbcca68d9e96af14faeff0a04affcb587e776/rpds_py-0.25.1-cp313-cp313-musllinux_1_2_i686.whl", hash = "sha256:79dc317a5f1c51fd9c6a0c4f48209c6b8526d0524a6904fc1076476e79b00f98", size = 595197, upload-time = "2025-05-21T12:44:10.449Z" },
    { url = "https://files.pythonhosted.org/packages/33/8d/da9f4d3e208c82fda311bff0cf0a19579afceb77cf456e46c559a1c075ba/rpds_py-0.25.1-cp313-cp313-musllinux_1_2_x86_64.whl", hash = "sha256:1521031351865e0181bc585147624d66b3b00a84109b57fcb7a779c3ec3772cd", size = 561244, upload-time = "2025-05-21T12:44:12.387Z" },
    { url = "https://files.pythonhosted.org/packages/e2/b3/39d5dcf7c5f742ecd6dbc88f6f84ae54184b92f5f387a4053be2107b17f1/rpds_py-0.25.1-cp313-cp313-win32.whl", hash = "sha256:5d473be2b13600b93a5675d78f59e63b51b1ba2d0476893415dfbb5477e65b31", size = 222254, upload-time = "2025-05-21T12:44:14.261Z" },
    { url = "https://files.pythonhosted.org/packages/5f/19/2d6772c8eeb8302c5f834e6d0dfd83935a884e7c5ce16340c7eaf89ce925/rpds_py-0.25.1-cp313-cp313-win_amd64.whl", hash = "sha256:a7b74e92a3b212390bdce1d93da9f6488c3878c1d434c5e751cbc202c5e09500", size = 234741, upload-time = "2025-05-21T12:44:16.236Z" },
    { url = "https://files.pythonhosted.org/packages/5b/5a/145ada26cfaf86018d0eb304fe55eafdd4f0b6b84530246bb4a7c4fb5c4b/rpds_py-0.25.1-cp313-cp313-win_arm64.whl", hash = "sha256:dd326a81afe332ede08eb39ab75b301d5676802cdffd3a8f287a5f0b694dc3f5", size = 224830, upload-time = "2025-05-21T12:44:17.749Z" },
    { url = "https://files.pythonhosted.org/packages/4b/ca/d435844829c384fd2c22754ff65889c5c556a675d2ed9eb0e148435c6690/rpds_py-0.25.1-cp313-cp313t-macosx_10_12_x86_64.whl", hash = "sha256:a58d1ed49a94d4183483a3ce0af22f20318d4a1434acee255d683ad90bf78129", size = 359668, upload-time = "2025-05-21T12:44:19.322Z" },
    { url = "https://files.pythonhosted.org/packages/1f/01/b056f21db3a09f89410d493d2f6614d87bb162499f98b649d1dbd2a81988/rpds_py-0.25.1-cp313-cp313t-macosx_11_0_arm64.whl", hash = "sha256:f251bf23deb8332823aef1da169d5d89fa84c89f67bdfb566c49dea1fccfd50d", size = 345649, upload-time = "2025-05-21T12:44:20.962Z" },
    { url = "https://files.pythonhosted.org/packages/e0/0f/e0d00dc991e3d40e03ca36383b44995126c36b3eafa0ccbbd19664709c88/rpds_py-0.25.1-cp313-cp313t-manylinux_2_17_aarch64.manylinux2014_aarch64.whl", hash = "sha256:8dbd586bfa270c1103ece2109314dd423df1fa3d9719928b5d09e4840cec0d72", size = 384776, upload-time = "2025-05-21T12:44:22.516Z" },
    { url = "https://files.pythonhosted.org/packages/9f/a2/59374837f105f2ca79bde3c3cd1065b2f8c01678900924949f6392eab66d/rpds_py-0.25.1-cp313-cp313t-manylinux_2_17_armv7l.manylinux2014_armv7l.whl", hash = "sha256:6d273f136e912aa101a9274c3145dcbddbe4bac560e77e6d5b3c9f6e0ed06d34", size = 395131, upload-time = "2025-05-21T12:44:24.147Z" },
    { url = "https://files.pythonhosted.org/packages/9c/dc/48e8d84887627a0fe0bac53f0b4631e90976fd5d35fff8be66b8e4f3916b/rpds_py-0.25.1-cp313-cp313t-manylinux_2_17_ppc64le.manylinux2014_ppc64le.whl", hash = "sha256:666fa7b1bd0a3810a7f18f6d3a25ccd8866291fbbc3c9b912b917a6715874bb9", size = 520942, upload-time = "2025-05-21T12:44:25.915Z" },
    { url = "https://files.pythonhosted.org/packages/7c/f5/ee056966aeae401913d37befeeab57a4a43a4f00099e0a20297f17b8f00c/rpds_py-0.25.1-cp313-cp313t-manylinux_2_17_s390x.manylinux2014_s390x.whl", hash = "sha256:921954d7fbf3fccc7de8f717799304b14b6d9a45bbeec5a8d7408ccbf531faf5", size = 411330, upload-time = "2025-05-21T12:44:27.638Z" },
    { url = "https://files.pythonhosted.org/packages/ab/74/b2cffb46a097cefe5d17f94ede7a174184b9d158a0aeb195f39f2c0361e8/rpds_py-0.25.1-cp313-cp313t-manylinux_2_17_x86_64.manylinux2014_x86_64.whl", hash = "sha256:f3d86373ff19ca0441ebeb696ef64cb58b8b5cbacffcda5a0ec2f3911732a194", size = 387339, upload-time = "2025-05-21T12:44:29.292Z" },
    { url = "https://files.pythonhosted.org/packages/7f/9a/0ff0b375dcb5161c2b7054e7d0b7575f1680127505945f5cabaac890bc07/rpds_py-0.25.1-cp313-cp313t-manylinux_2_5_i686.manylinux1_i686.whl", hash = "sha256:c8980cde3bb8575e7c956a530f2c217c1d6aac453474bf3ea0f9c89868b531b6", size = 418077, upload-time = "2025-05-21T12:44:30.877Z" },
    { url = "https://files.pythonhosted.org/packages/0d/a1/fda629bf20d6b698ae84c7c840cfb0e9e4200f664fc96e1f456f00e4ad6e/rpds_py-0.25.1-cp313-cp313t-musllinux_1_2_aarch64.whl", hash = "sha256:8eb8c84ecea987a2523e057c0d950bcb3f789696c0499290b8d7b3107a719d78", size = 562441, upload-time = "2025-05-21T12:44:32.541Z" },
    { url = "https://files.pythonhosted.org/packages/20/15/ce4b5257f654132f326f4acd87268e1006cc071e2c59794c5bdf4bebbb51/rpds_py-0.25.1-cp313-cp313t-musllinux_1_2_i686.whl", hash = "sha256:e43a005671a9ed5a650f3bc39e4dbccd6d4326b24fb5ea8be5f3a43a6f576c72", size = 590750, upload-time = "2025-05-21T12:44:34.557Z" },
    { url = "https://files.pythonhosted.org/packages/fb/ab/e04bf58a8d375aeedb5268edcc835c6a660ebf79d4384d8e0889439448b0/rpds_py-0.25.1-cp313-cp313t-musllinux_1_2_x86_64.whl", hash = "sha256:58f77c60956501a4a627749a6dcb78dac522f249dd96b5c9f1c6af29bfacfb66", size = 558891, upload-time = "2025-05-21T12:44:37.358Z" },
    { url = "https://files.pythonhosted.org/packages/90/82/cb8c6028a6ef6cd2b7991e2e4ced01c854b6236ecf51e81b64b569c43d73/rpds_py-0.25.1-cp313-cp313t-win32.whl", hash = "sha256:2cb9e5b5e26fc02c8a4345048cd9998c2aca7c2712bd1b36da0c72ee969a3523", size = 218718, upload-time = "2025-05-21T12:44:38.969Z" },
    { url = "https://files.pythonhosted.org/packages/b6/97/5a4b59697111c89477d20ba8a44df9ca16b41e737fa569d5ae8bff99e650/rpds_py-0.25.1-cp313-cp313t-win_amd64.whl", hash = "sha256:401ca1c4a20cc0510d3435d89c069fe0a9ae2ee6495135ac46bdd49ec0495763", size = 232218, upload-time = "2025-05-21T12:44:40.512Z" },
]

[[package]]
name = "ruff"
version = "0.12.1"
source = { registry = "https://pypi.org/simple" }
sdist = { url = "https://files.pythonhosted.org/packages/97/38/796a101608a90494440856ccfb52b1edae90de0b817e76bfade66b12d320/ruff-0.12.1.tar.gz", hash = "sha256:806bbc17f1104fd57451a98a58df35388ee3ab422e029e8f5cf30aa4af2c138c", size = 4413426, upload-time = "2025-06-26T20:34:14.784Z" }
wheels = [
    { url = "https://files.pythonhosted.org/packages/06/bf/3dba52c1d12ab5e78d75bd78ad52fb85a6a1f29cc447c2423037b82bed0d/ruff-0.12.1-py3-none-linux_armv6l.whl", hash = "sha256:6013a46d865111e2edb71ad692fbb8262e6c172587a57c0669332a449384a36b", size = 10305649, upload-time = "2025-06-26T20:33:39.242Z" },
    { url = "https://files.pythonhosted.org/packages/8c/65/dab1ba90269bc8c81ce1d499a6517e28fe6f87b2119ec449257d0983cceb/ruff-0.12.1-py3-none-macosx_10_12_x86_64.whl", hash = "sha256:b3f75a19e03a4b0757d1412edb7f27cffb0c700365e9d6b60bc1b68d35bc89e0", size = 11120201, upload-time = "2025-06-26T20:33:42.207Z" },
    { url = "https://files.pythonhosted.org/packages/3f/3e/2d819ffda01defe857fa2dd4cba4d19109713df4034cc36f06bbf582d62a/ruff-0.12.1-py3-none-macosx_11_0_arm64.whl", hash = "sha256:9a256522893cb7e92bb1e1153283927f842dea2e48619c803243dccc8437b8be", size = 10466769, upload-time = "2025-06-26T20:33:44.102Z" },
    { url = "https://files.pythonhosted.org/packages/63/37/bde4cf84dbd7821c8de56ec4ccc2816bce8125684f7b9e22fe4ad92364de/ruff-0.12.1-py3-none-manylinux_2_17_aarch64.manylinux2014_aarch64.whl", hash = "sha256:069052605fe74c765a5b4272eb89880e0ff7a31e6c0dbf8767203c1fbd31c7ff", size = 10660902, upload-time = "2025-06-26T20:33:45.98Z" },
    { url = "https://files.pythonhosted.org/packages/0e/3a/390782a9ed1358c95e78ccc745eed1a9d657a537e5c4c4812fce06c8d1a0/ruff-0.12.1-py3-none-manylinux_2_17_armv7l.manylinux2014_armv7l.whl", hash = "sha256:a684f125a4fec2d5a6501a466be3841113ba6847827be4573fddf8308b83477d", size = 10167002, upload-time = "2025-06-26T20:33:47.81Z" },
    { url = "https://files.pythonhosted.org/packages/6d/05/f2d4c965009634830e97ffe733201ec59e4addc5b1c0efa035645baa9e5f/ruff-0.12.1-py3-none-manylinux_2_17_i686.manylinux2014_i686.whl", hash = "sha256:bdecdef753bf1e95797593007569d8e1697a54fca843d78f6862f7dc279e23bd", size = 11751522, upload-time = "2025-06-26T20:33:49.857Z" },
    { url = "https://files.pythonhosted.org/packages/35/4e/4bfc519b5fcd462233f82fc20ef8b1e5ecce476c283b355af92c0935d5d9/ruff-0.12.1-py3-none-manylinux_2_17_ppc64.manylinux2014_ppc64.whl", hash = "sha256:70d52a058c0e7b88b602f575d23596e89bd7d8196437a4148381a3f73fcd5010", size = 12520264, upload-time = "2025-06-26T20:33:52.199Z" },
    { url = "https://files.pythonhosted.org/packages/85/b2/7756a6925da236b3a31f234b4167397c3e5f91edb861028a631546bad719/ruff-0.12.1-py3-none-manylinux_2_17_ppc64le.manylinux2014_ppc64le.whl", hash = "sha256:84d0a69d1e8d716dfeab22d8d5e7c786b73f2106429a933cee51d7b09f861d4e", size = 12133882, upload-time = "2025-06-26T20:33:54.231Z" },
    { url = "https://files.pythonhosted.org/packages/dd/00/40da9c66d4a4d51291e619be6757fa65c91b92456ff4f01101593f3a1170/ruff-0.12.1-py3-none-manylinux_2_17_s390x.manylinux2014_s390x.whl", hash = "sha256:6cc32e863adcf9e71690248607ccdf25252eeeab5193768e6873b901fd441fed", size = 11608941, upload-time = "2025-06-26T20:33:56.202Z" },
    { url = "https://files.pythonhosted.org/packages/91/e7/f898391cc026a77fbe68dfea5940f8213622474cb848eb30215538a2dadf/ruff-0.12.1-py3-none-manylinux_2_17_x86_64.manylinux2014_x86_64.whl", hash = "sha256:7fd49a4619f90d5afc65cf42e07b6ae98bb454fd5029d03b306bd9e2273d44cc", size = 11602887, upload-time = "2025-06-26T20:33:58.47Z" },
    { url = "https://files.pythonhosted.org/packages/f6/02/0891872fc6aab8678084f4cf8826f85c5d2d24aa9114092139a38123f94b/ruff-0.12.1-py3-none-musllinux_1_2_aarch64.whl", hash = "sha256:ed5af6aaaea20710e77698e2055b9ff9b3494891e1b24d26c07055459bb717e9", size = 10521742, upload-time = "2025-06-26T20:34:00.465Z" },
    { url = "https://files.pythonhosted.org/packages/2a/98/d6534322c74a7d47b0f33b036b2498ccac99d8d8c40edadb552c038cecf1/ruff-0.12.1-py3-none-musllinux_1_2_armv7l.whl", hash = "sha256:801d626de15e6bf988fbe7ce59b303a914ff9c616d5866f8c79eb5012720ae13", size = 10149909, upload-time = "2025-06-26T20:34:02.603Z" },
    { url = "https://files.pythonhosted.org/packages/34/5c/9b7ba8c19a31e2b6bd5e31aa1e65b533208a30512f118805371dbbbdf6a9/ruff-0.12.1-py3-none-musllinux_1_2_i686.whl", hash = "sha256:2be9d32a147f98a1972c1e4df9a6956d612ca5f5578536814372113d09a27a6c", size = 11136005, upload-time = "2025-06-26T20:34:04.723Z" },
    { url = "https://files.pythonhosted.org/packages/dc/34/9bbefa4d0ff2c000e4e533f591499f6b834346025e11da97f4ded21cb23e/ruff-0.12.1-py3-none-musllinux_1_2_x86_64.whl", hash = "sha256:49b7ce354eed2a322fbaea80168c902de9504e6e174fd501e9447cad0232f9e6", size = 11648579, upload-time = "2025-06-26T20:34:06.766Z" },
    { url = "https://files.pythonhosted.org/packages/6f/1c/20cdb593783f8f411839ce749ec9ae9e4298c2b2079b40295c3e6e2089e1/ruff-0.12.1-py3-none-win32.whl", hash = "sha256:d973fa626d4c8267848755bd0414211a456e99e125dcab147f24daa9e991a245", size = 10519495, upload-time = "2025-06-26T20:34:08.718Z" },
    { url = "https://files.pythonhosted.org/packages/cf/56/7158bd8d3cf16394928f47c637d39a7d532268cd45220bdb6cd622985760/ruff-0.12.1-py3-none-win_amd64.whl", hash = "sha256:9e1123b1c033f77bd2590e4c1fe7e8ea72ef990a85d2484351d408224d603013", size = 11547485, upload-time = "2025-06-26T20:34:11.008Z" },
    { url = "https://files.pythonhosted.org/packages/91/d0/6902c0d017259439d6fd2fd9393cea1cfe30169940118b007d5e0ea7e954/ruff-0.12.1-py3-none-win_arm64.whl", hash = "sha256:78ad09a022c64c13cc6077707f036bab0fac8cd7088772dcd1e5be21c5002efc", size = 10691209, upload-time = "2025-06-26T20:34:12.928Z" },
]

[[package]]
name = "send2trash"
version = "1.8.3"
source = { registry = "https://pypi.org/simple" }
sdist = { url = "https://files.pythonhosted.org/packages/fd/3a/aec9b02217bb79b87bbc1a21bc6abc51e3d5dcf65c30487ac96c0908c722/Send2Trash-1.8.3.tar.gz", hash = "sha256:b18e7a3966d99871aefeb00cfbcfdced55ce4871194810fc71f4aa484b953abf", size = 17394, upload-time = "2024-04-07T00:01:09.267Z" }
wheels = [
    { url = "https://files.pythonhosted.org/packages/40/b0/4562db6223154aa4e22f939003cb92514c79f3d4dccca3444253fd17f902/Send2Trash-1.8.3-py3-none-any.whl", hash = "sha256:0c31227e0bd08961c7665474a3d1ef7193929fedda4233843689baa056be46c9", size = 18072, upload-time = "2024-04-07T00:01:07.438Z" },
]

[[package]]
name = "setuptools"
version = "80.9.0"
source = { registry = "https://pypi.org/simple" }
sdist = { url = "https://files.pythonhosted.org/packages/18/5d/3bf57dcd21979b887f014ea83c24ae194cfcd12b9e0fda66b957c69d1fca/setuptools-80.9.0.tar.gz", hash = "sha256:f36b47402ecde768dbfafc46e8e4207b4360c654f1f3bb84475f0a28628fb19c", size = 1319958, upload-time = "2025-05-27T00:56:51.443Z" }
wheels = [
    { url = "https://files.pythonhosted.org/packages/a3/dc/17031897dae0efacfea57dfd3a82fdd2a2aeb58e0ff71b77b87e44edc772/setuptools-80.9.0-py3-none-any.whl", hash = "sha256:062d34222ad13e0cc312a4c02d73f059e86a4acbfbdea8f8f76b28c99f306922", size = 1201486, upload-time = "2025-05-27T00:56:49.664Z" },
]

[[package]]
name = "setuptools-scm"
version = "8.3.1"
source = { registry = "https://pypi.org/simple" }
dependencies = [
    { name = "packaging" },
    { name = "setuptools" },
]
sdist = { url = "https://files.pythonhosted.org/packages/b9/19/7ae64b70b2429c48c3a7a4ed36f50f94687d3bfcd0ae2f152367b6410dff/setuptools_scm-8.3.1.tar.gz", hash = "sha256:3d555e92b75dacd037d32bafdf94f97af51ea29ae8c7b234cf94b7a5bd242a63", size = 78088, upload-time = "2025-04-23T11:53:19.739Z" }
wheels = [
    { url = "https://files.pythonhosted.org/packages/ab/ac/8f96ba9b4cfe3e4ea201f23f4f97165862395e9331a424ed325ae37024a8/setuptools_scm-8.3.1-py3-none-any.whl", hash = "sha256:332ca0d43791b818b841213e76b1971b7711a960761c5bea5fc5cdb5196fbce3", size = 43935, upload-time = "2025-04-23T11:53:17.922Z" },
]

[[package]]
name = "six"
version = "1.17.0"
source = { registry = "https://pypi.org/simple" }
sdist = { url = "https://files.pythonhosted.org/packages/94/e7/b2c673351809dca68a0e064b6af791aa332cf192da575fd474ed7d6f16a2/six-1.17.0.tar.gz", hash = "sha256:ff70335d468e7eb6ec65b95b99d3a2836546063f63acc5171de367e834932a81", size = 34031, upload-time = "2024-12-04T17:35:28.174Z" }
wheels = [
    { url = "https://files.pythonhosted.org/packages/b7/ce/149a00dd41f10bc29e5921b496af8b574d8413afcd5e30dfa0ed46c2cc5e/six-1.17.0-py2.py3-none-any.whl", hash = "sha256:4721f391ed90541fddacab5acf947aa0d3dc7d27b2e1e8eda2be8970586c3274", size = 11050, upload-time = "2024-12-04T17:35:26.475Z" },
]

[[package]]
name = "sniffio"
version = "1.3.1"
source = { registry = "https://pypi.org/simple" }
sdist = { url = "https://files.pythonhosted.org/packages/a2/87/a6771e1546d97e7e041b6ae58d80074f81b7d5121207425c964ddf5cfdbd/sniffio-1.3.1.tar.gz", hash = "sha256:f4324edc670a0f49750a81b895f35c3adb843cca46f0530f79fc1babb23789dc", size = 20372, upload-time = "2024-02-25T23:20:04.057Z" }
wheels = [
    { url = "https://files.pythonhosted.org/packages/e9/44/75a9c9421471a6c4805dbf2356f7c181a29c1879239abab1ea2cc8f38b40/sniffio-1.3.1-py3-none-any.whl", hash = "sha256:2f6da418d1f1e0fddd844478f41680e794e6051915791a034ff65e5f100525a2", size = 10235, upload-time = "2024-02-25T23:20:01.196Z" },
]

[[package]]
name = "soupsieve"
version = "2.7"
source = { registry = "https://pypi.org/simple" }
sdist = { url = "https://files.pythonhosted.org/packages/3f/f4/4a80cd6ef364b2e8b65b15816a843c0980f7a5a2b4dc701fc574952aa19f/soupsieve-2.7.tar.gz", hash = "sha256:ad282f9b6926286d2ead4750552c8a6142bc4c783fd66b0293547c8fe6ae126a", size = 103418, upload-time = "2025-04-20T18:50:08.518Z" }
wheels = [
    { url = "https://files.pythonhosted.org/packages/e7/9c/0e6afc12c269578be5c0c1c9f4b49a8d32770a080260c333ac04cc1c832d/soupsieve-2.7-py3-none-any.whl", hash = "sha256:6e60cc5c1ffaf1cebcc12e8188320b72071e922c2e897f737cadce79ad5d30c4", size = 36677, upload-time = "2025-04-20T18:50:07.196Z" },
]

[[package]]
name = "stack-data"
version = "0.6.3"
source = { registry = "https://pypi.org/simple" }
dependencies = [
    { name = "asttokens" },
    { name = "executing" },
    { name = "pure-eval" },
]
sdist = { url = "https://files.pythonhosted.org/packages/28/e3/55dcc2cfbc3ca9c29519eb6884dd1415ecb53b0e934862d3559ddcb7e20b/stack_data-0.6.3.tar.gz", hash = "sha256:836a778de4fec4dcd1dcd89ed8abff8a221f58308462e1c4aa2a3cf30148f0b9", size = 44707, upload-time = "2023-09-30T13:58:05.479Z" }
wheels = [
    { url = "https://files.pythonhosted.org/packages/f1/7b/ce1eafaf1a76852e2ec9b22edecf1daa58175c090266e9f6c64afcd81d91/stack_data-0.6.3-py3-none-any.whl", hash = "sha256:d5558e0c25a4cb0853cddad3d77da9891a08cb85dd9f9f91b9f8cd66e511e695", size = 24521, upload-time = "2023-09-30T13:58:03.53Z" },
]

[[package]]
name = "terminado"
version = "0.18.1"
source = { registry = "https://pypi.org/simple" }
dependencies = [
    { name = "ptyprocess", marker = "os_name != 'nt'" },
    { name = "pywinpty", marker = "os_name == 'nt'" },
    { name = "tornado" },
]
sdist = { url = "https://files.pythonhosted.org/packages/8a/11/965c6fd8e5cc254f1fe142d547387da17a8ebfd75a3455f637c663fb38a0/terminado-0.18.1.tar.gz", hash = "sha256:de09f2c4b85de4765f7714688fff57d3e75bad1f909b589fde880460c753fd2e", size = 32701, upload-time = "2024-03-12T14:34:39.026Z" }
wheels = [
    { url = "https://files.pythonhosted.org/packages/6a/9e/2064975477fdc887e47ad42157e214526dcad8f317a948dee17e1659a62f/terminado-0.18.1-py3-none-any.whl", hash = "sha256:a4468e1b37bb318f8a86514f65814e1afc977cf29b3992a4500d9dd305dcceb0", size = 14154, upload-time = "2024-03-12T14:34:36.569Z" },
]

[[package]]
name = "tinycss2"
version = "1.4.0"
source = { registry = "https://pypi.org/simple" }
dependencies = [
    { name = "webencodings" },
]
sdist = { url = "https://files.pythonhosted.org/packages/7a/fd/7a5ee21fd08ff70d3d33a5781c255cbe779659bd03278feb98b19ee550f4/tinycss2-1.4.0.tar.gz", hash = "sha256:10c0972f6fc0fbee87c3edb76549357415e94548c1ae10ebccdea16fb404a9b7", size = 87085, upload-time = "2024-10-24T14:58:29.895Z" }
wheels = [
    { url = "https://files.pythonhosted.org/packages/e6/34/ebdc18bae6aa14fbee1a08b63c015c72b64868ff7dae68808ab500c492e2/tinycss2-1.4.0-py3-none-any.whl", hash = "sha256:3a49cf47b7675da0b15d0c6e1df8df4ebd96e9394bb905a5775adb0d884c5289", size = 26610, upload-time = "2024-10-24T14:58:28.029Z" },
]

[[package]]
name = "tornado"
version = "6.5.1"
source = { registry = "https://pypi.org/simple" }
sdist = { url = "https://files.pythonhosted.org/packages/51/89/c72771c81d25d53fe33e3dca61c233b665b2780f21820ba6fd2c6793c12b/tornado-6.5.1.tar.gz", hash = "sha256:84ceece391e8eb9b2b95578db65e920d2a61070260594819589609ba9bc6308c", size = 509934, upload-time = "2025-05-22T18:15:38.788Z" }
wheels = [
    { url = "https://files.pythonhosted.org/packages/77/89/f4532dee6843c9e0ebc4e28d4be04c67f54f60813e4bf73d595fe7567452/tornado-6.5.1-cp39-abi3-macosx_10_9_universal2.whl", hash = "sha256:d50065ba7fd11d3bd41bcad0825227cc9a95154bad83239357094c36708001f7", size = 441948, upload-time = "2025-05-22T18:15:20.862Z" },
    { url = "https://files.pythonhosted.org/packages/15/9a/557406b62cffa395d18772e0cdcf03bed2fff03b374677348eef9f6a3792/tornado-6.5.1-cp39-abi3-macosx_10_9_x86_64.whl", hash = "sha256:9e9ca370f717997cb85606d074b0e5b247282cf5e2e1611568b8821afe0342d6", size = 440112, upload-time = "2025-05-22T18:15:22.591Z" },
    { url = "https://files.pythonhosted.org/packages/55/82/7721b7319013a3cf881f4dffa4f60ceff07b31b394e459984e7a36dc99ec/tornado-6.5.1-cp39-abi3-manylinux_2_17_aarch64.manylinux2014_aarch64.whl", hash = "sha256:b77e9dfa7ed69754a54c89d82ef746398be82f749df69c4d3abe75c4d1ff4888", size = 443672, upload-time = "2025-05-22T18:15:24.027Z" },
    { url = "https://files.pythonhosted.org/packages/7d/42/d11c4376e7d101171b94e03cef0cbce43e823ed6567ceda571f54cf6e3ce/tornado-6.5.1-cp39-abi3-manylinux_2_5_i686.manylinux1_i686.manylinux_2_17_i686.manylinux2014_i686.whl", hash = "sha256:253b76040ee3bab8bcf7ba9feb136436a3787208717a1fb9f2c16b744fba7331", size = 443019, upload-time = "2025-05-22T18:15:25.735Z" },
    { url = "https://files.pythonhosted.org/packages/7d/f7/0c48ba992d875521ac761e6e04b0a1750f8150ae42ea26df1852d6a98942/tornado-6.5.1-cp39-abi3-manylinux_2_5_x86_64.manylinux1_x86_64.manylinux_2_17_x86_64.manylinux2014_x86_64.whl", hash = "sha256:308473f4cc5a76227157cdf904de33ac268af770b2c5f05ca6c1161d82fdd95e", size = 443252, upload-time = "2025-05-22T18:15:27.499Z" },
    { url = "https://files.pythonhosted.org/packages/89/46/d8d7413d11987e316df4ad42e16023cd62666a3c0dfa1518ffa30b8df06c/tornado-6.5.1-cp39-abi3-musllinux_1_2_aarch64.whl", hash = "sha256:caec6314ce8a81cf69bd89909f4b633b9f523834dc1a352021775d45e51d9401", size = 443930, upload-time = "2025-05-22T18:15:29.299Z" },
    { url = "https://files.pythonhosted.org/packages/78/b2/f8049221c96a06df89bed68260e8ca94beca5ea532ffc63b1175ad31f9cc/tornado-6.5.1-cp39-abi3-musllinux_1_2_i686.whl", hash = "sha256:13ce6e3396c24e2808774741331638ee6c2f50b114b97a55c5b442df65fd9692", size = 443351, upload-time = "2025-05-22T18:15:31.038Z" },
    { url = "https://files.pythonhosted.org/packages/76/ff/6a0079e65b326cc222a54720a748e04a4db246870c4da54ece4577bfa702/tornado-6.5.1-cp39-abi3-musllinux_1_2_x86_64.whl", hash = "sha256:5cae6145f4cdf5ab24744526cc0f55a17d76f02c98f4cff9daa08ae9a217448a", size = 443328, upload-time = "2025-05-22T18:15:32.426Z" },
    { url = "https://files.pythonhosted.org/packages/49/18/e3f902a1d21f14035b5bc6246a8c0f51e0eef562ace3a2cea403c1fb7021/tornado-6.5.1-cp39-abi3-win32.whl", hash = "sha256:e0a36e1bc684dca10b1aa75a31df8bdfed656831489bc1e6a6ebed05dc1ec365", size = 444396, upload-time = "2025-05-22T18:15:34.205Z" },
    { url = "https://files.pythonhosted.org/packages/7b/09/6526e32bf1049ee7de3bebba81572673b19a2a8541f795d887e92af1a8bc/tornado-6.5.1-cp39-abi3-win_amd64.whl", hash = "sha256:908e7d64567cecd4c2b458075589a775063453aeb1d2a1853eedb806922f568b", size = 444840, upload-time = "2025-05-22T18:15:36.1Z" },
    { url = "https://files.pythonhosted.org/packages/55/a7/535c44c7bea4578e48281d83c615219f3ab19e6abc67625ef637c73987be/tornado-6.5.1-cp39-abi3-win_arm64.whl", hash = "sha256:02420a0eb7bf617257b9935e2b754d1b63897525d8a289c9d65690d580b4dcf7", size = 443596, upload-time = "2025-05-22T18:15:37.433Z" },
]

[[package]]
name = "tqdm"
version = "4.67.1"
source = { registry = "https://pypi.org/simple" }
dependencies = [
    { name = "colorama", marker = "sys_platform == 'win32'" },
]
sdist = { url = "https://files.pythonhosted.org/packages/a8/4b/29b4ef32e036bb34e4ab51796dd745cdba7ed47ad142a9f4a1eb8e0c744d/tqdm-4.67.1.tar.gz", hash = "sha256:f8aef9c52c08c13a65f30ea34f4e5aac3fd1a34959879d7e59e63027286627f2", size = 169737, upload-time = "2024-11-24T20:12:22.481Z" }
wheels = [
    { url = "https://files.pythonhosted.org/packages/d0/30/dc54f88dd4a2b5dc8a0279bdd7270e735851848b762aeb1c1184ed1f6b14/tqdm-4.67.1-py3-none-any.whl", hash = "sha256:26445eca388f82e72884e0d580d5464cd801a3ea01e63e5601bdff9ba6a48de2", size = 78540, upload-time = "2024-11-24T20:12:19.698Z" },
]

[[package]]
name = "traitlets"
version = "5.14.3"
source = { registry = "https://pypi.org/simple" }
sdist = { url = "https://files.pythonhosted.org/packages/eb/79/72064e6a701c2183016abbbfedaba506d81e30e232a68c9f0d6f6fcd1574/traitlets-5.14.3.tar.gz", hash = "sha256:9ed0579d3502c94b4b3732ac120375cda96f923114522847de4b3bb98b96b6b7", size = 161621, upload-time = "2024-04-19T11:11:49.746Z" }
wheels = [
    { url = "https://files.pythonhosted.org/packages/00/c0/8f5d070730d7836adc9c9b6408dec68c6ced86b304a9b26a14df072a6e8c/traitlets-5.14.3-py3-none-any.whl", hash = "sha256:b74e89e397b1ed28cc831db7aea759ba6640cb3de13090ca145426688ff1ac4f", size = 85359, upload-time = "2024-04-19T11:11:46.763Z" },
]

[[package]]
name = "ty"
version = "0.0.1a15"
source = { registry = "https://pypi.org/simple" }
sdist = { url = "https://files.pythonhosted.org/packages/28/ba/abedc672a4d706241106923595d68573e995f85aced13aa3ef2e6d5069cf/ty-0.0.1a15.tar.gz", hash = "sha256:b601eb50e981bd3fb857eb17b473cad3728dab67f53370b6790dfc342797eb20", size = 3886937, upload-time = "2025-07-18T13:02:20.017Z" }
wheels = [
    { url = "https://files.pythonhosted.org/packages/17/86/4846900f8b7f3dc7c2ec4e0bbd6bc4a4797f27443d3c9878ece5dfcb1446/ty-0.0.1a15-py3-none-linux_armv6l.whl", hash = "sha256:6110b5afee7ae1b0c8d00770eef4937ed0b700b823da04db04486bc661dc0f80", size = 7807444, upload-time = "2025-07-18T13:01:47.81Z" },
    { url = "https://files.pythonhosted.org/packages/e7/bd/b4ee15ffbf0fda9853aefb6cdfaa8d15a07af6ab1c6c874f7ad9adcdc2bd/ty-0.0.1a15-py3-none-macosx_10_12_x86_64.whl", hash = "sha256:855401e2fc1d4376f007ef7684dd9173e6a408adc2bc4610013f40c2a1d68d0f", size = 7913908, upload-time = "2025-07-18T13:01:50.877Z" },
    { url = "https://files.pythonhosted.org/packages/cb/5e/c37942782de2ed347ea24227fab61ad80383cee7f339af2be65a7732c4a9/ty-0.0.1a15-py3-none-macosx_11_0_arm64.whl", hash = "sha256:a20b21ea9683d92d541de4a534b68b4b595c2d04bf77be0ebfe05c9768ef47e7", size = 7526774, upload-time = "2025-07-18T13:01:52.403Z" },
    { url = "https://files.pythonhosted.org/packages/a4/11/8fa1eba381f2bc70eb8eccb2f93aa6f674b9578a1281cdf4984100de8009/ty-0.0.1a15-py3-none-manylinux_2_17_aarch64.manylinux2014_aarch64.whl", hash = "sha256:7648b0931177233e31d952723f068f2925696e464c436ed8bd820b775053474b", size = 7648872, upload-time = "2025-07-18T13:01:54.166Z" },
    { url = "https://files.pythonhosted.org/packages/2a/35/b12e34103638089848d58bb4a2813e9e77969fa7b4479212c9a263e7a176/ty-0.0.1a15-py3-none-manylinux_2_17_armv7l.manylinux2014_armv7l.whl", hash = "sha256:c9c6b70ae331585984b79a4574f28619d5ff755515b93b5454d04f5c521ca864", size = 7647674, upload-time = "2025-07-18T13:01:56.013Z" },
    { url = "https://files.pythonhosted.org/packages/2c/b9/c1d8c8e268fe46a65e77b8a61ef5e76ebf6ce5eec2beeb6a063ab23042fb/ty-0.0.1a15-py3-none-manylinux_2_17_i686.manylinux2014_i686.whl", hash = "sha256:38cae5d28b2882e66f4786825e87d500cfbb806c30bbcac745f20e459cf92482", size = 8470612, upload-time = "2025-07-18T13:01:57.526Z" },
    { url = "https://files.pythonhosted.org/packages/16/ba/c4a246026dbdd9f537d882aa51fa34e3a43288b493952724f71a59fb93cc/ty-0.0.1a15-py3-none-manylinux_2_17_ppc64.manylinux2014_ppc64.whl", hash = "sha256:1a8de6d3185afbf7cc199932d7fc508887e7ddad95a15c930efc4b5445eae6de", size = 8928257, upload-time = "2025-07-18T13:01:59.705Z" },
    { url = "https://files.pythonhosted.org/packages/e1/53/7958aa2a730fea926f992cd217f33363c9d0dd0cb688a7c9afa5d083863e/ty-0.0.1a15-py3-none-manylinux_2_17_ppc64le.manylinux2014_ppc64le.whl", hash = "sha256:d5a38db0c2ceb2f0c20241ef6a1a5b0996dad45532bb50661faf46f28b64b9f0", size = 8576435, upload-time = "2025-07-18T13:02:01.535Z" },
    { url = "https://files.pythonhosted.org/packages/e7/77/6b65b83e28d162951e72212f31a1f9fdf7d30023a37702cb35d451df9fb8/ty-0.0.1a15-py3-none-manylinux_2_17_s390x.manylinux2014_s390x.whl", hash = "sha256:0045fe7905813296fa821dad4aaabbe0f011ce34915fdfabf651db5b5f7b9d72", size = 8411987, upload-time = "2025-07-18T13:02:03.394Z" },
    { url = "https://files.pythonhosted.org/packages/40/2f/c58c08165edb2e13b5c10f81fa2fc3f9c576992e7abb2c56d636245a49f6/ty-0.0.1a15-py3-none-manylinux_2_17_x86_64.manylinux2014_x86_64.whl", hash = "sha256:32deff2b8b05e8a8b8bf0f48ca1eef72ec299b9cc546ef9aba7185a033de28b1", size = 8211299, upload-time = "2025-07-18T13:02:05.662Z" },
    { url = "https://files.pythonhosted.org/packages/0d/0b/959d4186d87fc99af7c0cb1c425d351d7204d4ed54638925c21915c338ba/ty-0.0.1a15-py3-none-musllinux_1_2_aarch64.whl", hash = "sha256:60c330a9f37b260ebdf7d3e7e05ec483fab15116f11317ffd76b0e09598038b0", size = 7550119, upload-time = "2025-07-18T13:02:07.804Z" },
    { url = "https://files.pythonhosted.org/packages/89/08/28b33a1125128f57b09a71d043e6ee06502c773ef0fab03fb54bd58dcfa4/ty-0.0.1a15-py3-none-musllinux_1_2_armv7l.whl", hash = "sha256:745355c15574d50229c3644e47bad1192e261faaf3a11870641b4902a8d9d8fe", size = 7672278, upload-time = "2025-07-18T13:02:09.339Z" },
    { url = "https://files.pythonhosted.org/packages/2b/ba/5569b0a1a90d302e0636718a73a7c3d7029cfa03670f6cc716a4ab318709/ty-0.0.1a15-py3-none-musllinux_1_2_i686.whl", hash = "sha256:07d53cb7c9c322be41dc79c373024422f6c6cd9e96f658e4b1b3289fe6130274", size = 8092872, upload-time = "2025-07-18T13:02:10.871Z" },
    { url = "https://files.pythonhosted.org/packages/2e/f2/a6e94b8b0189af49e871210b7244c4d49c5ac9cc1167f16dd0f28e026745/ty-0.0.1a15-py3-none-musllinux_1_2_x86_64.whl", hash = "sha256:26b28ed6e6ea80766fdd2608ea6e4daeb211e8de2b4b88376f574667bb90f489", size = 8278734, upload-time = "2025-07-18T13:02:13.059Z" },
    { url = "https://files.pythonhosted.org/packages/2e/ae/90d6008d3afe0762d089b5b363be62c3e19d9730c0b04f823448a56aa5fa/ty-0.0.1a15-py3-none-win32.whl", hash = "sha256:42f8d40aa30ef0c2187b70528151e740b74db47eb84a568fbc636c7294a1046e", size = 7390797, upload-time = "2025-07-18T13:02:14.898Z" },
    { url = "https://files.pythonhosted.org/packages/d4/14/fc292587c6e85e0b2584562c2cee26ece7c86e0679a690de86f53ad367bf/ty-0.0.1a15-py3-none-win_amd64.whl", hash = "sha256:2563111b072ea132443629a5fe0ec0cefed94c610cc694fc1bd2f48e179ca966", size = 7978840, upload-time = "2025-07-18T13:02:16.74Z" },
    { url = "https://files.pythonhosted.org/packages/24/e9/4d8c22801c7348ce79456c9c071914d94783c5f575ddddb30161b98a7c34/ty-0.0.1a15-py3-none-win_arm64.whl", hash = "sha256:9ea13096dda97437284b61915da92384d283cd096dbe730a3f63ee644721d2d5", size = 7561340, upload-time = "2025-07-18T13:02:18.629Z" },
]

[[package]]
name = "types-python-dateutil"
version = "2.9.0.20250516"
source = { registry = "https://pypi.org/simple" }
sdist = { url = "https://files.pythonhosted.org/packages/ef/88/d65ed807393285204ab6e2801e5d11fbbea811adcaa979a2ed3b67a5ef41/types_python_dateutil-2.9.0.20250516.tar.gz", hash = "sha256:13e80d6c9c47df23ad773d54b2826bd52dbbb41be87c3f339381c1700ad21ee5", size = 13943, upload-time = "2025-05-16T03:06:58.385Z" }
wheels = [
    { url = "https://files.pythonhosted.org/packages/c5/3f/b0e8db149896005adc938a1e7f371d6d7e9eca4053a29b108978ed15e0c2/types_python_dateutil-2.9.0.20250516-py3-none-any.whl", hash = "sha256:2b2b3f57f9c6a61fba26a9c0ffb9ea5681c9b83e69cd897c6b5f668d9c0cab93", size = 14356, upload-time = "2025-05-16T03:06:57.249Z" },
]

[[package]]
name = "typing-extensions"
version = "4.14.0"
source = { registry = "https://pypi.org/simple" }
sdist = { url = "https://files.pythonhosted.org/packages/d1/bc/51647cd02527e87d05cb083ccc402f93e441606ff1f01739a62c8ad09ba5/typing_extensions-4.14.0.tar.gz", hash = "sha256:8676b788e32f02ab42d9e7c61324048ae4c6d844a399eebace3d4979d75ceef4", size = 107423, upload-time = "2025-06-02T14:52:11.399Z" }
wheels = [
    { url = "https://files.pythonhosted.org/packages/69/e0/552843e0d356fbb5256d21449fa957fa4eff3bbc135a74a691ee70c7c5da/typing_extensions-4.14.0-py3-none-any.whl", hash = "sha256:a1514509136dd0b477638fc68d6a91497af5076466ad0fa6c338e44e359944af", size = 43839, upload-time = "2025-06-02T14:52:10.026Z" },
]

[[package]]
name = "tzdata"
version = "2025.2"
source = { registry = "https://pypi.org/simple" }
sdist = { url = "https://files.pythonhosted.org/packages/95/32/1a225d6164441be760d75c2c42e2780dc0873fe382da3e98a2e1e48361e5/tzdata-2025.2.tar.gz", hash = "sha256:b60a638fcc0daffadf82fe0f57e53d06bdec2f36c4df66280ae79bce6bd6f2b9", size = 196380, upload-time = "2025-03-23T13:54:43.652Z" }
wheels = [
    { url = "https://files.pythonhosted.org/packages/5c/23/c7abc0ca0a1526a0774eca151daeb8de62ec457e77262b66b359c3c7679e/tzdata-2025.2-py2.py3-none-any.whl", hash = "sha256:1a403fada01ff9221ca8044d701868fa132215d84beb92242d9acd2147f667a8", size = 347839, upload-time = "2025-03-23T13:54:41.845Z" },
]

[[package]]
name = "uri-template"
version = "1.3.0"
source = { registry = "https://pypi.org/simple" }
sdist = { url = "https://files.pythonhosted.org/packages/31/c7/0336f2bd0bcbada6ccef7aaa25e443c118a704f828a0620c6fa0207c1b64/uri-template-1.3.0.tar.gz", hash = "sha256:0e00f8eb65e18c7de20d595a14336e9f337ead580c70934141624b6d1ffdacc7", size = 21678, upload-time = "2023-06-21T01:49:05.374Z" }
wheels = [
    { url = "https://files.pythonhosted.org/packages/e7/00/3fca040d7cf8a32776d3d81a00c8ee7457e00f80c649f1e4a863c8321ae9/uri_template-1.3.0-py3-none-any.whl", hash = "sha256:a44a133ea12d44a0c0f06d7d42a52d71282e77e2f937d8abd5655b8d56fc1363", size = 11140, upload-time = "2023-06-21T01:49:03.467Z" },
]

[[package]]
name = "urllib3"
version = "2.5.0"
source = { registry = "https://pypi.org/simple" }
sdist = { url = "https://files.pythonhosted.org/packages/15/22/9ee70a2574a4f4599c47dd506532914ce044817c7752a79b6a51286319bc/urllib3-2.5.0.tar.gz", hash = "sha256:3fc47733c7e419d4bc3f6b3dc2b4f890bb743906a30d56ba4a5bfa4bbff92760", size = 393185, upload-time = "2025-06-18T14:07:41.644Z" }
wheels = [
    { url = "https://files.pythonhosted.org/packages/a7/c2/fe1e52489ae3122415c51f387e221dd0773709bad6c6cdaa599e8a2c5185/urllib3-2.5.0-py3-none-any.whl", hash = "sha256:e6b01673c0fa6a13e374b50871808eb3bf7046c4b125b216f6bf1cc604cff0dc", size = 129795, upload-time = "2025-06-18T14:07:40.39Z" },
]

[[package]]
name = "virtualenv"
version = "20.31.2"
source = { registry = "https://pypi.org/simple" }
dependencies = [
    { name = "distlib" },
    { name = "filelock" },
    { name = "platformdirs" },
]
sdist = { url = "https://files.pythonhosted.org/packages/56/2c/444f465fb2c65f40c3a104fd0c495184c4f2336d65baf398e3c75d72ea94/virtualenv-20.31.2.tar.gz", hash = "sha256:e10c0a9d02835e592521be48b332b6caee6887f332c111aa79a09b9e79efc2af", size = 6076316, upload-time = "2025-05-08T17:58:23.811Z" }
wheels = [
    { url = "https://files.pythonhosted.org/packages/f3/40/b1c265d4b2b62b58576588510fc4d1fe60a86319c8de99fd8e9fec617d2c/virtualenv-20.31.2-py3-none-any.whl", hash = "sha256:36efd0d9650ee985f0cad72065001e66d49a6f24eb44d98980f630686243cf11", size = 6057982, upload-time = "2025-05-08T17:58:21.15Z" },
]

[[package]]
name = "wcwidth"
version = "0.2.13"
source = { registry = "https://pypi.org/simple" }
sdist = { url = "https://files.pythonhosted.org/packages/6c/63/53559446a878410fc5a5974feb13d31d78d752eb18aeba59c7fef1af7598/wcwidth-0.2.13.tar.gz", hash = "sha256:72ea0c06399eb286d978fdedb6923a9eb47e1c486ce63e9b4e64fc18303972b5", size = 101301, upload-time = "2024-01-06T02:10:57.829Z" }
wheels = [
    { url = "https://files.pythonhosted.org/packages/fd/84/fd2ba7aafacbad3c4201d395674fc6348826569da3c0937e75505ead3528/wcwidth-0.2.13-py2.py3-none-any.whl", hash = "sha256:3da69048e4540d84af32131829ff948f1e022c1c6bdb8d6102117aac784f6859", size = 34166, upload-time = "2024-01-06T02:10:55.763Z" },
]

[[package]]
name = "webcolors"
version = "24.11.1"
source = { registry = "https://pypi.org/simple" }
sdist = { url = "https://files.pythonhosted.org/packages/7b/29/061ec845fb58521848f3739e466efd8250b4b7b98c1b6c5bf4d40b419b7e/webcolors-24.11.1.tar.gz", hash = "sha256:ecb3d768f32202af770477b8b65f318fa4f566c22948673a977b00d589dd80f6", size = 45064, upload-time = "2024-11-11T07:43:24.224Z" }
wheels = [
    { url = "https://files.pythonhosted.org/packages/60/e8/c0e05e4684d13459f93d312077a9a2efbe04d59c393bc2b8802248c908d4/webcolors-24.11.1-py3-none-any.whl", hash = "sha256:515291393b4cdf0eb19c155749a096f779f7d909f7cceea072791cb9095b92e9", size = 14934, upload-time = "2024-11-11T07:43:22.529Z" },
]

[[package]]
name = "webencodings"
version = "0.5.1"
source = { registry = "https://pypi.org/simple" }
sdist = { url = "https://files.pythonhosted.org/packages/0b/02/ae6ceac1baeda530866a85075641cec12989bd8d31af6d5ab4a3e8c92f47/webencodings-0.5.1.tar.gz", hash = "sha256:b36a1c245f2d304965eb4e0a82848379241dc04b865afcc4aab16748587e1923", size = 9721, upload-time = "2017-04-05T20:21:34.189Z" }
wheels = [
    { url = "https://files.pythonhosted.org/packages/f4/24/2a3e3df732393fed8b3ebf2ec078f05546de641fe1b667ee316ec1dcf3b7/webencodings-0.5.1-py2.py3-none-any.whl", hash = "sha256:a0af1213f3c2226497a97e2b3aa01a7e4bee4f403f95be16fc9acd2947514a78", size = 11774, upload-time = "2017-04-05T20:21:32.581Z" },
]

[[package]]
name = "websocket-client"
version = "1.8.0"
source = { registry = "https://pypi.org/simple" }
sdist = { url = "https://files.pythonhosted.org/packages/e6/30/fba0d96b4b5fbf5948ed3f4681f7da2f9f64512e1d303f94b4cc174c24a5/websocket_client-1.8.0.tar.gz", hash = "sha256:3239df9f44da632f96012472805d40a23281a991027ce11d2f45a6f24ac4c3da", size = 54648, upload-time = "2024-04-23T22:16:16.976Z" }
wheels = [
    { url = "https://files.pythonhosted.org/packages/5a/84/44687a29792a70e111c5c477230a72c4b957d88d16141199bf9acb7537a3/websocket_client-1.8.0-py3-none-any.whl", hash = "sha256:17b44cc997f5c498e809b22cdf2d9c7a9e71c02c8cc2b6c56e7c2d1239bfa526", size = 58826, upload-time = "2024-04-23T22:16:14.422Z" },
]

[[package]]
name = "wheel"
version = "0.45.1"
source = { registry = "https://pypi.org/simple" }
sdist = { url = "https://files.pythonhosted.org/packages/8a/98/2d9906746cdc6a6ef809ae6338005b3f21bb568bea3165cfc6a243fdc25c/wheel-0.45.1.tar.gz", hash = "sha256:661e1abd9198507b1409a20c02106d9670b2576e916d58f520316666abca6729", size = 107545, upload-time = "2024-11-23T00:18:23.513Z" }
wheels = [
    { url = "https://files.pythonhosted.org/packages/0b/2c/87f3254fd8ffd29e4c02732eee68a83a1d3c346ae39bc6822dcbcb697f2b/wheel-0.45.1-py3-none-any.whl", hash = "sha256:708e7481cc80179af0e556bbf0cc00b8444c7321e2700b8d8580231d13017248", size = 72494, upload-time = "2024-11-23T00:18:21.207Z" },
]

[[package]]
name = "widgetsnbextension"
version = "4.0.14"
source = { registry = "https://pypi.org/simple" }
sdist = { url = "https://files.pythonhosted.org/packages/41/53/2e0253c5efd69c9656b1843892052a31c36d37ad42812b5da45c62191f7e/widgetsnbextension-4.0.14.tar.gz", hash = "sha256:a3629b04e3edb893212df862038c7232f62973373869db5084aed739b437b5af", size = 1097428, upload-time = "2025-04-10T13:01:25.628Z" }
wheels = [
    { url = "https://files.pythonhosted.org/packages/ca/51/5447876806d1088a0f8f71e16542bf350918128d0a69437df26047c8e46f/widgetsnbextension-4.0.14-py3-none-any.whl", hash = "sha256:4875a9eaf72fbf5079dc372a51a9f268fc38d46f767cbf85c43a36da5cb9b575", size = 2196503, upload-time = "2025-04-10T13:01:23.086Z" },
]<|MERGE_RESOLUTION|>--- conflicted
+++ resolved
@@ -1154,11 +1154,7 @@
     { name = "nhp-aci" },
     { name = "numpy" },
     { name = "pandas" },
-<<<<<<< HEAD
     { name = "polars-lts-cpu" },
-=======
-    { name = "pre-commit" },
->>>>>>> 0a6b5b14
     { name = "pyarrow" },
     { name = "pyjwt" },
     { name = "python-dateutil" },
@@ -1214,11 +1210,7 @@
     { name = "notebook", marker = "extra == 'dev'", specifier = ">=6.5.7" },
     { name = "numpy", specifier = ">=2.1.3" },
     { name = "pandas", specifier = ">=2.2.3" },
-<<<<<<< HEAD
     { name = "polars-lts-cpu", specifier = ">=1.33.1" },
-=======
-    { name = "pre-commit", specifier = ">=4.2.0" },
->>>>>>> 0a6b5b14
     { name = "pre-commit", marker = "extra == 'dev'", specifier = ">=4.2.0" },
     { name = "pyarrow", specifier = ">=18.1.0" },
     { name = "pyjwt", specifier = ">=2.10.1" },
