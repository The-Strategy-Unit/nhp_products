version = 1
revision = 2
requires-python = ">=3.12"

[[package]]
name = "anyio"
version = "4.9.0"
source = { registry = "https://pypi.org/simple" }
dependencies = [
    { name = "idna" },
    { name = "sniffio" },
    { name = "typing-extensions", marker = "python_full_version < '3.13'" },
]
sdist = { url = "https://files.pythonhosted.org/packages/95/7d/4c1bd541d4dffa1b52bd83fb8527089e097a106fc90b467a7313b105f840/anyio-4.9.0.tar.gz", hash = "sha256:673c0c244e15788651a4ff38710fea9675823028a6f08a5eda409e0c9840a028", size = 190949, upload-time = "2025-03-17T00:02:54.77Z" }
wheels = [
    { url = "https://files.pythonhosted.org/packages/a1/ee/48ca1a7c89ffec8b6a0c5d02b89c305671d5ffd8d3c94acf8b8c408575bb/anyio-4.9.0-py3-none-any.whl", hash = "sha256:9f76d541cad6e36af7beb62e978876f3b41e3e04f2c1fbf0884604c0a9c4d93c", size = 100916, upload-time = "2025-03-17T00:02:52.713Z" },
]

[[package]]
name = "appnope"
version = "0.1.4"
source = { registry = "https://pypi.org/simple" }
sdist = { url = "https://files.pythonhosted.org/packages/35/5d/752690df9ef5b76e169e68d6a129fa6d08a7100ca7f754c89495db3c6019/appnope-0.1.4.tar.gz", hash = "sha256:1de3860566df9caf38f01f86f65e0e13e379af54f9e4bee1e66b48f2efffd1ee", size = 4170, upload-time = "2024-02-06T09:43:11.258Z" }
wheels = [
    { url = "https://files.pythonhosted.org/packages/81/29/5ecc3a15d5a33e31b26c11426c45c501e439cb865d0bff96315d86443b78/appnope-0.1.4-py2.py3-none-any.whl", hash = "sha256:502575ee11cd7a28c0205f379b525beefebab9d161b7c964670864014ed7213c", size = 4321, upload-time = "2024-02-06T09:43:09.663Z" },
]

[[package]]
name = "argon2-cffi"
version = "25.1.0"
source = { registry = "https://pypi.org/simple" }
dependencies = [
    { name = "argon2-cffi-bindings" },
]
sdist = { url = "https://files.pythonhosted.org/packages/0e/89/ce5af8a7d472a67cc819d5d998aa8c82c5d860608c4db9f46f1162d7dab9/argon2_cffi-25.1.0.tar.gz", hash = "sha256:694ae5cc8a42f4c4e2bf2ca0e64e51e23a040c6a517a85074683d3959e1346c1", size = 45706, upload-time = "2025-06-03T06:55:32.073Z" }
wheels = [
    { url = "https://files.pythonhosted.org/packages/4f/d3/a8b22fa575b297cd6e3e3b0155c7e25db170edf1c74783d6a31a2490b8d9/argon2_cffi-25.1.0-py3-none-any.whl", hash = "sha256:fdc8b074db390fccb6eb4a3604ae7231f219aa669a2652e0f20e16ba513d5741", size = 14657, upload-time = "2025-06-03T06:55:30.804Z" },
]

[[package]]
name = "argon2-cffi-bindings"
version = "21.2.0"
source = { registry = "https://pypi.org/simple" }
dependencies = [
    { name = "cffi" },
]
sdist = { url = "https://files.pythonhosted.org/packages/b9/e9/184b8ccce6683b0aa2fbb7ba5683ea4b9c5763f1356347f1312c32e3c66e/argon2-cffi-bindings-21.2.0.tar.gz", hash = "sha256:bb89ceffa6c791807d1305ceb77dbfacc5aa499891d2c55661c6459651fc39e3", size = 1779911, upload-time = "2021-12-01T08:52:55.68Z" }
wheels = [
    { url = "https://files.pythonhosted.org/packages/d4/13/838ce2620025e9666aa8f686431f67a29052241692a3dd1ae9d3692a89d3/argon2_cffi_bindings-21.2.0-cp36-abi3-macosx_10_9_x86_64.whl", hash = "sha256:ccb949252cb2ab3a08c02024acb77cfb179492d5701c7cbdbfd776124d4d2367", size = 29658, upload-time = "2021-12-01T09:09:17.016Z" },
    { url = "https://files.pythonhosted.org/packages/b3/02/f7f7bb6b6af6031edb11037639c697b912e1dea2db94d436e681aea2f495/argon2_cffi_bindings-21.2.0-cp36-abi3-manylinux_2_17_aarch64.manylinux2014_aarch64.whl", hash = "sha256:9524464572e12979364b7d600abf96181d3541da11e23ddf565a32e70bd4dc0d", size = 80583, upload-time = "2021-12-01T09:09:19.546Z" },
    { url = "https://files.pythonhosted.org/packages/ec/f7/378254e6dd7ae6f31fe40c8649eea7d4832a42243acaf0f1fff9083b2bed/argon2_cffi_bindings-21.2.0-cp36-abi3-manylinux_2_17_x86_64.manylinux2014_x86_64.whl", hash = "sha256:b746dba803a79238e925d9046a63aa26bf86ab2a2fe74ce6b009a1c3f5c8f2ae", size = 86168, upload-time = "2021-12-01T09:09:21.445Z" },
    { url = "https://files.pythonhosted.org/packages/74/f6/4a34a37a98311ed73bb80efe422fed95f2ac25a4cacc5ae1d7ae6a144505/argon2_cffi_bindings-21.2.0-cp36-abi3-manylinux_2_5_i686.manylinux1_i686.manylinux_2_17_i686.manylinux2014_i686.whl", hash = "sha256:58ed19212051f49a523abb1dbe954337dc82d947fb6e5a0da60f7c8471a8476c", size = 82709, upload-time = "2021-12-01T09:09:18.182Z" },
    { url = "https://files.pythonhosted.org/packages/74/2b/73d767bfdaab25484f7e7901379d5f8793cccbb86c6e0cbc4c1b96f63896/argon2_cffi_bindings-21.2.0-cp36-abi3-musllinux_1_1_aarch64.whl", hash = "sha256:bd46088725ef7f58b5a1ef7ca06647ebaf0eb4baff7d1d0d177c6cc8744abd86", size = 83613, upload-time = "2021-12-01T09:09:22.741Z" },
    { url = "https://files.pythonhosted.org/packages/4f/fd/37f86deef67ff57c76f137a67181949c2d408077e2e3dd70c6c42912c9bf/argon2_cffi_bindings-21.2.0-cp36-abi3-musllinux_1_1_i686.whl", hash = "sha256:8cd69c07dd875537a824deec19f978e0f2078fdda07fd5c42ac29668dda5f40f", size = 84583, upload-time = "2021-12-01T09:09:24.177Z" },
    { url = "https://files.pythonhosted.org/packages/6f/52/5a60085a3dae8fded8327a4f564223029f5f54b0cb0455a31131b5363a01/argon2_cffi_bindings-21.2.0-cp36-abi3-musllinux_1_1_x86_64.whl", hash = "sha256:f1152ac548bd5b8bcecfb0b0371f082037e47128653df2e8ba6e914d384f3c3e", size = 88475, upload-time = "2021-12-01T09:09:26.673Z" },
    { url = "https://files.pythonhosted.org/packages/8b/95/143cd64feb24a15fa4b189a3e1e7efbaeeb00f39a51e99b26fc62fbacabd/argon2_cffi_bindings-21.2.0-cp36-abi3-win32.whl", hash = "sha256:603ca0aba86b1349b147cab91ae970c63118a0f30444d4bc80355937c950c082", size = 27698, upload-time = "2021-12-01T09:09:27.87Z" },
    { url = "https://files.pythonhosted.org/packages/37/2c/e34e47c7dee97ba6f01a6203e0383e15b60fb85d78ac9a15cd066f6fe28b/argon2_cffi_bindings-21.2.0-cp36-abi3-win_amd64.whl", hash = "sha256:b2ef1c30440dbbcba7a5dc3e319408b59676e2e039e2ae11a8775ecf482b192f", size = 30817, upload-time = "2021-12-01T09:09:30.267Z" },
    { url = "https://files.pythonhosted.org/packages/5a/e4/bf8034d25edaa495da3c8a3405627d2e35758e44ff6eaa7948092646fdcc/argon2_cffi_bindings-21.2.0-cp38-abi3-macosx_10_9_universal2.whl", hash = "sha256:e415e3f62c8d124ee16018e491a009937f8cf7ebf5eb430ffc5de21b900dad93", size = 53104, upload-time = "2021-12-01T09:09:31.335Z" },
]

[[package]]
name = "arrow"
version = "1.3.0"
source = { registry = "https://pypi.org/simple" }
dependencies = [
    { name = "python-dateutil" },
    { name = "types-python-dateutil" },
]
sdist = { url = "https://files.pythonhosted.org/packages/2e/00/0f6e8fcdb23ea632c866620cc872729ff43ed91d284c866b515c6342b173/arrow-1.3.0.tar.gz", hash = "sha256:d4540617648cb5f895730f1ad8c82a65f2dad0166f57b75f3ca54759c4d67a85", size = 131960, upload-time = "2023-09-30T22:11:18.25Z" }
wheels = [
    { url = "https://files.pythonhosted.org/packages/f8/ed/e97229a566617f2ae958a6b13e7cc0f585470eac730a73e9e82c32a3cdd2/arrow-1.3.0-py3-none-any.whl", hash = "sha256:c728b120ebc00eb84e01882a6f5e7927a53960aa990ce7dd2b10f39005a67f80", size = 66419, upload-time = "2023-09-30T22:11:16.072Z" },
]

[[package]]
name = "asttokens"
version = "3.0.0"
source = { registry = "https://pypi.org/simple" }
sdist = { url = "https://files.pythonhosted.org/packages/4a/e7/82da0a03e7ba5141f05cce0d302e6eed121ae055e0456ca228bf693984bc/asttokens-3.0.0.tar.gz", hash = "sha256:0dcd8baa8d62b0c1d118b399b2ddba3c4aff271d0d7a9e0d4c1681c79035bbc7", size = 61978, upload-time = "2024-11-30T04:30:14.439Z" }
wheels = [
    { url = "https://files.pythonhosted.org/packages/25/8a/c46dcc25341b5bce5472c718902eb3d38600a903b14fa6aeecef3f21a46f/asttokens-3.0.0-py3-none-any.whl", hash = "sha256:e3078351a059199dd5138cb1c706e6430c05eff2ff136af5eb4790f9d28932e2", size = 26918, upload-time = "2024-11-30T04:30:10.946Z" },
]

[[package]]
name = "async-lru"
version = "2.0.5"
source = { registry = "https://pypi.org/simple" }
sdist = { url = "https://files.pythonhosted.org/packages/b2/4d/71ec4d3939dc755264f680f6c2b4906423a304c3d18e96853f0a595dfe97/async_lru-2.0.5.tar.gz", hash = "sha256:481d52ccdd27275f42c43a928b4a50c3bfb2d67af4e78b170e3e0bb39c66e5bb", size = 10380, upload-time = "2025-03-16T17:25:36.919Z" }
wheels = [
    { url = "https://files.pythonhosted.org/packages/03/49/d10027df9fce941cb8184e78a02857af36360d33e1721df81c5ed2179a1a/async_lru-2.0.5-py3-none-any.whl", hash = "sha256:ab95404d8d2605310d345932697371a5f40def0487c03d6d0ad9138de52c9943", size = 6069, upload-time = "2025-03-16T17:25:35.422Z" },
]

[[package]]
name = "attrs"
version = "25.3.0"
source = { registry = "https://pypi.org/simple" }
sdist = { url = "https://files.pythonhosted.org/packages/5a/b0/1367933a8532ee6ff8d63537de4f1177af4bff9f3e829baf7331f595bb24/attrs-25.3.0.tar.gz", hash = "sha256:75d7cefc7fb576747b2c81b4442d4d4a1ce0900973527c011d1030fd3bf4af1b", size = 812032, upload-time = "2025-03-13T11:10:22.779Z" }
wheels = [
    { url = "https://files.pythonhosted.org/packages/77/06/bb80f5f86020c4551da315d78b3ab75e8228f89f0162f2c3a819e407941a/attrs-25.3.0-py3-none-any.whl", hash = "sha256:427318ce031701fea540783410126f03899a97ffc6f61596ad581ac2e40e3bc3", size = 63815, upload-time = "2025-03-13T11:10:21.14Z" },
]

[[package]]
name = "azure-common"
version = "1.1.28"
source = { registry = "https://pypi.org/simple" }
sdist = { url = "https://files.pythonhosted.org/packages/3e/71/f6f71a276e2e69264a97ad39ef850dca0a04fce67b12570730cb38d0ccac/azure-common-1.1.28.zip", hash = "sha256:4ac0cd3214e36b6a1b6a442686722a5d8cc449603aa833f3f0f40bda836704a3", size = 20914, upload-time = "2022-02-03T19:39:44.373Z" }
wheels = [
    { url = "https://files.pythonhosted.org/packages/62/55/7f118b9c1b23ec15ca05d15a578d8207aa1706bc6f7c87218efffbbf875d/azure_common-1.1.28-py2.py3-none-any.whl", hash = "sha256:5c12d3dcf4ec20599ca6b0d3e09e86e146353d443e7fcc050c9a19c1f9df20ad", size = 14462, upload-time = "2022-02-03T19:39:42.417Z" },
]

[[package]]
name = "azure-core"
version = "1.34.0"
source = { registry = "https://pypi.org/simple" }
dependencies = [
    { name = "requests" },
    { name = "six" },
    { name = "typing-extensions" },
]
sdist = { url = "https://files.pythonhosted.org/packages/c9/29/ff7a519a315e41c85bab92a7478c6acd1cf0b14353139a08caee4c691f77/azure_core-1.34.0.tar.gz", hash = "sha256:bdb544989f246a0ad1c85d72eeb45f2f835afdcbc5b45e43f0dbde7461c81ece", size = 297999, upload-time = "2025-05-01T23:17:27.59Z" }
wheels = [
    { url = "https://files.pythonhosted.org/packages/84/9e/5c87b49f65bb16571599bc789857d0ded2f53014d3392bc88a5d1f3ad779/azure_core-1.34.0-py3-none-any.whl", hash = "sha256:0615d3b756beccdb6624d1c0ae97284f38b78fb59a2a9839bf927c66fbbdddd6", size = 207409, upload-time = "2025-05-01T23:17:29.818Z" },
]

[[package]]
name = "azure-identity"
version = "1.23.0"
source = { registry = "https://pypi.org/simple" }
dependencies = [
    { name = "azure-core" },
    { name = "cryptography" },
    { name = "msal" },
    { name = "msal-extensions" },
    { name = "typing-extensions" },
]
sdist = { url = "https://files.pythonhosted.org/packages/41/52/458c1be17a5d3796570ae2ed3c6b7b55b134b22d5ef8132b4f97046a9051/azure_identity-1.23.0.tar.gz", hash = "sha256:d9cdcad39adb49d4bb2953a217f62aec1f65bbb3c63c9076da2be2a47e53dde4", size = 265280, upload-time = "2025-05-14T00:18:30.408Z" }
wheels = [
    { url = "https://files.pythonhosted.org/packages/07/16/a51d47780f41e4b87bb2d454df6aea90a44a346e918ac189d3700f3d728d/azure_identity-1.23.0-py3-none-any.whl", hash = "sha256:dbbeb64b8e5eaa81c44c565f264b519ff2de7ff0e02271c49f3cb492762a50b0", size = 186097, upload-time = "2025-05-14T00:18:32.734Z" },
]

[[package]]
name = "azure-mgmt-containerinstance"
version = "10.1.0"
source = { registry = "https://pypi.org/simple" }
dependencies = [
    { name = "azure-common" },
    { name = "azure-mgmt-core" },
    { name = "isodate" },
]
sdist = { url = "https://files.pythonhosted.org/packages/4c/19/cdb22d87560238893f5c014176b4e6868c3befbd6585bb5c44bdb1ddc997/azure-mgmt-containerinstance-10.1.0.zip", hash = "sha256:78d437adb28574f448c838ed5f01f9ced378196098061deb59d9f7031704c17e", size = 106507, upload-time = "2023-04-21T03:30:50.199Z" }
wheels = [
    { url = "https://files.pythonhosted.org/packages/34/11/3bfa586ac0514e1fe224879c065dbec39c0d9d2653b74549ac8080408f07/azure_mgmt_containerinstance-10.1.0-py3-none-any.whl", hash = "sha256:ee7977b7b70f2233e44ec6ce8c99027f3f7892bb3452b4bad46df340d9f98959", size = 87314, upload-time = "2023-04-21T03:30:52.379Z" },
]

[[package]]
name = "azure-mgmt-core"
version = "1.6.0"
source = { registry = "https://pypi.org/simple" }
dependencies = [
    { name = "azure-core" },
]
sdist = { url = "https://files.pythonhosted.org/packages/3e/99/fa9e7551313d8c7099c89ebf3b03cd31beb12e1b498d575aa19bb59a5d04/azure_mgmt_core-1.6.0.tar.gz", hash = "sha256:b26232af857b021e61d813d9f4ae530465255cb10b3dde945ad3743f7a58e79c", size = 30818, upload-time = "2025-07-03T02:02:24.093Z" }
wheels = [
    { url = "https://files.pythonhosted.org/packages/a0/26/c79f962fd3172b577b6f38685724de58b6b4337a51d3aad316a43a4558c6/azure_mgmt_core-1.6.0-py3-none-any.whl", hash = "sha256:0460d11e85c408b71c727ee1981f74432bc641bb25dfcf1bb4e90a49e776dbc4", size = 29310, upload-time = "2025-07-03T02:02:25.203Z" },
]

[[package]]
name = "azure-storage-blob"
version = "12.25.1"
source = { registry = "https://pypi.org/simple" }
dependencies = [
    { name = "azure-core" },
    { name = "cryptography" },
    { name = "isodate" },
    { name = "typing-extensions" },
]
sdist = { url = "https://files.pythonhosted.org/packages/8b/f3/f764536c25cc3829d36857167f03933ce9aee2262293179075439f3cd3ad/azure_storage_blob-12.25.1.tar.gz", hash = "sha256:4f294ddc9bc47909ac66b8934bd26b50d2000278b10ad82cc109764fdc6e0e3b", size = 570541, upload-time = "2025-03-27T17:13:05.424Z" }
wheels = [
    { url = "https://files.pythonhosted.org/packages/57/33/085d9352d416e617993821b9d9488222fbb559bc15c3641d6cbd6d16d236/azure_storage_blob-12.25.1-py3-none-any.whl", hash = "sha256:1f337aab12e918ec3f1b638baada97550673911c4ceed892acc8e4e891b74167", size = 406990, upload-time = "2025-03-27T17:13:06.879Z" },
]

[[package]]
name = "babel"
version = "2.17.0"
source = { registry = "https://pypi.org/simple" }
sdist = { url = "https://files.pythonhosted.org/packages/7d/6b/d52e42361e1aa00709585ecc30b3f9684b3ab62530771402248b1b1d6240/babel-2.17.0.tar.gz", hash = "sha256:0c54cffb19f690cdcc52a3b50bcbf71e07a808d1c80d549f2459b9d2cf0afb9d", size = 9951852, upload-time = "2025-02-01T15:17:41.026Z" }
wheels = [
    { url = "https://files.pythonhosted.org/packages/b7/b8/3fe70c75fe32afc4bb507f75563d39bc5642255d1d94f1f23604725780bf/babel-2.17.0-py3-none-any.whl", hash = "sha256:4d0b53093fdfb4b21c92b5213dba5a1b23885afa8383709427046b21c366e5f2", size = 10182537, upload-time = "2025-02-01T15:17:37.39Z" },
]

[[package]]
name = "beautifulsoup4"
version = "4.13.4"
source = { registry = "https://pypi.org/simple" }
dependencies = [
    { name = "soupsieve" },
    { name = "typing-extensions" },
]
sdist = { url = "https://files.pythonhosted.org/packages/d8/e4/0c4c39e18fd76d6a628d4dd8da40543d136ce2d1752bd6eeeab0791f4d6b/beautifulsoup4-4.13.4.tar.gz", hash = "sha256:dbb3c4e1ceae6aefebdaf2423247260cd062430a410e38c66f2baa50a8437195", size = 621067, upload-time = "2025-04-15T17:05:13.836Z" }
wheels = [
    { url = "https://files.pythonhosted.org/packages/50/cd/30110dc0ffcf3b131156077b90e9f60ed75711223f306da4db08eff8403b/beautifulsoup4-4.13.4-py3-none-any.whl", hash = "sha256:9bbbb14bfde9d79f38b8cd5f8c7c85f4b8f2523190ebed90e950a8dea4cb1c4b", size = 187285, upload-time = "2025-04-15T17:05:12.221Z" },
]

[[package]]
name = "bleach"
version = "6.2.0"
source = { registry = "https://pypi.org/simple" }
dependencies = [
    { name = "webencodings" },
]
sdist = { url = "https://files.pythonhosted.org/packages/76/9a/0e33f5054c54d349ea62c277191c020c2d6ef1d65ab2cb1993f91ec846d1/bleach-6.2.0.tar.gz", hash = "sha256:123e894118b8a599fd80d3ec1a6d4cc7ce4e5882b1317a7e1ba69b56e95f991f", size = 203083, upload-time = "2024-10-29T18:30:40.477Z" }
wheels = [
    { url = "https://files.pythonhosted.org/packages/fc/55/96142937f66150805c25c4d0f31ee4132fd33497753400734f9dfdcbdc66/bleach-6.2.0-py3-none-any.whl", hash = "sha256:117d9c6097a7c3d22fd578fcd8d35ff1e125df6736f554da4e432fdd63f31e5e", size = 163406, upload-time = "2024-10-29T18:30:38.186Z" },
]

[package.optional-dependencies]
css = [
    { name = "tinycss2" },
]

[[package]]
name = "build"
version = "1.2.2.post1"
source = { registry = "https://pypi.org/simple" }
dependencies = [
    { name = "colorama", marker = "os_name == 'nt'" },
    { name = "packaging" },
    { name = "pyproject-hooks" },
]
sdist = { url = "https://files.pythonhosted.org/packages/7d/46/aeab111f8e06793e4f0e421fcad593d547fb8313b50990f31681ee2fb1ad/build-1.2.2.post1.tar.gz", hash = "sha256:b36993e92ca9375a219c99e606a122ff365a760a2d4bba0caa09bd5278b608b7", size = 46701, upload-time = "2024-10-06T17:22:25.251Z" }
wheels = [
    { url = "https://files.pythonhosted.org/packages/84/c2/80633736cd183ee4a62107413def345f7e6e3c01563dbca1417363cf957e/build-1.2.2.post1-py3-none-any.whl", hash = "sha256:1d61c0887fa860c01971625baae8bdd338e517b836a2f70dd1f7aa3a6b2fc5b5", size = 22950, upload-time = "2024-10-06T17:22:23.299Z" },
]

[[package]]
name = "certifi"
version = "2025.6.15"
source = { registry = "https://pypi.org/simple" }
sdist = { url = "https://files.pythonhosted.org/packages/73/f7/f14b46d4bcd21092d7d3ccef689615220d8a08fb25e564b65d20738e672e/certifi-2025.6.15.tar.gz", hash = "sha256:d747aa5a8b9bbbb1bb8c22bb13e22bd1f18e9796defa16bab421f7f7a317323b", size = 158753, upload-time = "2025-06-15T02:45:51.329Z" }
wheels = [
    { url = "https://files.pythonhosted.org/packages/84/ae/320161bd181fc06471eed047ecce67b693fd7515b16d495d8932db763426/certifi-2025.6.15-py3-none-any.whl", hash = "sha256:2e0c7ce7cb5d8f8634ca55d2ba7e6ec2689a2fd6537d8dec1296a477a4910057", size = 157650, upload-time = "2025-06-15T02:45:49.977Z" },
]

[[package]]
name = "cffi"
version = "1.17.1"
source = { registry = "https://pypi.org/simple" }
dependencies = [
    { name = "pycparser" },
]
sdist = { url = "https://files.pythonhosted.org/packages/fc/97/c783634659c2920c3fc70419e3af40972dbaf758daa229a7d6ea6135c90d/cffi-1.17.1.tar.gz", hash = "sha256:1c39c6016c32bc48dd54561950ebd6836e1670f2ae46128f67cf49e789c52824", size = 516621, upload-time = "2024-09-04T20:45:21.852Z" }
wheels = [
    { url = "https://files.pythonhosted.org/packages/5a/84/e94227139ee5fb4d600a7a4927f322e1d4aea6fdc50bd3fca8493caba23f/cffi-1.17.1-cp312-cp312-macosx_10_9_x86_64.whl", hash = "sha256:805b4371bf7197c329fcb3ead37e710d1bca9da5d583f5073b799d5c5bd1eee4", size = 183178, upload-time = "2024-09-04T20:44:12.232Z" },
    { url = "https://files.pythonhosted.org/packages/da/ee/fb72c2b48656111c4ef27f0f91da355e130a923473bf5ee75c5643d00cca/cffi-1.17.1-cp312-cp312-macosx_11_0_arm64.whl", hash = "sha256:733e99bc2df47476e3848417c5a4540522f234dfd4ef3ab7fafdf555b082ec0c", size = 178840, upload-time = "2024-09-04T20:44:13.739Z" },
    { url = "https://files.pythonhosted.org/packages/cc/b6/db007700f67d151abadf508cbfd6a1884f57eab90b1bb985c4c8c02b0f28/cffi-1.17.1-cp312-cp312-manylinux_2_12_i686.manylinux2010_i686.manylinux_2_17_i686.manylinux2014_i686.whl", hash = "sha256:1257bdabf294dceb59f5e70c64a3e2f462c30c7ad68092d01bbbfb1c16b1ba36", size = 454803, upload-time = "2024-09-04T20:44:15.231Z" },
    { url = "https://files.pythonhosted.org/packages/1a/df/f8d151540d8c200eb1c6fba8cd0dfd40904f1b0682ea705c36e6c2e97ab3/cffi-1.17.1-cp312-cp312-manylinux_2_17_aarch64.manylinux2014_aarch64.whl", hash = "sha256:da95af8214998d77a98cc14e3a3bd00aa191526343078b530ceb0bd710fb48a5", size = 478850, upload-time = "2024-09-04T20:44:17.188Z" },
    { url = "https://files.pythonhosted.org/packages/28/c0/b31116332a547fd2677ae5b78a2ef662dfc8023d67f41b2a83f7c2aa78b1/cffi-1.17.1-cp312-cp312-manylinux_2_17_ppc64le.manylinux2014_ppc64le.whl", hash = "sha256:d63afe322132c194cf832bfec0dc69a99fb9bb6bbd550f161a49e9e855cc78ff", size = 485729, upload-time = "2024-09-04T20:44:18.688Z" },
    { url = "https://files.pythonhosted.org/packages/91/2b/9a1ddfa5c7f13cab007a2c9cc295b70fbbda7cb10a286aa6810338e60ea1/cffi-1.17.1-cp312-cp312-manylinux_2_17_s390x.manylinux2014_s390x.whl", hash = "sha256:f79fc4fc25f1c8698ff97788206bb3c2598949bfe0fef03d299eb1b5356ada99", size = 471256, upload-time = "2024-09-04T20:44:20.248Z" },
    { url = "https://files.pythonhosted.org/packages/b2/d5/da47df7004cb17e4955df6a43d14b3b4ae77737dff8bf7f8f333196717bf/cffi-1.17.1-cp312-cp312-manylinux_2_17_x86_64.manylinux2014_x86_64.whl", hash = "sha256:b62ce867176a75d03a665bad002af8e6d54644fad99a3c70905c543130e39d93", size = 479424, upload-time = "2024-09-04T20:44:21.673Z" },
    { url = "https://files.pythonhosted.org/packages/0b/ac/2a28bcf513e93a219c8a4e8e125534f4f6db03e3179ba1c45e949b76212c/cffi-1.17.1-cp312-cp312-musllinux_1_1_aarch64.whl", hash = "sha256:386c8bf53c502fff58903061338ce4f4950cbdcb23e2902d86c0f722b786bbe3", size = 484568, upload-time = "2024-09-04T20:44:23.245Z" },
    { url = "https://files.pythonhosted.org/packages/d4/38/ca8a4f639065f14ae0f1d9751e70447a261f1a30fa7547a828ae08142465/cffi-1.17.1-cp312-cp312-musllinux_1_1_x86_64.whl", hash = "sha256:4ceb10419a9adf4460ea14cfd6bc43d08701f0835e979bf821052f1805850fe8", size = 488736, upload-time = "2024-09-04T20:44:24.757Z" },
    { url = "https://files.pythonhosted.org/packages/86/c5/28b2d6f799ec0bdecf44dced2ec5ed43e0eb63097b0f58c293583b406582/cffi-1.17.1-cp312-cp312-win32.whl", hash = "sha256:a08d7e755f8ed21095a310a693525137cfe756ce62d066e53f502a83dc550f65", size = 172448, upload-time = "2024-09-04T20:44:26.208Z" },
    { url = "https://files.pythonhosted.org/packages/50/b9/db34c4755a7bd1cb2d1603ac3863f22bcecbd1ba29e5ee841a4bc510b294/cffi-1.17.1-cp312-cp312-win_amd64.whl", hash = "sha256:51392eae71afec0d0c8fb1a53b204dbb3bcabcb3c9b807eedf3e1e6ccf2de903", size = 181976, upload-time = "2024-09-04T20:44:27.578Z" },
    { url = "https://files.pythonhosted.org/packages/8d/f8/dd6c246b148639254dad4d6803eb6a54e8c85c6e11ec9df2cffa87571dbe/cffi-1.17.1-cp313-cp313-macosx_10_13_x86_64.whl", hash = "sha256:f3a2b4222ce6b60e2e8b337bb9596923045681d71e5a082783484d845390938e", size = 182989, upload-time = "2024-09-04T20:44:28.956Z" },
    { url = "https://files.pythonhosted.org/packages/8b/f1/672d303ddf17c24fc83afd712316fda78dc6fce1cd53011b839483e1ecc8/cffi-1.17.1-cp313-cp313-macosx_11_0_arm64.whl", hash = "sha256:0984a4925a435b1da406122d4d7968dd861c1385afe3b45ba82b750f229811e2", size = 178802, upload-time = "2024-09-04T20:44:30.289Z" },
    { url = "https://files.pythonhosted.org/packages/0e/2d/eab2e858a91fdff70533cab61dcff4a1f55ec60425832ddfdc9cd36bc8af/cffi-1.17.1-cp313-cp313-manylinux_2_12_i686.manylinux2010_i686.manylinux_2_17_i686.manylinux2014_i686.whl", hash = "sha256:d01b12eeeb4427d3110de311e1774046ad344f5b1a7403101878976ecd7a10f3", size = 454792, upload-time = "2024-09-04T20:44:32.01Z" },
    { url = "https://files.pythonhosted.org/packages/75/b2/fbaec7c4455c604e29388d55599b99ebcc250a60050610fadde58932b7ee/cffi-1.17.1-cp313-cp313-manylinux_2_17_aarch64.manylinux2014_aarch64.whl", hash = "sha256:706510fe141c86a69c8ddc029c7910003a17353970cff3b904ff0686a5927683", size = 478893, upload-time = "2024-09-04T20:44:33.606Z" },
    { url = "https://files.pythonhosted.org/packages/4f/b7/6e4a2162178bf1935c336d4da8a9352cccab4d3a5d7914065490f08c0690/cffi-1.17.1-cp313-cp313-manylinux_2_17_ppc64le.manylinux2014_ppc64le.whl", hash = "sha256:de55b766c7aa2e2a3092c51e0483d700341182f08e67c63630d5b6f200bb28e5", size = 485810, upload-time = "2024-09-04T20:44:35.191Z" },
    { url = "https://files.pythonhosted.org/packages/c7/8a/1d0e4a9c26e54746dc08c2c6c037889124d4f59dffd853a659fa545f1b40/cffi-1.17.1-cp313-cp313-manylinux_2_17_s390x.manylinux2014_s390x.whl", hash = "sha256:c59d6e989d07460165cc5ad3c61f9fd8f1b4796eacbd81cee78957842b834af4", size = 471200, upload-time = "2024-09-04T20:44:36.743Z" },
    { url = "https://files.pythonhosted.org/packages/26/9f/1aab65a6c0db35f43c4d1b4f580e8df53914310afc10ae0397d29d697af4/cffi-1.17.1-cp313-cp313-manylinux_2_17_x86_64.manylinux2014_x86_64.whl", hash = "sha256:dd398dbc6773384a17fe0d3e7eeb8d1a21c2200473ee6806bb5e6a8e62bb73dd", size = 479447, upload-time = "2024-09-04T20:44:38.492Z" },
    { url = "https://files.pythonhosted.org/packages/5f/e4/fb8b3dd8dc0e98edf1135ff067ae070bb32ef9d509d6cb0f538cd6f7483f/cffi-1.17.1-cp313-cp313-musllinux_1_1_aarch64.whl", hash = "sha256:3edc8d958eb099c634dace3c7e16560ae474aa3803a5df240542b305d14e14ed", size = 484358, upload-time = "2024-09-04T20:44:40.046Z" },
    { url = "https://files.pythonhosted.org/packages/f1/47/d7145bf2dc04684935d57d67dff9d6d795b2ba2796806bb109864be3a151/cffi-1.17.1-cp313-cp313-musllinux_1_1_x86_64.whl", hash = "sha256:72e72408cad3d5419375fc87d289076ee319835bdfa2caad331e377589aebba9", size = 488469, upload-time = "2024-09-04T20:44:41.616Z" },
    { url = "https://files.pythonhosted.org/packages/bf/ee/f94057fa6426481d663b88637a9a10e859e492c73d0384514a17d78ee205/cffi-1.17.1-cp313-cp313-win32.whl", hash = "sha256:e03eab0a8677fa80d646b5ddece1cbeaf556c313dcfac435ba11f107ba117b5d", size = 172475, upload-time = "2024-09-04T20:44:43.733Z" },
    { url = "https://files.pythonhosted.org/packages/7c/fc/6a8cb64e5f0324877d503c854da15d76c1e50eb722e320b15345c4d0c6de/cffi-1.17.1-cp313-cp313-win_amd64.whl", hash = "sha256:f6a16c31041f09ead72d69f583767292f750d24913dadacf5756b966aacb3f1a", size = 182009, upload-time = "2024-09-04T20:44:45.309Z" },
]

[[package]]
name = "cfgv"
version = "3.4.0"
source = { registry = "https://pypi.org/simple" }
sdist = { url = "https://files.pythonhosted.org/packages/11/74/539e56497d9bd1d484fd863dd69cbbfa653cd2aa27abfe35653494d85e94/cfgv-3.4.0.tar.gz", hash = "sha256:e52591d4c5f5dead8e0f673fb16db7949d2cfb3f7da4582893288f0ded8fe560", size = 7114, upload-time = "2023-08-12T20:38:17.776Z" }
wheels = [
    { url = "https://files.pythonhosted.org/packages/c5/55/51844dd50c4fc7a33b653bfaba4c2456f06955289ca770a5dbd5fd267374/cfgv-3.4.0-py2.py3-none-any.whl", hash = "sha256:b7265b1f29fd3316bfcd2b330d63d024f2bfd8bcb8b0272f8e19a504856c48f9", size = 7249, upload-time = "2023-08-12T20:38:16.269Z" },
]

[[package]]
name = "charset-normalizer"
version = "3.4.2"
source = { registry = "https://pypi.org/simple" }
sdist = { url = "https://files.pythonhosted.org/packages/e4/33/89c2ced2b67d1c2a61c19c6751aa8902d46ce3dacb23600a283619f5a12d/charset_normalizer-3.4.2.tar.gz", hash = "sha256:5baececa9ecba31eff645232d59845c07aa030f0c81ee70184a90d35099a0e63", size = 126367, upload-time = "2025-05-02T08:34:42.01Z" }
wheels = [
    { url = "https://files.pythonhosted.org/packages/d7/a4/37f4d6035c89cac7930395a35cc0f1b872e652eaafb76a6075943754f095/charset_normalizer-3.4.2-cp312-cp312-macosx_10_13_universal2.whl", hash = "sha256:0c29de6a1a95f24b9a1aa7aefd27d2487263f00dfd55a77719b530788f75cff7", size = 199936, upload-time = "2025-05-02T08:32:33.712Z" },
    { url = "https://files.pythonhosted.org/packages/ee/8a/1a5e33b73e0d9287274f899d967907cd0bf9c343e651755d9307e0dbf2b3/charset_normalizer-3.4.2-cp312-cp312-manylinux_2_17_aarch64.manylinux2014_aarch64.whl", hash = "sha256:cddf7bd982eaa998934a91f69d182aec997c6c468898efe6679af88283b498d3", size = 143790, upload-time = "2025-05-02T08:32:35.768Z" },
    { url = "https://files.pythonhosted.org/packages/66/52/59521f1d8e6ab1482164fa21409c5ef44da3e9f653c13ba71becdd98dec3/charset_normalizer-3.4.2-cp312-cp312-manylinux_2_17_ppc64le.manylinux2014_ppc64le.whl", hash = "sha256:fcbe676a55d7445b22c10967bceaaf0ee69407fbe0ece4d032b6eb8d4565982a", size = 153924, upload-time = "2025-05-02T08:32:37.284Z" },
    { url = "https://files.pythonhosted.org/packages/86/2d/fb55fdf41964ec782febbf33cb64be480a6b8f16ded2dbe8db27a405c09f/charset_normalizer-3.4.2-cp312-cp312-manylinux_2_17_s390x.manylinux2014_s390x.whl", hash = "sha256:d41c4d287cfc69060fa91cae9683eacffad989f1a10811995fa309df656ec214", size = 146626, upload-time = "2025-05-02T08:32:38.803Z" },
    { url = "https://files.pythonhosted.org/packages/8c/73/6ede2ec59bce19b3edf4209d70004253ec5f4e319f9a2e3f2f15601ed5f7/charset_normalizer-3.4.2-cp312-cp312-manylinux_2_17_x86_64.manylinux2014_x86_64.whl", hash = "sha256:4e594135de17ab3866138f496755f302b72157d115086d100c3f19370839dd3a", size = 148567, upload-time = "2025-05-02T08:32:40.251Z" },
    { url = "https://files.pythonhosted.org/packages/09/14/957d03c6dc343c04904530b6bef4e5efae5ec7d7990a7cbb868e4595ee30/charset_normalizer-3.4.2-cp312-cp312-manylinux_2_5_i686.manylinux1_i686.manylinux_2_17_i686.manylinux2014_i686.whl", hash = "sha256:cf713fe9a71ef6fd5adf7a79670135081cd4431c2943864757f0fa3a65b1fafd", size = 150957, upload-time = "2025-05-02T08:32:41.705Z" },
    { url = "https://files.pythonhosted.org/packages/0d/c8/8174d0e5c10ccebdcb1b53cc959591c4c722a3ad92461a273e86b9f5a302/charset_normalizer-3.4.2-cp312-cp312-musllinux_1_2_aarch64.whl", hash = "sha256:a370b3e078e418187da8c3674eddb9d983ec09445c99a3a263c2011993522981", size = 145408, upload-time = "2025-05-02T08:32:43.709Z" },
    { url = "https://files.pythonhosted.org/packages/58/aa/8904b84bc8084ac19dc52feb4f5952c6df03ffb460a887b42615ee1382e8/charset_normalizer-3.4.2-cp312-cp312-musllinux_1_2_i686.whl", hash = "sha256:a955b438e62efdf7e0b7b52a64dc5c3396e2634baa62471768a64bc2adb73d5c", size = 153399, upload-time = "2025-05-02T08:32:46.197Z" },
    { url = "https://files.pythonhosted.org/packages/c2/26/89ee1f0e264d201cb65cf054aca6038c03b1a0c6b4ae998070392a3ce605/charset_normalizer-3.4.2-cp312-cp312-musllinux_1_2_ppc64le.whl", hash = "sha256:7222ffd5e4de8e57e03ce2cef95a4c43c98fcb72ad86909abdfc2c17d227fc1b", size = 156815, upload-time = "2025-05-02T08:32:48.105Z" },
    { url = "https://files.pythonhosted.org/packages/fd/07/68e95b4b345bad3dbbd3a8681737b4338ff2c9df29856a6d6d23ac4c73cb/charset_normalizer-3.4.2-cp312-cp312-musllinux_1_2_s390x.whl", hash = "sha256:bee093bf902e1d8fc0ac143c88902c3dfc8941f7ea1d6a8dd2bcb786d33db03d", size = 154537, upload-time = "2025-05-02T08:32:49.719Z" },
    { url = "https://files.pythonhosted.org/packages/77/1a/5eefc0ce04affb98af07bc05f3bac9094513c0e23b0562d64af46a06aae4/charset_normalizer-3.4.2-cp312-cp312-musllinux_1_2_x86_64.whl", hash = "sha256:dedb8adb91d11846ee08bec4c8236c8549ac721c245678282dcb06b221aab59f", size = 149565, upload-time = "2025-05-02T08:32:51.404Z" },
    { url = "https://files.pythonhosted.org/packages/37/a0/2410e5e6032a174c95e0806b1a6585eb21e12f445ebe239fac441995226a/charset_normalizer-3.4.2-cp312-cp312-win32.whl", hash = "sha256:db4c7bf0e07fc3b7d89ac2a5880a6a8062056801b83ff56d8464b70f65482b6c", size = 98357, upload-time = "2025-05-02T08:32:53.079Z" },
    { url = "https://files.pythonhosted.org/packages/6c/4f/c02d5c493967af3eda9c771ad4d2bbc8df6f99ddbeb37ceea6e8716a32bc/charset_normalizer-3.4.2-cp312-cp312-win_amd64.whl", hash = "sha256:5a9979887252a82fefd3d3ed2a8e3b937a7a809f65dcb1e068b090e165bbe99e", size = 105776, upload-time = "2025-05-02T08:32:54.573Z" },
    { url = "https://files.pythonhosted.org/packages/ea/12/a93df3366ed32db1d907d7593a94f1fe6293903e3e92967bebd6950ed12c/charset_normalizer-3.4.2-cp313-cp313-macosx_10_13_universal2.whl", hash = "sha256:926ca93accd5d36ccdabd803392ddc3e03e6d4cd1cf17deff3b989ab8e9dbcf0", size = 199622, upload-time = "2025-05-02T08:32:56.363Z" },
    { url = "https://files.pythonhosted.org/packages/04/93/bf204e6f344c39d9937d3c13c8cd5bbfc266472e51fc8c07cb7f64fcd2de/charset_normalizer-3.4.2-cp313-cp313-manylinux_2_17_aarch64.manylinux2014_aarch64.whl", hash = "sha256:eba9904b0f38a143592d9fc0e19e2df0fa2e41c3c3745554761c5f6447eedabf", size = 143435, upload-time = "2025-05-02T08:32:58.551Z" },
    { url = "https://files.pythonhosted.org/packages/22/2a/ea8a2095b0bafa6c5b5a55ffdc2f924455233ee7b91c69b7edfcc9e02284/charset_normalizer-3.4.2-cp313-cp313-manylinux_2_17_ppc64le.manylinux2014_ppc64le.whl", hash = "sha256:3fddb7e2c84ac87ac3a947cb4e66d143ca5863ef48e4a5ecb83bd48619e4634e", size = 153653, upload-time = "2025-05-02T08:33:00.342Z" },
    { url = "https://files.pythonhosted.org/packages/b6/57/1b090ff183d13cef485dfbe272e2fe57622a76694061353c59da52c9a659/charset_normalizer-3.4.2-cp313-cp313-manylinux_2_17_s390x.manylinux2014_s390x.whl", hash = "sha256:98f862da73774290f251b9df8d11161b6cf25b599a66baf087c1ffe340e9bfd1", size = 146231, upload-time = "2025-05-02T08:33:02.081Z" },
    { url = "https://files.pythonhosted.org/packages/e2/28/ffc026b26f441fc67bd21ab7f03b313ab3fe46714a14b516f931abe1a2d8/charset_normalizer-3.4.2-cp313-cp313-manylinux_2_17_x86_64.manylinux2014_x86_64.whl", hash = "sha256:6c9379d65defcab82d07b2a9dfbfc2e95bc8fe0ebb1b176a3190230a3ef0e07c", size = 148243, upload-time = "2025-05-02T08:33:04.063Z" },
    { url = "https://files.pythonhosted.org/packages/c0/0f/9abe9bd191629c33e69e47c6ef45ef99773320e9ad8e9cb08b8ab4a8d4cb/charset_normalizer-3.4.2-cp313-cp313-manylinux_2_5_i686.manylinux1_i686.manylinux_2_17_i686.manylinux2014_i686.whl", hash = "sha256:e635b87f01ebc977342e2697d05b56632f5f879a4f15955dfe8cef2448b51691", size = 150442, upload-time = "2025-05-02T08:33:06.418Z" },
    { url = "https://files.pythonhosted.org/packages/67/7c/a123bbcedca91d5916c056407f89a7f5e8fdfce12ba825d7d6b9954a1a3c/charset_normalizer-3.4.2-cp313-cp313-musllinux_1_2_aarch64.whl", hash = "sha256:1c95a1e2902a8b722868587c0e1184ad5c55631de5afc0eb96bc4b0d738092c0", size = 145147, upload-time = "2025-05-02T08:33:08.183Z" },
    { url = "https://files.pythonhosted.org/packages/ec/fe/1ac556fa4899d967b83e9893788e86b6af4d83e4726511eaaad035e36595/charset_normalizer-3.4.2-cp313-cp313-musllinux_1_2_i686.whl", hash = "sha256:ef8de666d6179b009dce7bcb2ad4c4a779f113f12caf8dc77f0162c29d20490b", size = 153057, upload-time = "2025-05-02T08:33:09.986Z" },
    { url = "https://files.pythonhosted.org/packages/2b/ff/acfc0b0a70b19e3e54febdd5301a98b72fa07635e56f24f60502e954c461/charset_normalizer-3.4.2-cp313-cp313-musllinux_1_2_ppc64le.whl", hash = "sha256:32fc0341d72e0f73f80acb0a2c94216bd704f4f0bce10aedea38f30502b271ff", size = 156454, upload-time = "2025-05-02T08:33:11.814Z" },
    { url = "https://files.pythonhosted.org/packages/92/08/95b458ce9c740d0645feb0e96cea1f5ec946ea9c580a94adfe0b617f3573/charset_normalizer-3.4.2-cp313-cp313-musllinux_1_2_s390x.whl", hash = "sha256:289200a18fa698949d2b39c671c2cc7a24d44096784e76614899a7ccf2574b7b", size = 154174, upload-time = "2025-05-02T08:33:13.707Z" },
    { url = "https://files.pythonhosted.org/packages/78/be/8392efc43487ac051eee6c36d5fbd63032d78f7728cb37aebcc98191f1ff/charset_normalizer-3.4.2-cp313-cp313-musllinux_1_2_x86_64.whl", hash = "sha256:4a476b06fbcf359ad25d34a057b7219281286ae2477cc5ff5e3f70a246971148", size = 149166, upload-time = "2025-05-02T08:33:15.458Z" },
    { url = "https://files.pythonhosted.org/packages/44/96/392abd49b094d30b91d9fbda6a69519e95802250b777841cf3bda8fe136c/charset_normalizer-3.4.2-cp313-cp313-win32.whl", hash = "sha256:aaeeb6a479c7667fbe1099af9617c83aaca22182d6cf8c53966491a0f1b7ffb7", size = 98064, upload-time = "2025-05-02T08:33:17.06Z" },
    { url = "https://files.pythonhosted.org/packages/e9/b0/0200da600134e001d91851ddc797809e2fe0ea72de90e09bec5a2fbdaccb/charset_normalizer-3.4.2-cp313-cp313-win_amd64.whl", hash = "sha256:aa6af9e7d59f9c12b33ae4e9450619cf2488e2bbe9b44030905877f0b2324980", size = 105641, upload-time = "2025-05-02T08:33:18.753Z" },
    { url = "https://files.pythonhosted.org/packages/20/94/c5790835a017658cbfabd07f3bfb549140c3ac458cfc196323996b10095a/charset_normalizer-3.4.2-py3-none-any.whl", hash = "sha256:7f56930ab0abd1c45cd15be65cc741c28b1c9a34876ce8c17a2fa107810c0af0", size = 52626, upload-time = "2025-05-02T08:34:40.053Z" },
]

[[package]]
name = "colorama"
version = "0.4.6"
source = { registry = "https://pypi.org/simple" }
sdist = { url = "https://files.pythonhosted.org/packages/d8/53/6f443c9a4a8358a93a6792e2acffb9d9d5cb0a5cfd8802644b7b1c9a02e4/colorama-0.4.6.tar.gz", hash = "sha256:08695f5cb7ed6e0531a20572697297273c47b8cae5a63ffc6d6ed5c201be6e44", size = 27697, upload-time = "2022-10-25T02:36:22.414Z" }
wheels = [
    { url = "https://files.pythonhosted.org/packages/d1/d6/3965ed04c63042e047cb6a3e6ed1a63a35087b6a609aa3a15ed8ac56c221/colorama-0.4.6-py2.py3-none-any.whl", hash = "sha256:4f1d9991f5acc0ca119f9d443620b77f9d6b33703e51011c16baf57afb285fc6", size = 25335, upload-time = "2022-10-25T02:36:20.889Z" },
]

[[package]]
name = "comm"
version = "0.2.2"
source = { registry = "https://pypi.org/simple" }
dependencies = [
    { name = "traitlets" },
]
sdist = { url = "https://files.pythonhosted.org/packages/e9/a8/fb783cb0abe2b5fded9f55e5703015cdf1c9c85b3669087c538dd15a6a86/comm-0.2.2.tar.gz", hash = "sha256:3fd7a84065306e07bea1773df6eb8282de51ba82f77c72f9c85716ab11fe980e", size = 6210, upload-time = "2024-03-12T16:53:41.133Z" }
wheels = [
    { url = "https://files.pythonhosted.org/packages/e6/75/49e5bfe642f71f272236b5b2d2691cf915a7283cc0ceda56357b61daa538/comm-0.2.2-py3-none-any.whl", hash = "sha256:e6fb86cb70ff661ee8c9c14e7d36d6de3b4066f1441be4063df9c5009f0a64d3", size = 7180, upload-time = "2024-03-12T16:53:39.226Z" },
]

[[package]]
name = "cryptography"
version = "45.0.4"
source = { registry = "https://pypi.org/simple" }
dependencies = [
    { name = "cffi", marker = "platform_python_implementation != 'PyPy'" },
]
sdist = { url = "https://files.pythonhosted.org/packages/fe/c8/a2a376a8711c1e11708b9c9972e0c3223f5fc682552c82d8db844393d6ce/cryptography-45.0.4.tar.gz", hash = "sha256:7405ade85c83c37682c8fe65554759800a4a8c54b2d96e0f8ad114d31b808d57", size = 744890, upload-time = "2025-06-10T00:03:51.297Z" }
wheels = [
    { url = "https://files.pythonhosted.org/packages/cc/1c/92637793de053832523b410dbe016d3f5c11b41d0cf6eef8787aabb51d41/cryptography-45.0.4-cp311-abi3-macosx_10_9_universal2.whl", hash = "sha256:425a9a6ac2823ee6e46a76a21a4e8342d8fa5c01e08b823c1f19a8b74f096069", size = 7055712, upload-time = "2025-06-10T00:02:38.826Z" },
    { url = "https://files.pythonhosted.org/packages/ba/14/93b69f2af9ba832ad6618a03f8a034a5851dc9a3314336a3d71c252467e1/cryptography-45.0.4-cp311-abi3-manylinux2014_aarch64.manylinux_2_17_aarch64.whl", hash = "sha256:680806cf63baa0039b920f4976f5f31b10e772de42f16310a6839d9f21a26b0d", size = 4205335, upload-time = "2025-06-10T00:02:41.64Z" },
    { url = "https://files.pythonhosted.org/packages/67/30/fae1000228634bf0b647fca80403db5ca9e3933b91dd060570689f0bd0f7/cryptography-45.0.4-cp311-abi3-manylinux2014_x86_64.manylinux_2_17_x86_64.whl", hash = "sha256:4ca0f52170e821bc8da6fc0cc565b7bb8ff8d90d36b5e9fdd68e8a86bdf72036", size = 4431487, upload-time = "2025-06-10T00:02:43.696Z" },
    { url = "https://files.pythonhosted.org/packages/6d/5a/7dffcf8cdf0cb3c2430de7404b327e3db64735747d641fc492539978caeb/cryptography-45.0.4-cp311-abi3-manylinux_2_28_aarch64.whl", hash = "sha256:f3fe7a5ae34d5a414957cc7f457e2b92076e72938423ac64d215722f6cf49a9e", size = 4208922, upload-time = "2025-06-10T00:02:45.334Z" },
    { url = "https://files.pythonhosted.org/packages/c6/f3/528729726eb6c3060fa3637253430547fbaaea95ab0535ea41baa4a6fbd8/cryptography-45.0.4-cp311-abi3-manylinux_2_28_armv7l.manylinux_2_31_armv7l.whl", hash = "sha256:25eb4d4d3e54595dc8adebc6bbd5623588991d86591a78c2548ffb64797341e2", size = 3900433, upload-time = "2025-06-10T00:02:47.359Z" },
    { url = "https://files.pythonhosted.org/packages/d9/4a/67ba2e40f619e04d83c32f7e1d484c1538c0800a17c56a22ff07d092ccc1/cryptography-45.0.4-cp311-abi3-manylinux_2_28_x86_64.whl", hash = "sha256:ce1678a2ccbe696cf3af15a75bb72ee008d7ff183c9228592ede9db467e64f1b", size = 4464163, upload-time = "2025-06-10T00:02:49.412Z" },
    { url = "https://files.pythonhosted.org/packages/7e/9a/b4d5aa83661483ac372464809c4b49b5022dbfe36b12fe9e323ca8512420/cryptography-45.0.4-cp311-abi3-manylinux_2_34_aarch64.whl", hash = "sha256:49fe9155ab32721b9122975e168a6760d8ce4cffe423bcd7ca269ba41b5dfac1", size = 4208687, upload-time = "2025-06-10T00:02:50.976Z" },
    { url = "https://files.pythonhosted.org/packages/db/b7/a84bdcd19d9c02ec5807f2ec2d1456fd8451592c5ee353816c09250e3561/cryptography-45.0.4-cp311-abi3-manylinux_2_34_x86_64.whl", hash = "sha256:2882338b2a6e0bd337052e8b9007ced85c637da19ef9ecaf437744495c8c2999", size = 4463623, upload-time = "2025-06-10T00:02:52.542Z" },
    { url = "https://files.pythonhosted.org/packages/d8/84/69707d502d4d905021cac3fb59a316344e9f078b1da7fb43ecde5e10840a/cryptography-45.0.4-cp311-abi3-musllinux_1_2_aarch64.whl", hash = "sha256:23b9c3ea30c3ed4db59e7b9619272e94891f8a3a5591d0b656a7582631ccf750", size = 4332447, upload-time = "2025-06-10T00:02:54.63Z" },
    { url = "https://files.pythonhosted.org/packages/f3/ee/d4f2ab688e057e90ded24384e34838086a9b09963389a5ba6854b5876598/cryptography-45.0.4-cp311-abi3-musllinux_1_2_x86_64.whl", hash = "sha256:b0a97c927497e3bc36b33987abb99bf17a9a175a19af38a892dc4bbb844d7ee2", size = 4572830, upload-time = "2025-06-10T00:02:56.689Z" },
    { url = "https://files.pythonhosted.org/packages/70/d4/994773a261d7ff98034f72c0e8251fe2755eac45e2265db4c866c1c6829c/cryptography-45.0.4-cp311-abi3-win32.whl", hash = "sha256:e00a6c10a5c53979d6242f123c0a97cff9f3abed7f064fc412c36dc521b5f257", size = 2932769, upload-time = "2025-06-10T00:02:58.467Z" },
    { url = "https://files.pythonhosted.org/packages/5a/42/c80bd0b67e9b769b364963b5252b17778a397cefdd36fa9aa4a5f34c599a/cryptography-45.0.4-cp311-abi3-win_amd64.whl", hash = "sha256:817ee05c6c9f7a69a16200f0c90ab26d23a87701e2a284bd15156783e46dbcc8", size = 3410441, upload-time = "2025-06-10T00:03:00.14Z" },
    { url = "https://files.pythonhosted.org/packages/ce/0b/2488c89f3a30bc821c9d96eeacfcab6ff3accc08a9601ba03339c0fd05e5/cryptography-45.0.4-cp37-abi3-macosx_10_9_universal2.whl", hash = "sha256:964bcc28d867e0f5491a564b7debb3ffdd8717928d315d12e0d7defa9e43b723", size = 7031836, upload-time = "2025-06-10T00:03:01.726Z" },
    { url = "https://files.pythonhosted.org/packages/fe/51/8c584ed426093aac257462ae62d26ad61ef1cbf5b58d8b67e6e13c39960e/cryptography-45.0.4-cp37-abi3-manylinux2014_aarch64.manylinux_2_17_aarch64.whl", hash = "sha256:6a5bf57554e80f75a7db3d4b1dacaa2764611ae166ab42ea9a72bcdb5d577637", size = 4195746, upload-time = "2025-06-10T00:03:03.94Z" },
    { url = "https://files.pythonhosted.org/packages/5c/7d/4b0ca4d7af95a704eef2f8f80a8199ed236aaf185d55385ae1d1610c03c2/cryptography-45.0.4-cp37-abi3-manylinux2014_x86_64.manylinux_2_17_x86_64.whl", hash = "sha256:46cf7088bf91bdc9b26f9c55636492c1cce3e7aaf8041bbf0243f5e5325cfb2d", size = 4424456, upload-time = "2025-06-10T00:03:05.589Z" },
    { url = "https://files.pythonhosted.org/packages/1d/45/5fabacbc6e76ff056f84d9f60eeac18819badf0cefc1b6612ee03d4ab678/cryptography-45.0.4-cp37-abi3-manylinux_2_28_aarch64.whl", hash = "sha256:7bedbe4cc930fa4b100fc845ea1ea5788fcd7ae9562e669989c11618ae8d76ee", size = 4198495, upload-time = "2025-06-10T00:03:09.172Z" },
    { url = "https://files.pythonhosted.org/packages/55/b7/ffc9945b290eb0a5d4dab9b7636706e3b5b92f14ee5d9d4449409d010d54/cryptography-45.0.4-cp37-abi3-manylinux_2_28_armv7l.manylinux_2_31_armv7l.whl", hash = "sha256:eaa3e28ea2235b33220b949c5a0d6cf79baa80eab2eb5607ca8ab7525331b9ff", size = 3885540, upload-time = "2025-06-10T00:03:10.835Z" },
    { url = "https://files.pythonhosted.org/packages/7f/e3/57b010282346980475e77d414080acdcb3dab9a0be63071efc2041a2c6bd/cryptography-45.0.4-cp37-abi3-manylinux_2_28_x86_64.whl", hash = "sha256:7ef2dde4fa9408475038fc9aadfc1fb2676b174e68356359632e980c661ec8f6", size = 4452052, upload-time = "2025-06-10T00:03:12.448Z" },
    { url = "https://files.pythonhosted.org/packages/37/e6/ddc4ac2558bf2ef517a358df26f45bc774a99bf4653e7ee34b5e749c03e3/cryptography-45.0.4-cp37-abi3-manylinux_2_34_aarch64.whl", hash = "sha256:6a3511ae33f09094185d111160fd192c67aa0a2a8d19b54d36e4c78f651dc5ad", size = 4198024, upload-time = "2025-06-10T00:03:13.976Z" },
    { url = "https://files.pythonhosted.org/packages/3a/c0/85fa358ddb063ec588aed4a6ea1df57dc3e3bc1712d87c8fa162d02a65fc/cryptography-45.0.4-cp37-abi3-manylinux_2_34_x86_64.whl", hash = "sha256:06509dc70dd71fa56eaa138336244e2fbaf2ac164fc9b5e66828fccfd2b680d6", size = 4451442, upload-time = "2025-06-10T00:03:16.248Z" },
    { url = "https://files.pythonhosted.org/packages/33/67/362d6ec1492596e73da24e669a7fbbaeb1c428d6bf49a29f7a12acffd5dc/cryptography-45.0.4-cp37-abi3-musllinux_1_2_aarch64.whl", hash = "sha256:5f31e6b0a5a253f6aa49be67279be4a7e5a4ef259a9f33c69f7d1b1191939872", size = 4325038, upload-time = "2025-06-10T00:03:18.4Z" },
    { url = "https://files.pythonhosted.org/packages/53/75/82a14bf047a96a1b13ebb47fb9811c4f73096cfa2e2b17c86879687f9027/cryptography-45.0.4-cp37-abi3-musllinux_1_2_x86_64.whl", hash = "sha256:944e9ccf67a9594137f942d5b52c8d238b1b4e46c7a0c2891b7ae6e01e7c80a4", size = 4560964, upload-time = "2025-06-10T00:03:20.06Z" },
    { url = "https://files.pythonhosted.org/packages/cd/37/1a3cba4c5a468ebf9b95523a5ef5651244693dc712001e276682c278fc00/cryptography-45.0.4-cp37-abi3-win32.whl", hash = "sha256:c22fe01e53dc65edd1945a2e6f0015e887f84ced233acecb64b4daadb32f5c97", size = 2924557, upload-time = "2025-06-10T00:03:22.563Z" },
    { url = "https://files.pythonhosted.org/packages/2a/4b/3256759723b7e66380397d958ca07c59cfc3fb5c794fb5516758afd05d41/cryptography-45.0.4-cp37-abi3-win_amd64.whl", hash = "sha256:627ba1bc94f6adf0b0a2e35d87020285ead22d9f648c7e75bb64f367375f3b22", size = 3395508, upload-time = "2025-06-10T00:03:24.586Z" },
]

[[package]]
name = "debugpy"
version = "1.8.14"
source = { registry = "https://pypi.org/simple" }
sdist = { url = "https://files.pythonhosted.org/packages/bd/75/087fe07d40f490a78782ff3b0a30e3968936854105487decdb33446d4b0e/debugpy-1.8.14.tar.gz", hash = "sha256:7cd287184318416850aa8b60ac90105837bb1e59531898c07569d197d2ed5322", size = 1641444, upload-time = "2025-04-10T19:46:10.981Z" }
wheels = [
    { url = "https://files.pythonhosted.org/packages/d9/2a/ac2df0eda4898f29c46eb6713a5148e6f8b2b389c8ec9e425a4a1d67bf07/debugpy-1.8.14-cp312-cp312-macosx_14_0_universal2.whl", hash = "sha256:8899c17920d089cfa23e6005ad9f22582fd86f144b23acb9feeda59e84405b84", size = 2501268, upload-time = "2025-04-10T19:46:26.044Z" },
    { url = "https://files.pythonhosted.org/packages/10/53/0a0cb5d79dd9f7039169f8bf94a144ad3efa52cc519940b3b7dde23bcb89/debugpy-1.8.14-cp312-cp312-manylinux_2_5_x86_64.manylinux1_x86_64.manylinux_2_17_x86_64.manylinux2014_x86_64.whl", hash = "sha256:f6bb5c0dcf80ad5dbc7b7d6eac484e2af34bdacdf81df09b6a3e62792b722826", size = 4221077, upload-time = "2025-04-10T19:46:27.464Z" },
    { url = "https://files.pythonhosted.org/packages/f8/d5/84e01821f362327bf4828728aa31e907a2eca7c78cd7c6ec062780d249f8/debugpy-1.8.14-cp312-cp312-win32.whl", hash = "sha256:281d44d248a0e1791ad0eafdbbd2912ff0de9eec48022a5bfbc332957487ed3f", size = 5255127, upload-time = "2025-04-10T19:46:29.467Z" },
    { url = "https://files.pythonhosted.org/packages/33/16/1ed929d812c758295cac7f9cf3dab5c73439c83d9091f2d91871e648093e/debugpy-1.8.14-cp312-cp312-win_amd64.whl", hash = "sha256:5aa56ef8538893e4502a7d79047fe39b1dae08d9ae257074c6464a7b290b806f", size = 5297249, upload-time = "2025-04-10T19:46:31.538Z" },
    { url = "https://files.pythonhosted.org/packages/4d/e4/395c792b243f2367d84202dc33689aa3d910fb9826a7491ba20fc9e261f5/debugpy-1.8.14-cp313-cp313-macosx_14_0_universal2.whl", hash = "sha256:329a15d0660ee09fec6786acdb6e0443d595f64f5d096fc3e3ccf09a4259033f", size = 2485676, upload-time = "2025-04-10T19:46:32.96Z" },
    { url = "https://files.pythonhosted.org/packages/ba/f1/6f2ee3f991327ad9e4c2f8b82611a467052a0fb0e247390192580e89f7ff/debugpy-1.8.14-cp313-cp313-manylinux_2_5_x86_64.manylinux1_x86_64.manylinux_2_17_x86_64.manylinux2014_x86_64.whl", hash = "sha256:0f920c7f9af409d90f5fd26e313e119d908b0dd2952c2393cd3247a462331f15", size = 4217514, upload-time = "2025-04-10T19:46:34.336Z" },
    { url = "https://files.pythonhosted.org/packages/79/28/b9d146f8f2dc535c236ee09ad3e5ac899adb39d7a19b49f03ac95d216beb/debugpy-1.8.14-cp313-cp313-win32.whl", hash = "sha256:3784ec6e8600c66cbdd4ca2726c72d8ca781e94bce2f396cc606d458146f8f4e", size = 5254756, upload-time = "2025-04-10T19:46:36.199Z" },
    { url = "https://files.pythonhosted.org/packages/e0/62/a7b4a57013eac4ccaef6977966e6bec5c63906dd25a86e35f155952e29a1/debugpy-1.8.14-cp313-cp313-win_amd64.whl", hash = "sha256:684eaf43c95a3ec39a96f1f5195a7ff3d4144e4a18d69bb66beeb1a6de605d6e", size = 5297119, upload-time = "2025-04-10T19:46:38.141Z" },
    { url = "https://files.pythonhosted.org/packages/97/1a/481f33c37ee3ac8040d3d51fc4c4e4e7e61cb08b8bc8971d6032acc2279f/debugpy-1.8.14-py2.py3-none-any.whl", hash = "sha256:5cd9a579d553b6cb9759a7908a41988ee6280b961f24f63336835d9418216a20", size = 5256230, upload-time = "2025-04-10T19:46:54.077Z" },
]

[[package]]
name = "decorator"
version = "5.2.1"
source = { registry = "https://pypi.org/simple" }
sdist = { url = "https://files.pythonhosted.org/packages/43/fa/6d96a0978d19e17b68d634497769987b16c8f4cd0a7a05048bec693caa6b/decorator-5.2.1.tar.gz", hash = "sha256:65f266143752f734b0a7cc83c46f4618af75b8c5911b00ccb61d0ac9b6da0360", size = 56711, upload-time = "2025-02-24T04:41:34.073Z" }
wheels = [
    { url = "https://files.pythonhosted.org/packages/4e/8c/f3147f5c4b73e7550fe5f9352eaa956ae838d5c51eb58e7a25b9f3e2643b/decorator-5.2.1-py3-none-any.whl", hash = "sha256:d316bb415a2d9e2d2b3abcc4084c6502fc09240e292cd76a76afc106a1c8e04a", size = 9190, upload-time = "2025-02-24T04:41:32.565Z" },
]

[[package]]
name = "defusedxml"
version = "0.7.1"
source = { registry = "https://pypi.org/simple" }
sdist = { url = "https://files.pythonhosted.org/packages/0f/d5/c66da9b79e5bdb124974bfe172b4daf3c984ebd9c2a06e2b8a4dc7331c72/defusedxml-0.7.1.tar.gz", hash = "sha256:1bb3032db185915b62d7c6209c5a8792be6a32ab2fedacc84e01b52c51aa3e69", size = 75520, upload-time = "2021-03-08T10:59:26.269Z" }
wheels = [
    { url = "https://files.pythonhosted.org/packages/07/6c/aa3f2f849e01cb6a001cd8554a88d4c77c5c1a31c95bdf1cf9301e6d9ef4/defusedxml-0.7.1-py2.py3-none-any.whl", hash = "sha256:a352e7e428770286cc899e2542b6cdaedb2b4953ff269a210103ec58f6198a61", size = 25604, upload-time = "2021-03-08T10:59:24.45Z" },
]

[[package]]
name = "distlib"
version = "0.3.9"
source = { registry = "https://pypi.org/simple" }
sdist = { url = "https://files.pythonhosted.org/packages/0d/dd/1bec4c5ddb504ca60fc29472f3d27e8d4da1257a854e1d96742f15c1d02d/distlib-0.3.9.tar.gz", hash = "sha256:a60f20dea646b8a33f3e7772f74dc0b2d0772d2837ee1342a00645c81edf9403", size = 613923, upload-time = "2024-10-09T18:35:47.551Z" }
wheels = [
    { url = "https://files.pythonhosted.org/packages/91/a1/cf2472db20f7ce4a6be1253a81cfdf85ad9c7885ffbed7047fb72c24cf87/distlib-0.3.9-py2.py3-none-any.whl", hash = "sha256:47f8c22fd27c27e25a65601af709b38e4f0a45ea4fc2e710f65755fa8caaaf87", size = 468973, upload-time = "2024-10-09T18:35:44.272Z" },
]

[[package]]
name = "executing"
version = "2.2.0"
source = { registry = "https://pypi.org/simple" }
sdist = { url = "https://files.pythonhosted.org/packages/91/50/a9d80c47ff289c611ff12e63f7c5d13942c65d68125160cefd768c73e6e4/executing-2.2.0.tar.gz", hash = "sha256:5d108c028108fe2551d1a7b2e8b713341e2cb4fc0aa7dcf966fa4327a5226755", size = 978693, upload-time = "2025-01-22T15:41:29.403Z" }
wheels = [
    { url = "https://files.pythonhosted.org/packages/7b/8f/c4d9bafc34ad7ad5d8dc16dd1347ee0e507a52c3adb6bfa8887e1c6a26ba/executing-2.2.0-py2.py3-none-any.whl", hash = "sha256:11387150cad388d62750327a53d3339fad4888b39a6fe233c3afbb54ecffd3aa", size = 26702, upload-time = "2025-01-22T15:41:25.929Z" },
]

[[package]]
name = "fastcore"
version = "1.8.14"
source = { registry = "https://pypi.org/simple" }
dependencies = [
    { name = "packaging" },
]
sdist = { url = "https://files.pythonhosted.org/packages/41/fc/4782041a7e96ae3de2b6bc7a287693d619688d938f43e6d9e70a23874d51/fastcore-1.8.14.tar.gz", hash = "sha256:869735ef493dbc7e5e8cbfc35fa3310772ce4c768d5b3a82d6a0d571148401be", size = 83648, upload-time = "2025-10-29T05:38:46.285Z" }
wheels = [
    { url = "https://files.pythonhosted.org/packages/ed/c6/236247deaa155fad1b38b6deb95b8b76efd20f5107b4577eee42002cbf11/fastcore-1.8.14-py3-none-any.whl", hash = "sha256:a02a749c26243ffd54d6dd11165cf4a556c7cb08f4c7e47ff67b32c7b0183ce9", size = 86791, upload-time = "2025-10-29T05:38:44.343Z" },
]

[[package]]
name = "fastjsonschema"
version = "2.21.1"
source = { registry = "https://pypi.org/simple" }
sdist = { url = "https://files.pythonhosted.org/packages/8b/50/4b769ce1ac4071a1ef6d86b1a3fb56cdc3a37615e8c5519e1af96cdac366/fastjsonschema-2.21.1.tar.gz", hash = "sha256:794d4f0a58f848961ba16af7b9c85a3e88cd360df008c59aac6fc5ae9323b5d4", size = 373939, upload-time = "2024-12-02T10:55:15.133Z" }
wheels = [
    { url = "https://files.pythonhosted.org/packages/90/2b/0817a2b257fe88725c25589d89aec060581aabf668707a8d03b2e9e0cb2a/fastjsonschema-2.21.1-py3-none-any.whl", hash = "sha256:c9e5b7e908310918cf494a434eeb31384dd84a98b57a30bcb1f535015b554667", size = 23924, upload-time = "2024-12-02T10:55:07.599Z" },
]

[[package]]
name = "filelock"
version = "3.18.0"
source = { registry = "https://pypi.org/simple" }
sdist = { url = "https://files.pythonhosted.org/packages/0a/10/c23352565a6544bdc5353e0b15fc1c563352101f30e24bf500207a54df9a/filelock-3.18.0.tar.gz", hash = "sha256:adbc88eabb99d2fec8c9c1b229b171f18afa655400173ddc653d5d01501fb9f2", size = 18075, upload-time = "2025-03-14T07:11:40.47Z" }
wheels = [
    { url = "https://files.pythonhosted.org/packages/4d/36/2a115987e2d8c300a974597416d9de88f2444426de9571f4b59b2cca3acc/filelock-3.18.0-py3-none-any.whl", hash = "sha256:c401f4f8377c4464e6db25fff06205fd89bdd83b65eb0488ed1b160f780e21de", size = 16215, upload-time = "2025-03-14T07:11:39.145Z" },
]

[[package]]
name = "fqdn"
version = "1.5.1"
source = { registry = "https://pypi.org/simple" }
sdist = { url = "https://files.pythonhosted.org/packages/30/3e/a80a8c077fd798951169626cde3e239adeba7dab75deb3555716415bd9b0/fqdn-1.5.1.tar.gz", hash = "sha256:105ed3677e767fb5ca086a0c1f4bb66ebc3c100be518f0e0d755d9eae164d89f", size = 6015, upload-time = "2021-03-11T07:16:29.08Z" }
wheels = [
    { url = "https://files.pythonhosted.org/packages/cf/58/8acf1b3e91c58313ce5cb67df61001fc9dcd21be4fadb76c1a2d540e09ed/fqdn-1.5.1-py3-none-any.whl", hash = "sha256:3a179af3761e4df6eb2e026ff9e1a3033d3587bf980a0b1b2e1e5d08d7358014", size = 9121, upload-time = "2021-03-11T07:16:28.351Z" },
]

[[package]]
name = "h11"
version = "0.16.0"
source = { registry = "https://pypi.org/simple" }
sdist = { url = "https://files.pythonhosted.org/packages/01/ee/02a2c011bdab74c6fb3c75474d40b3052059d95df7e73351460c8588d963/h11-0.16.0.tar.gz", hash = "sha256:4e35b956cf45792e4caa5885e69fba00bdbc6ffafbfa020300e549b208ee5ff1", size = 101250, upload-time = "2025-04-24T03:35:25.427Z" }
wheels = [
    { url = "https://files.pythonhosted.org/packages/04/4b/29cac41a4d98d144bf5f6d33995617b185d14b22401f75ca86f384e87ff1/h11-0.16.0-py3-none-any.whl", hash = "sha256:63cf8bbe7522de3bf65932fda1d9c2772064ffb3dae62d55932da54b31cb6c86", size = 37515, upload-time = "2025-04-24T03:35:24.344Z" },
]

[[package]]
name = "httpcore"
version = "1.0.9"
source = { registry = "https://pypi.org/simple" }
dependencies = [
    { name = "certifi" },
    { name = "h11" },
]
sdist = { url = "https://files.pythonhosted.org/packages/06/94/82699a10bca87a5556c9c59b5963f2d039dbd239f25bc2a63907a05a14cb/httpcore-1.0.9.tar.gz", hash = "sha256:6e34463af53fd2ab5d807f399a9b45ea31c3dfa2276f15a2c3f00afff6e176e8", size = 85484, upload-time = "2025-04-24T22:06:22.219Z" }
wheels = [
    { url = "https://files.pythonhosted.org/packages/7e/f5/f66802a942d491edb555dd61e3a9961140fd64c90bce1eafd741609d334d/httpcore-1.0.9-py3-none-any.whl", hash = "sha256:2d400746a40668fc9dec9810239072b40b4484b640a8c38fd654a024c7a1bf55", size = 78784, upload-time = "2025-04-24T22:06:20.566Z" },
]

[[package]]
name = "httpx"
version = "0.28.1"
source = { registry = "https://pypi.org/simple" }
dependencies = [
    { name = "anyio" },
    { name = "certifi" },
    { name = "httpcore" },
    { name = "idna" },
]
sdist = { url = "https://files.pythonhosted.org/packages/b1/df/48c586a5fe32a0f01324ee087459e112ebb7224f646c0b5023f5e79e9956/httpx-0.28.1.tar.gz", hash = "sha256:75e98c5f16b0f35b567856f597f06ff2270a374470a5c2392242528e3e3e42fc", size = 141406, upload-time = "2024-12-06T15:37:23.222Z" }
wheels = [
    { url = "https://files.pythonhosted.org/packages/2a/39/e50c7c3a983047577ee07d2a9e53faf5a69493943ec3f6a384bdc792deb2/httpx-0.28.1-py3-none-any.whl", hash = "sha256:d909fcccc110f8c7faf814ca82a9a4d816bc5a6dbfea25d6591d6985b8ba59ad", size = 73517, upload-time = "2024-12-06T15:37:21.509Z" },
]

[[package]]
name = "identify"
version = "2.6.12"
source = { registry = "https://pypi.org/simple" }
sdist = { url = "https://files.pythonhosted.org/packages/a2/88/d193a27416618628a5eea64e3223acd800b40749a96ffb322a9b55a49ed1/identify-2.6.12.tar.gz", hash = "sha256:d8de45749f1efb108badef65ee8386f0f7bb19a7f26185f74de6367bffbaf0e6", size = 99254, upload-time = "2025-05-23T20:37:53.3Z" }
wheels = [
    { url = "https://files.pythonhosted.org/packages/7a/cd/18f8da995b658420625f7ef13f037be53ae04ec5ad33f9b718240dcfd48c/identify-2.6.12-py2.py3-none-any.whl", hash = "sha256:ad9672d5a72e0d2ff7c5c8809b62dfa60458626352fb0eb7b55e69bdc45334a2", size = 99145, upload-time = "2025-05-23T20:37:51.495Z" },
]

[[package]]
name = "idna"
version = "3.10"
source = { registry = "https://pypi.org/simple" }
sdist = { url = "https://files.pythonhosted.org/packages/f1/70/7703c29685631f5a7590aa73f1f1d3fa9a380e654b86af429e0934a32f7d/idna-3.10.tar.gz", hash = "sha256:12f65c9b470abda6dc35cf8e63cc574b1c52b11df2c86030af0ac09b01b13ea9", size = 190490, upload-time = "2024-09-15T18:07:39.745Z" }
wheels = [
    { url = "https://files.pythonhosted.org/packages/76/c6/c88e154df9c4e1a2a66ccf0005a88dfb2650c1dffb6f5ce603dfbd452ce3/idna-3.10-py3-none-any.whl", hash = "sha256:946d195a0d259cbba61165e88e65941f16e9b36ea6ddb97f00452bae8b1287d3", size = 70442, upload-time = "2024-09-15T18:07:37.964Z" },
]

[[package]]
name = "iniconfig"
version = "2.1.0"
source = { registry = "https://pypi.org/simple" }
sdist = { url = "https://files.pythonhosted.org/packages/f2/97/ebf4da567aa6827c909642694d71c9fcf53e5b504f2d96afea02718862f3/iniconfig-2.1.0.tar.gz", hash = "sha256:3abbd2e30b36733fee78f9c7f7308f2d0050e88f0087fd25c2645f63c773e1c7", size = 4793, upload-time = "2025-03-19T20:09:59.721Z" }
wheels = [
    { url = "https://files.pythonhosted.org/packages/2c/e1/e6716421ea10d38022b952c159d5161ca1193197fb744506875fbb87ea7b/iniconfig-2.1.0-py3-none-any.whl", hash = "sha256:9deba5723312380e77435581c6bf4935c94cbfab9b1ed33ef8d238ea168eb760", size = 6050, upload-time = "2025-03-19T20:10:01.071Z" },
]

[[package]]
name = "ipdb"
version = "0.13.13"
source = { registry = "https://pypi.org/simple" }
dependencies = [
    { name = "decorator" },
    { name = "ipython" },
]
sdist = { url = "https://files.pythonhosted.org/packages/3d/1b/7e07e7b752017f7693a0f4d41c13e5ca29ce8cbcfdcc1fd6c4ad8c0a27a0/ipdb-0.13.13.tar.gz", hash = "sha256:e3ac6018ef05126d442af680aad863006ec19d02290561ac88b8b1c0b0cfc726", size = 17042, upload-time = "2023-03-09T15:40:57.487Z" }
wheels = [
    { url = "https://files.pythonhosted.org/packages/0c/4c/b075da0092003d9a55cf2ecc1cae9384a1ca4f650d51b00fc59875fe76f6/ipdb-0.13.13-py3-none-any.whl", hash = "sha256:45529994741c4ab6d2388bfa5d7b725c2cf7fe9deffabdb8a6113aa5ed449ed4", size = 12130, upload-time = "2023-03-09T15:40:55.021Z" },
]

[[package]]
name = "ipykernel"
version = "6.29.5"
source = { registry = "https://pypi.org/simple" }
dependencies = [
    { name = "appnope", marker = "sys_platform == 'darwin'" },
    { name = "comm" },
    { name = "debugpy" },
    { name = "ipython" },
    { name = "jupyter-client" },
    { name = "jupyter-core" },
    { name = "matplotlib-inline" },
    { name = "nest-asyncio" },
    { name = "packaging" },
    { name = "psutil" },
    { name = "pyzmq" },
    { name = "tornado" },
    { name = "traitlets" },
]
sdist = { url = "https://files.pythonhosted.org/packages/e9/5c/67594cb0c7055dc50814b21731c22a601101ea3b1b50a9a1b090e11f5d0f/ipykernel-6.29.5.tar.gz", hash = "sha256:f093a22c4a40f8828f8e330a9c297cb93dcab13bd9678ded6de8e5cf81c56215", size = 163367, upload-time = "2024-07-01T14:07:22.543Z" }
wheels = [
    { url = "https://files.pythonhosted.org/packages/94/5c/368ae6c01c7628438358e6d337c19b05425727fbb221d2a3c4303c372f42/ipykernel-6.29.5-py3-none-any.whl", hash = "sha256:afdb66ba5aa354b09b91379bac28ae4afebbb30e8b39510c9690afb7a10421b5", size = 117173, upload-time = "2024-07-01T14:07:19.603Z" },
]

[[package]]
name = "ipython"
version = "9.3.0"
source = { registry = "https://pypi.org/simple" }
dependencies = [
    { name = "colorama", marker = "sys_platform == 'win32'" },
    { name = "decorator" },
    { name = "ipython-pygments-lexers" },
    { name = "jedi" },
    { name = "matplotlib-inline" },
    { name = "pexpect", marker = "sys_platform != 'emscripten' and sys_platform != 'win32'" },
    { name = "prompt-toolkit" },
    { name = "pygments" },
    { name = "stack-data" },
    { name = "traitlets" },
]
sdist = { url = "https://files.pythonhosted.org/packages/dc/09/4c7e06b96fbd203e06567b60fb41b06db606b6a82db6db7b2c85bb72a15c/ipython-9.3.0.tar.gz", hash = "sha256:79eb896f9f23f50ad16c3bc205f686f6e030ad246cc309c6279a242b14afe9d8", size = 4426460, upload-time = "2025-05-31T16:34:55.678Z" }
wheels = [
    { url = "https://files.pythonhosted.org/packages/3c/99/9ed3d52d00f1846679e3aa12e2326ac7044b5e7f90dc822b60115fa533ca/ipython-9.3.0-py3-none-any.whl", hash = "sha256:1a0b6dd9221a1f5dddf725b57ac0cb6fddc7b5f470576231ae9162b9b3455a04", size = 605320, upload-time = "2025-05-31T16:34:52.154Z" },
]

[[package]]
name = "ipython-pygments-lexers"
version = "1.1.1"
source = { registry = "https://pypi.org/simple" }
dependencies = [
    { name = "pygments" },
]
sdist = { url = "https://files.pythonhosted.org/packages/ef/4c/5dd1d8af08107f88c7f741ead7a40854b8ac24ddf9ae850afbcf698aa552/ipython_pygments_lexers-1.1.1.tar.gz", hash = "sha256:09c0138009e56b6854f9535736f4171d855c8c08a563a0dcd8022f78355c7e81", size = 8393, upload-time = "2025-01-17T11:24:34.505Z" }
wheels = [
    { url = "https://files.pythonhosted.org/packages/d9/33/1f075bf72b0b747cb3288d011319aaf64083cf2efef8354174e3ed4540e2/ipython_pygments_lexers-1.1.1-py3-none-any.whl", hash = "sha256:a9462224a505ade19a605f71f8fa63c2048833ce50abc86768a0d81d876dc81c", size = 8074, upload-time = "2025-01-17T11:24:33.271Z" },
]

[[package]]
name = "ipywidgets"
version = "8.1.7"
source = { registry = "https://pypi.org/simple" }
dependencies = [
    { name = "comm" },
    { name = "ipython" },
    { name = "jupyterlab-widgets" },
    { name = "traitlets" },
    { name = "widgetsnbextension" },
]
sdist = { url = "https://files.pythonhosted.org/packages/3e/48/d3dbac45c2814cb73812f98dd6b38bbcc957a4e7bb31d6ea9c03bf94ed87/ipywidgets-8.1.7.tar.gz", hash = "sha256:15f1ac050b9ccbefd45dccfbb2ef6bed0029d8278682d569d71b8dd96bee0376", size = 116721, upload-time = "2025-05-05T12:42:03.489Z" }
wheels = [
    { url = "https://files.pythonhosted.org/packages/58/6a/9166369a2f092bd286d24e6307de555d63616e8ddb373ebad2b5635ca4cd/ipywidgets-8.1.7-py3-none-any.whl", hash = "sha256:764f2602d25471c213919b8a1997df04bef869251db4ca8efba1b76b1bd9f7bb", size = 139806, upload-time = "2025-05-05T12:41:56.833Z" },
]

[[package]]
name = "isodate"
version = "0.7.2"
source = { registry = "https://pypi.org/simple" }
sdist = { url = "https://files.pythonhosted.org/packages/54/4d/e940025e2ce31a8ce1202635910747e5a87cc3a6a6bb2d00973375014749/isodate-0.7.2.tar.gz", hash = "sha256:4cd1aa0f43ca76f4a6c6c0292a85f40b35ec2e43e315b59f06e6d32171a953e6", size = 29705, upload-time = "2024-10-08T23:04:11.5Z" }
wheels = [
    { url = "https://files.pythonhosted.org/packages/15/aa/0aca39a37d3c7eb941ba736ede56d689e7be91cab5d9ca846bde3999eba6/isodate-0.7.2-py3-none-any.whl", hash = "sha256:28009937d8031054830160fce6d409ed342816b543597cece116d966c6d99e15", size = 22320, upload-time = "2024-10-08T23:04:09.501Z" },
]

[[package]]
name = "isoduration"
version = "20.11.0"
source = { registry = "https://pypi.org/simple" }
dependencies = [
    { name = "arrow" },
]
sdist = { url = "https://files.pythonhosted.org/packages/7c/1a/3c8edc664e06e6bd06cce40c6b22da5f1429aa4224d0c590f3be21c91ead/isoduration-20.11.0.tar.gz", hash = "sha256:ac2f9015137935279eac671f94f89eb00584f940f5dc49462a0c4ee692ba1bd9", size = 11649, upload-time = "2020-11-01T11:00:00.312Z" }
wheels = [
    { url = "https://files.pythonhosted.org/packages/7b/55/e5326141505c5d5e34c5e0935d2908a74e4561eca44108fbfb9c13d2911a/isoduration-20.11.0-py3-none-any.whl", hash = "sha256:b2904c2a4228c3d44f409c8ae8e2370eb21a26f7ac2ec5446df141dde3452042", size = 11321, upload-time = "2020-11-01T10:59:58.02Z" },
]

[[package]]
name = "jedi"
version = "0.19.2"
source = { registry = "https://pypi.org/simple" }
dependencies = [
    { name = "parso" },
]
sdist = { url = "https://files.pythonhosted.org/packages/72/3a/79a912fbd4d8dd6fbb02bf69afd3bb72cf0c729bb3063c6f4498603db17a/jedi-0.19.2.tar.gz", hash = "sha256:4770dc3de41bde3966b02eb84fbcf557fb33cce26ad23da12c742fb50ecb11f0", size = 1231287, upload-time = "2024-11-11T01:41:42.873Z" }
wheels = [
    { url = "https://files.pythonhosted.org/packages/c0/5a/9cac0c82afec3d09ccd97c8b6502d48f165f9124db81b4bcb90b4af974ee/jedi-0.19.2-py2.py3-none-any.whl", hash = "sha256:a8ef22bde8490f57fe5c7681a3c83cb58874daf72b4784de3cce5b6ef6edb5b9", size = 1572278, upload-time = "2024-11-11T01:41:40.175Z" },
]

[[package]]
name = "jinja2"
version = "3.1.6"
source = { registry = "https://pypi.org/simple" }
dependencies = [
    { name = "markupsafe" },
]
sdist = { url = "https://files.pythonhosted.org/packages/df/bf/f7da0350254c0ed7c72f3e33cef02e048281fec7ecec5f032d4aac52226b/jinja2-3.1.6.tar.gz", hash = "sha256:0137fb05990d35f1275a587e9aee6d56da821fc83491a0fb838183be43f66d6d", size = 245115, upload-time = "2025-03-05T20:05:02.478Z" }
wheels = [
    { url = "https://files.pythonhosted.org/packages/62/a1/3d680cbfd5f4b8f15abc1d571870c5fc3e594bb582bc3b64ea099db13e56/jinja2-3.1.6-py3-none-any.whl", hash = "sha256:85ece4451f492d0c13c5dd7c13a64681a86afae63a5f347908daf103ce6d2f67", size = 134899, upload-time = "2025-03-05T20:05:00.369Z" },
]

[[package]]
name = "json5"
version = "0.12.0"
source = { registry = "https://pypi.org/simple" }
sdist = { url = "https://files.pythonhosted.org/packages/12/be/c6c745ec4c4539b25a278b70e29793f10382947df0d9efba2fa09120895d/json5-0.12.0.tar.gz", hash = "sha256:0b4b6ff56801a1c7dc817b0241bca4ce474a0e6a163bfef3fc594d3fd263ff3a", size = 51907, upload-time = "2025-04-03T16:33:13.201Z" }
wheels = [
    { url = "https://files.pythonhosted.org/packages/41/9f/3500910d5a98549e3098807493851eeef2b89cdd3032227558a104dfe926/json5-0.12.0-py3-none-any.whl", hash = "sha256:6d37aa6c08b0609f16e1ec5ff94697e2cbbfbad5ac112afa05794da9ab7810db", size = 36079, upload-time = "2025-04-03T16:33:11.927Z" },
]

[[package]]
name = "jsonpointer"
version = "3.0.0"
source = { registry = "https://pypi.org/simple" }
sdist = { url = "https://files.pythonhosted.org/packages/6a/0a/eebeb1fa92507ea94016a2a790b93c2ae41a7e18778f85471dc54475ed25/jsonpointer-3.0.0.tar.gz", hash = "sha256:2b2d729f2091522d61c3b31f82e11870f60b68f43fbc705cb76bf4b832af59ef", size = 9114, upload-time = "2024-06-10T19:24:42.462Z" }
wheels = [
    { url = "https://files.pythonhosted.org/packages/71/92/5e77f98553e9e75130c78900d000368476aed74276eb8ae8796f65f00918/jsonpointer-3.0.0-py2.py3-none-any.whl", hash = "sha256:13e088adc14fca8b6aa8177c044e12701e6ad4b28ff10e65f2267a90109c9942", size = 7595, upload-time = "2024-06-10T19:24:40.698Z" },
]

[[package]]
name = "jsonschema"
version = "4.25.1"
source = { registry = "https://pypi.org/simple" }
dependencies = [
    { name = "attrs" },
    { name = "jsonschema-specifications" },
    { name = "referencing" },
    { name = "rpds-py" },
]
sdist = { url = "https://files.pythonhosted.org/packages/74/69/f7185de793a29082a9f3c7728268ffb31cb5095131a9c139a74078e27336/jsonschema-4.25.1.tar.gz", hash = "sha256:e4a9655ce0da0c0b67a085847e00a3a51449e1157f4f75e9fb5aa545e122eb85", size = 357342, upload-time = "2025-08-18T17:03:50.038Z" }
wheels = [
    { url = "https://files.pythonhosted.org/packages/bf/9c/8c95d856233c1f82500c2450b8c68576b4cf1c871db3afac5c34ff84e6fd/jsonschema-4.25.1-py3-none-any.whl", hash = "sha256:3fba0169e345c7175110351d456342c364814cfcf3b964ba4587f22915230a63", size = 90040, upload-time = "2025-08-18T17:03:48.373Z" },
]

[package.optional-dependencies]
format-nongpl = [
    { name = "fqdn" },
    { name = "idna" },
    { name = "isoduration" },
    { name = "jsonpointer" },
    { name = "rfc3339-validator" },
    { name = "rfc3986-validator" },
    { name = "rfc3987-syntax" },
    { name = "uri-template" },
    { name = "webcolors" },
]

[[package]]
name = "jsonschema-specifications"
version = "2025.4.1"
source = { registry = "https://pypi.org/simple" }
dependencies = [
    { name = "referencing" },
]
sdist = { url = "https://files.pythonhosted.org/packages/bf/ce/46fbd9c8119cfc3581ee5643ea49464d168028cfb5caff5fc0596d0cf914/jsonschema_specifications-2025.4.1.tar.gz", hash = "sha256:630159c9f4dbea161a6a2205c3011cc4f18ff381b189fff48bb39b9bf26ae608", size = 15513, upload-time = "2025-04-23T12:34:07.418Z" }
wheels = [
    { url = "https://files.pythonhosted.org/packages/01/0e/b27cdbaccf30b890c40ed1da9fd4a3593a5cf94dae54fb34f8a4b74fcd3f/jsonschema_specifications-2025.4.1-py3-none-any.whl", hash = "sha256:4653bffbd6584f7de83a67e0d620ef16900b390ddc7939d56684d6c81e33f1af", size = 18437, upload-time = "2025-04-23T12:34:05.422Z" },
]

[[package]]
name = "jupyter"
version = "1.1.1"
source = { registry = "https://pypi.org/simple" }
dependencies = [
    { name = "ipykernel" },
    { name = "ipywidgets" },
    { name = "jupyter-console" },
    { name = "jupyterlab" },
    { name = "nbconvert" },
    { name = "notebook" },
]
sdist = { url = "https://files.pythonhosted.org/packages/58/f3/af28ea964ab8bc1e472dba2e82627d36d470c51f5cd38c37502eeffaa25e/jupyter-1.1.1.tar.gz", hash = "sha256:d55467bceabdea49d7e3624af7e33d59c37fff53ed3a350e1ac957bed731de7a", size = 5714959, upload-time = "2024-08-30T07:15:48.299Z" }
wheels = [
    { url = "https://files.pythonhosted.org/packages/38/64/285f20a31679bf547b75602702f7800e74dbabae36ef324f716c02804753/jupyter-1.1.1-py2.py3-none-any.whl", hash = "sha256:7a59533c22af65439b24bbe60373a4e95af8f16ac65a6c00820ad378e3f7cc83", size = 2657, upload-time = "2024-08-30T07:15:47.045Z" },
]

[[package]]
name = "jupyter-client"
version = "8.6.3"
source = { registry = "https://pypi.org/simple" }
dependencies = [
    { name = "jupyter-core" },
    { name = "python-dateutil" },
    { name = "pyzmq" },
    { name = "tornado" },
    { name = "traitlets" },
]
sdist = { url = "https://files.pythonhosted.org/packages/71/22/bf9f12fdaeae18019a468b68952a60fe6dbab5d67cd2a103cac7659b41ca/jupyter_client-8.6.3.tar.gz", hash = "sha256:35b3a0947c4a6e9d589eb97d7d4cd5e90f910ee73101611f01283732bd6d9419", size = 342019, upload-time = "2024-09-17T10:44:17.613Z" }
wheels = [
    { url = "https://files.pythonhosted.org/packages/11/85/b0394e0b6fcccd2c1eeefc230978a6f8cb0c5df1e4cd3e7625735a0d7d1e/jupyter_client-8.6.3-py3-none-any.whl", hash = "sha256:e8a19cc986cc45905ac3362915f410f3af85424b4c0905e94fa5f2cb08e8f23f", size = 106105, upload-time = "2024-09-17T10:44:15.218Z" },
]

[[package]]
name = "jupyter-console"
version = "6.6.3"
source = { registry = "https://pypi.org/simple" }
dependencies = [
    { name = "ipykernel" },
    { name = "ipython" },
    { name = "jupyter-client" },
    { name = "jupyter-core" },
    { name = "prompt-toolkit" },
    { name = "pygments" },
    { name = "pyzmq" },
    { name = "traitlets" },
]
sdist = { url = "https://files.pythonhosted.org/packages/bd/2d/e2fd31e2fc41c14e2bcb6c976ab732597e907523f6b2420305f9fc7fdbdb/jupyter_console-6.6.3.tar.gz", hash = "sha256:566a4bf31c87adbfadf22cdf846e3069b59a71ed5da71d6ba4d8aaad14a53539", size = 34363, upload-time = "2023-03-06T14:13:31.02Z" }
wheels = [
    { url = "https://files.pythonhosted.org/packages/ca/77/71d78d58f15c22db16328a476426f7ac4a60d3a5a7ba3b9627ee2f7903d4/jupyter_console-6.6.3-py3-none-any.whl", hash = "sha256:309d33409fcc92ffdad25f0bcdf9a4a9daa61b6f341177570fdac03de5352485", size = 24510, upload-time = "2023-03-06T14:13:28.229Z" },
]

[[package]]
name = "jupyter-core"
version = "5.8.1"
source = { registry = "https://pypi.org/simple" }
dependencies = [
    { name = "platformdirs" },
    { name = "pywin32", marker = "platform_python_implementation != 'PyPy' and sys_platform == 'win32'" },
    { name = "traitlets" },
]
sdist = { url = "https://files.pythonhosted.org/packages/99/1b/72906d554acfeb588332eaaa6f61577705e9ec752ddb486f302dafa292d9/jupyter_core-5.8.1.tar.gz", hash = "sha256:0a5f9706f70e64786b75acba995988915ebd4601c8a52e534a40b51c95f59941", size = 88923, upload-time = "2025-05-27T07:38:16.655Z" }
wheels = [
    { url = "https://files.pythonhosted.org/packages/2f/57/6bffd4b20b88da3800c5d691e0337761576ee688eb01299eae865689d2df/jupyter_core-5.8.1-py3-none-any.whl", hash = "sha256:c28d268fc90fb53f1338ded2eb410704c5449a358406e8a948b75706e24863d0", size = 28880, upload-time = "2025-05-27T07:38:15.137Z" },
]

[[package]]
name = "jupyter-events"
version = "0.12.0"
source = { registry = "https://pypi.org/simple" }
dependencies = [
    { name = "jsonschema", extra = ["format-nongpl"] },
    { name = "packaging" },
    { name = "python-json-logger" },
    { name = "pyyaml" },
    { name = "referencing" },
    { name = "rfc3339-validator" },
    { name = "rfc3986-validator" },
    { name = "traitlets" },
]
sdist = { url = "https://files.pythonhosted.org/packages/9d/c3/306d090461e4cf3cd91eceaff84bede12a8e52cd821c2d20c9a4fd728385/jupyter_events-0.12.0.tar.gz", hash = "sha256:fc3fce98865f6784c9cd0a56a20644fc6098f21c8c33834a8d9fe383c17e554b", size = 62196, upload-time = "2025-02-03T17:23:41.485Z" }
wheels = [
    { url = "https://files.pythonhosted.org/packages/e2/48/577993f1f99c552f18a0428731a755e06171f9902fa118c379eb7c04ea22/jupyter_events-0.12.0-py3-none-any.whl", hash = "sha256:6464b2fa5ad10451c3d35fabc75eab39556ae1e2853ad0c0cc31b656731a97fb", size = 19430, upload-time = "2025-02-03T17:23:38.643Z" },
]

[[package]]
name = "jupyter-lsp"
version = "2.2.5"
source = { registry = "https://pypi.org/simple" }
dependencies = [
    { name = "jupyter-server" },
]
sdist = { url = "https://files.pythonhosted.org/packages/85/b4/3200b0b09c12bc3b72d943d923323c398eff382d1dcc7c0dbc8b74630e40/jupyter-lsp-2.2.5.tar.gz", hash = "sha256:793147a05ad446f809fd53ef1cd19a9f5256fd0a2d6b7ce943a982cb4f545001", size = 48741, upload-time = "2024-04-09T17:59:44.918Z" }
wheels = [
    { url = "https://files.pythonhosted.org/packages/07/e0/7bd7cff65594fd9936e2f9385701e44574fc7d721331ff676ce440b14100/jupyter_lsp-2.2.5-py3-none-any.whl", hash = "sha256:45fbddbd505f3fbfb0b6cb2f1bc5e15e83ab7c79cd6e89416b248cb3c00c11da", size = 69146, upload-time = "2024-04-09T17:59:43.388Z" },
]

[[package]]
name = "jupyter-server"
version = "2.16.0"
source = { registry = "https://pypi.org/simple" }
dependencies = [
    { name = "anyio" },
    { name = "argon2-cffi" },
    { name = "jinja2" },
    { name = "jupyter-client" },
    { name = "jupyter-core" },
    { name = "jupyter-events" },
    { name = "jupyter-server-terminals" },
    { name = "nbconvert" },
    { name = "nbformat" },
    { name = "overrides" },
    { name = "packaging" },
    { name = "prometheus-client" },
    { name = "pywinpty", marker = "os_name == 'nt'" },
    { name = "pyzmq" },
    { name = "send2trash" },
    { name = "terminado" },
    { name = "tornado" },
    { name = "traitlets" },
    { name = "websocket-client" },
]
sdist = { url = "https://files.pythonhosted.org/packages/41/c8/ba2bbcd758c47f1124c4ca14061e8ce60d9c6fd537faee9534a95f83521a/jupyter_server-2.16.0.tar.gz", hash = "sha256:65d4b44fdf2dcbbdfe0aa1ace4a842d4aaf746a2b7b168134d5aaed35621b7f6", size = 728177, upload-time = "2025-05-12T16:44:46.245Z" }
wheels = [
    { url = "https://files.pythonhosted.org/packages/46/1f/5ebbced977171d09a7b0c08a285ff9a20aafb9c51bde07e52349ff1ddd71/jupyter_server-2.16.0-py3-none-any.whl", hash = "sha256:3d8db5be3bc64403b1c65b400a1d7f4647a5ce743f3b20dbdefe8ddb7b55af9e", size = 386904, upload-time = "2025-05-12T16:44:43.335Z" },
]

[[package]]
name = "jupyter-server-terminals"
version = "0.5.3"
source = { registry = "https://pypi.org/simple" }
dependencies = [
    { name = "pywinpty", marker = "os_name == 'nt'" },
    { name = "terminado" },
]
sdist = { url = "https://files.pythonhosted.org/packages/fc/d5/562469734f476159e99a55426d697cbf8e7eb5efe89fb0e0b4f83a3d3459/jupyter_server_terminals-0.5.3.tar.gz", hash = "sha256:5ae0295167220e9ace0edcfdb212afd2b01ee8d179fe6f23c899590e9b8a5269", size = 31430, upload-time = "2024-03-12T14:37:03.049Z" }
wheels = [
    { url = "https://files.pythonhosted.org/packages/07/2d/2b32cdbe8d2a602f697a649798554e4f072115438e92249624e532e8aca6/jupyter_server_terminals-0.5.3-py3-none-any.whl", hash = "sha256:41ee0d7dc0ebf2809c668e0fc726dfaf258fcd3e769568996ca731b6194ae9aa", size = 13656, upload-time = "2024-03-12T14:37:00.708Z" },
]

[[package]]
name = "jupyterlab"
version = "4.4.3"
source = { registry = "https://pypi.org/simple" }
dependencies = [
    { name = "async-lru" },
    { name = "httpx" },
    { name = "ipykernel" },
    { name = "jinja2" },
    { name = "jupyter-core" },
    { name = "jupyter-lsp" },
    { name = "jupyter-server" },
    { name = "jupyterlab-server" },
    { name = "notebook-shim" },
    { name = "packaging" },
    { name = "setuptools" },
    { name = "tornado" },
    { name = "traitlets" },
]
sdist = { url = "https://files.pythonhosted.org/packages/d3/2d/d1678dcf2db66cb4a38a80d9e5fcf48c349f3ac12f2d38882993353ae768/jupyterlab-4.4.3.tar.gz", hash = "sha256:a94c32fd7f8b93e82a49dc70a6ec45a5c18281ca2a7228d12765e4e210e5bca2", size = 23032376, upload-time = "2025-05-26T11:18:00.996Z" }
wheels = [
    { url = "https://files.pythonhosted.org/packages/c6/4d/7dd5c2ffbb960930452a031dc8410746183c924580f2ab4e68ceb5b3043f/jupyterlab-4.4.3-py3-none-any.whl", hash = "sha256:164302f6d4b6c44773dfc38d585665a4db401a16e5296c37df5cba63904fbdea", size = 12295480, upload-time = "2025-05-26T11:17:56.607Z" },
]

[[package]]
name = "jupyterlab-pygments"
version = "0.3.0"
source = { registry = "https://pypi.org/simple" }
sdist = { url = "https://files.pythonhosted.org/packages/90/51/9187be60d989df97f5f0aba133fa54e7300f17616e065d1ada7d7646b6d6/jupyterlab_pygments-0.3.0.tar.gz", hash = "sha256:721aca4d9029252b11cfa9d185e5b5af4d54772bb8072f9b7036f4170054d35d", size = 512900, upload-time = "2023-11-23T09:26:37.44Z" }
wheels = [
    { url = "https://files.pythonhosted.org/packages/b1/dd/ead9d8ea85bf202d90cc513b533f9c363121c7792674f78e0d8a854b63b4/jupyterlab_pygments-0.3.0-py3-none-any.whl", hash = "sha256:841a89020971da1d8693f1a99997aefc5dc424bb1b251fd6322462a1b8842780", size = 15884, upload-time = "2023-11-23T09:26:34.325Z" },
]

[[package]]
name = "jupyterlab-server"
version = "2.27.3"
source = { registry = "https://pypi.org/simple" }
dependencies = [
    { name = "babel" },
    { name = "jinja2" },
    { name = "json5" },
    { name = "jsonschema" },
    { name = "jupyter-server" },
    { name = "packaging" },
    { name = "requests" },
]
sdist = { url = "https://files.pythonhosted.org/packages/0a/c9/a883ce65eb27905ce77ace410d83587c82ea64dc85a48d1f7ed52bcfa68d/jupyterlab_server-2.27.3.tar.gz", hash = "sha256:eb36caca59e74471988f0ae25c77945610b887f777255aa21f8065def9e51ed4", size = 76173, upload-time = "2024-07-16T17:02:04.149Z" }
wheels = [
    { url = "https://files.pythonhosted.org/packages/54/09/2032e7d15c544a0e3cd831c51d77a8ca57f7555b2e1b2922142eddb02a84/jupyterlab_server-2.27.3-py3-none-any.whl", hash = "sha256:e697488f66c3db49df675158a77b3b017520d772c6e1548c7d9bcc5df7944ee4", size = 59700, upload-time = "2024-07-16T17:02:01.115Z" },
]

[[package]]
name = "jupyterlab-widgets"
version = "3.0.15"
source = { registry = "https://pypi.org/simple" }
sdist = { url = "https://files.pythonhosted.org/packages/b9/7d/160595ca88ee87ac6ba95d82177d29ec60aaa63821d3077babb22ce031a5/jupyterlab_widgets-3.0.15.tar.gz", hash = "sha256:2920888a0c2922351a9202817957a68c07d99673504d6cd37345299e971bb08b", size = 213149, upload-time = "2025-05-05T12:32:31.004Z" }
wheels = [
    { url = "https://files.pythonhosted.org/packages/43/6a/ca128561b22b60bd5a0c4ea26649e68c8556b82bc70a0c396eebc977fe86/jupyterlab_widgets-3.0.15-py3-none-any.whl", hash = "sha256:d59023d7d7ef71400d51e6fee9a88867f6e65e10a4201605d2d7f3e8f012a31c", size = 216571, upload-time = "2025-05-05T12:32:29.534Z" },
]

[[package]]
name = "jupytext"
version = "1.17.2"
source = { registry = "https://pypi.org/simple" }
dependencies = [
    { name = "markdown-it-py" },
    { name = "mdit-py-plugins" },
    { name = "nbformat" },
    { name = "packaging" },
    { name = "pyyaml" },
]
sdist = { url = "https://files.pythonhosted.org/packages/30/ce/0bd5290ca4978777154e2683413dca761781aacf57f7dc0146f5210df8b1/jupytext-1.17.2.tar.gz", hash = "sha256:772d92898ac1f2ded69106f897b34af48ce4a85c985fa043a378ff5a65455f02", size = 3748577, upload-time = "2025-06-01T21:31:48.231Z" }
wheels = [
    { url = "https://files.pythonhosted.org/packages/ed/f1/82ea8e783433707cafd9790099a2d19f113c22f32a31c8bb5abdc7a61dbb/jupytext-1.17.2-py3-none-any.whl", hash = "sha256:4f85dc43bb6a24b75491c5c434001ad5ef563932f68f15dd3e1c8ce12a4a426b", size = 164401, upload-time = "2025-06-01T21:31:46.319Z" },
]

[[package]]
name = "lark"
version = "1.2.2"
source = { registry = "https://pypi.org/simple" }
sdist = { url = "https://files.pythonhosted.org/packages/af/60/bc7622aefb2aee1c0b4ba23c1446d3e30225c8770b38d7aedbfb65ca9d5a/lark-1.2.2.tar.gz", hash = "sha256:ca807d0162cd16cef15a8feecb862d7319e7a09bdb13aef927968e45040fed80", size = 252132, upload-time = "2024-08-13T19:49:00.652Z" }
wheels = [
    { url = "https://files.pythonhosted.org/packages/2d/00/d90b10b962b4277f5e64a78b6609968859ff86889f5b898c1a778c06ec00/lark-1.2.2-py3-none-any.whl", hash = "sha256:c2276486b02f0f1b90be155f2c8ba4a8e194d42775786db622faccd652d8e80c", size = 111036, upload-time = "2024-08-13T19:48:58.603Z" },
]

[[package]]
name = "markdown-it-py"
version = "3.0.0"
source = { registry = "https://pypi.org/simple" }
dependencies = [
    { name = "mdurl" },
]
sdist = { url = "https://files.pythonhosted.org/packages/38/71/3b932df36c1a044d397a1f92d1cf91ee0a503d91e470cbd670aa66b07ed0/markdown-it-py-3.0.0.tar.gz", hash = "sha256:e3f60a94fa066dc52ec76661e37c851cb232d92f9886b15cb560aaada2df8feb", size = 74596, upload-time = "2023-06-03T06:41:14.443Z" }
wheels = [
    { url = "https://files.pythonhosted.org/packages/42/d7/1ec15b46af6af88f19b8e5ffea08fa375d433c998b8a7639e76935c14f1f/markdown_it_py-3.0.0-py3-none-any.whl", hash = "sha256:355216845c60bd96232cd8d8c40e8f9765cc86f46880e43a8fd22dc1a1a8cab1", size = 87528, upload-time = "2023-06-03T06:41:11.019Z" },
]

[[package]]
name = "markupsafe"
version = "3.0.2"
source = { registry = "https://pypi.org/simple" }
sdist = { url = "https://files.pythonhosted.org/packages/b2/97/5d42485e71dfc078108a86d6de8fa46db44a1a9295e89c5d6d4a06e23a62/markupsafe-3.0.2.tar.gz", hash = "sha256:ee55d3edf80167e48ea11a923c7386f4669df67d7994554387f84e7d8b0a2bf0", size = 20537, upload-time = "2024-10-18T15:21:54.129Z" }
wheels = [
    { url = "https://files.pythonhosted.org/packages/22/09/d1f21434c97fc42f09d290cbb6350d44eb12f09cc62c9476effdb33a18aa/MarkupSafe-3.0.2-cp312-cp312-macosx_10_13_universal2.whl", hash = "sha256:9778bd8ab0a994ebf6f84c2b949e65736d5575320a17ae8984a77fab08db94cf", size = 14274, upload-time = "2024-10-18T15:21:13.777Z" },
    { url = "https://files.pythonhosted.org/packages/6b/b0/18f76bba336fa5aecf79d45dcd6c806c280ec44538b3c13671d49099fdd0/MarkupSafe-3.0.2-cp312-cp312-macosx_11_0_arm64.whl", hash = "sha256:846ade7b71e3536c4e56b386c2a47adf5741d2d8b94ec9dc3e92e5e1ee1e2225", size = 12348, upload-time = "2024-10-18T15:21:14.822Z" },
    { url = "https://files.pythonhosted.org/packages/e0/25/dd5c0f6ac1311e9b40f4af06c78efde0f3b5cbf02502f8ef9501294c425b/MarkupSafe-3.0.2-cp312-cp312-manylinux_2_17_aarch64.manylinux2014_aarch64.whl", hash = "sha256:1c99d261bd2d5f6b59325c92c73df481e05e57f19837bdca8413b9eac4bd8028", size = 24149, upload-time = "2024-10-18T15:21:15.642Z" },
    { url = "https://files.pythonhosted.org/packages/f3/f0/89e7aadfb3749d0f52234a0c8c7867877876e0a20b60e2188e9850794c17/MarkupSafe-3.0.2-cp312-cp312-manylinux_2_17_x86_64.manylinux2014_x86_64.whl", hash = "sha256:e17c96c14e19278594aa4841ec148115f9c7615a47382ecb6b82bd8fea3ab0c8", size = 23118, upload-time = "2024-10-18T15:21:17.133Z" },
    { url = "https://files.pythonhosted.org/packages/d5/da/f2eeb64c723f5e3777bc081da884b414671982008c47dcc1873d81f625b6/MarkupSafe-3.0.2-cp312-cp312-manylinux_2_5_i686.manylinux1_i686.manylinux_2_17_i686.manylinux2014_i686.whl", hash = "sha256:88416bd1e65dcea10bc7569faacb2c20ce071dd1f87539ca2ab364bf6231393c", size = 22993, upload-time = "2024-10-18T15:21:18.064Z" },
    { url = "https://files.pythonhosted.org/packages/da/0e/1f32af846df486dce7c227fe0f2398dc7e2e51d4a370508281f3c1c5cddc/MarkupSafe-3.0.2-cp312-cp312-musllinux_1_2_aarch64.whl", hash = "sha256:2181e67807fc2fa785d0592dc2d6206c019b9502410671cc905d132a92866557", size = 24178, upload-time = "2024-10-18T15:21:18.859Z" },
    { url = "https://files.pythonhosted.org/packages/c4/f6/bb3ca0532de8086cbff5f06d137064c8410d10779c4c127e0e47d17c0b71/MarkupSafe-3.0.2-cp312-cp312-musllinux_1_2_i686.whl", hash = "sha256:52305740fe773d09cffb16f8ed0427942901f00adedac82ec8b67752f58a1b22", size = 23319, upload-time = "2024-10-18T15:21:19.671Z" },
    { url = "https://files.pythonhosted.org/packages/a2/82/8be4c96ffee03c5b4a034e60a31294daf481e12c7c43ab8e34a1453ee48b/MarkupSafe-3.0.2-cp312-cp312-musllinux_1_2_x86_64.whl", hash = "sha256:ad10d3ded218f1039f11a75f8091880239651b52e9bb592ca27de44eed242a48", size = 23352, upload-time = "2024-10-18T15:21:20.971Z" },
    { url = "https://files.pythonhosted.org/packages/51/ae/97827349d3fcffee7e184bdf7f41cd6b88d9919c80f0263ba7acd1bbcb18/MarkupSafe-3.0.2-cp312-cp312-win32.whl", hash = "sha256:0f4ca02bea9a23221c0182836703cbf8930c5e9454bacce27e767509fa286a30", size = 15097, upload-time = "2024-10-18T15:21:22.646Z" },
    { url = "https://files.pythonhosted.org/packages/c1/80/a61f99dc3a936413c3ee4e1eecac96c0da5ed07ad56fd975f1a9da5bc630/MarkupSafe-3.0.2-cp312-cp312-win_amd64.whl", hash = "sha256:8e06879fc22a25ca47312fbe7c8264eb0b662f6db27cb2d3bbbc74b1df4b9b87", size = 15601, upload-time = "2024-10-18T15:21:23.499Z" },
    { url = "https://files.pythonhosted.org/packages/83/0e/67eb10a7ecc77a0c2bbe2b0235765b98d164d81600746914bebada795e97/MarkupSafe-3.0.2-cp313-cp313-macosx_10_13_universal2.whl", hash = "sha256:ba9527cdd4c926ed0760bc301f6728ef34d841f405abf9d4f959c478421e4efd", size = 14274, upload-time = "2024-10-18T15:21:24.577Z" },
    { url = "https://files.pythonhosted.org/packages/2b/6d/9409f3684d3335375d04e5f05744dfe7e9f120062c9857df4ab490a1031a/MarkupSafe-3.0.2-cp313-cp313-macosx_11_0_arm64.whl", hash = "sha256:f8b3d067f2e40fe93e1ccdd6b2e1d16c43140e76f02fb1319a05cf2b79d99430", size = 12352, upload-time = "2024-10-18T15:21:25.382Z" },
    { url = "https://files.pythonhosted.org/packages/d2/f5/6eadfcd3885ea85fe2a7c128315cc1bb7241e1987443d78c8fe712d03091/MarkupSafe-3.0.2-cp313-cp313-manylinux_2_17_aarch64.manylinux2014_aarch64.whl", hash = "sha256:569511d3b58c8791ab4c2e1285575265991e6d8f8700c7be0e88f86cb0672094", size = 24122, upload-time = "2024-10-18T15:21:26.199Z" },
    { url = "https://files.pythonhosted.org/packages/0c/91/96cf928db8236f1bfab6ce15ad070dfdd02ed88261c2afafd4b43575e9e9/MarkupSafe-3.0.2-cp313-cp313-manylinux_2_17_x86_64.manylinux2014_x86_64.whl", hash = "sha256:15ab75ef81add55874e7ab7055e9c397312385bd9ced94920f2802310c930396", size = 23085, upload-time = "2024-10-18T15:21:27.029Z" },
    { url = "https://files.pythonhosted.org/packages/c2/cf/c9d56af24d56ea04daae7ac0940232d31d5a8354f2b457c6d856b2057d69/MarkupSafe-3.0.2-cp313-cp313-manylinux_2_5_i686.manylinux1_i686.manylinux_2_17_i686.manylinux2014_i686.whl", hash = "sha256:f3818cb119498c0678015754eba762e0d61e5b52d34c8b13d770f0719f7b1d79", size = 22978, upload-time = "2024-10-18T15:21:27.846Z" },
    { url = "https://files.pythonhosted.org/packages/2a/9f/8619835cd6a711d6272d62abb78c033bda638fdc54c4e7f4272cf1c0962b/MarkupSafe-3.0.2-cp313-cp313-musllinux_1_2_aarch64.whl", hash = "sha256:cdb82a876c47801bb54a690c5ae105a46b392ac6099881cdfb9f6e95e4014c6a", size = 24208, upload-time = "2024-10-18T15:21:28.744Z" },
    { url = "https://files.pythonhosted.org/packages/f9/bf/176950a1792b2cd2102b8ffeb5133e1ed984547b75db47c25a67d3359f77/MarkupSafe-3.0.2-cp313-cp313-musllinux_1_2_i686.whl", hash = "sha256:cabc348d87e913db6ab4aa100f01b08f481097838bdddf7c7a84b7575b7309ca", size = 23357, upload-time = "2024-10-18T15:21:29.545Z" },
    { url = "https://files.pythonhosted.org/packages/ce/4f/9a02c1d335caabe5c4efb90e1b6e8ee944aa245c1aaaab8e8a618987d816/MarkupSafe-3.0.2-cp313-cp313-musllinux_1_2_x86_64.whl", hash = "sha256:444dcda765c8a838eaae23112db52f1efaf750daddb2d9ca300bcae1039adc5c", size = 23344, upload-time = "2024-10-18T15:21:30.366Z" },
    { url = "https://files.pythonhosted.org/packages/ee/55/c271b57db36f748f0e04a759ace9f8f759ccf22b4960c270c78a394f58be/MarkupSafe-3.0.2-cp313-cp313-win32.whl", hash = "sha256:bcf3e58998965654fdaff38e58584d8937aa3096ab5354d493c77d1fdd66d7a1", size = 15101, upload-time = "2024-10-18T15:21:31.207Z" },
    { url = "https://files.pythonhosted.org/packages/29/88/07df22d2dd4df40aba9f3e402e6dc1b8ee86297dddbad4872bd5e7b0094f/MarkupSafe-3.0.2-cp313-cp313-win_amd64.whl", hash = "sha256:e6a2a455bd412959b57a172ce6328d2dd1f01cb2135efda2e4576e8a23fa3b0f", size = 15603, upload-time = "2024-10-18T15:21:32.032Z" },
    { url = "https://files.pythonhosted.org/packages/62/6a/8b89d24db2d32d433dffcd6a8779159da109842434f1dd2f6e71f32f738c/MarkupSafe-3.0.2-cp313-cp313t-macosx_10_13_universal2.whl", hash = "sha256:b5a6b3ada725cea8a5e634536b1b01c30bcdcd7f9c6fff4151548d5bf6b3a36c", size = 14510, upload-time = "2024-10-18T15:21:33.625Z" },
    { url = "https://files.pythonhosted.org/packages/7a/06/a10f955f70a2e5a9bf78d11a161029d278eeacbd35ef806c3fd17b13060d/MarkupSafe-3.0.2-cp313-cp313t-macosx_11_0_arm64.whl", hash = "sha256:a904af0a6162c73e3edcb969eeeb53a63ceeb5d8cf642fade7d39e7963a22ddb", size = 12486, upload-time = "2024-10-18T15:21:34.611Z" },
    { url = "https://files.pythonhosted.org/packages/34/cf/65d4a571869a1a9078198ca28f39fba5fbb910f952f9dbc5220afff9f5e6/MarkupSafe-3.0.2-cp313-cp313t-manylinux_2_17_aarch64.manylinux2014_aarch64.whl", hash = "sha256:4aa4e5faecf353ed117801a068ebab7b7e09ffb6e1d5e412dc852e0da018126c", size = 25480, upload-time = "2024-10-18T15:21:35.398Z" },
    { url = "https://files.pythonhosted.org/packages/0c/e3/90e9651924c430b885468b56b3d597cabf6d72be4b24a0acd1fa0e12af67/MarkupSafe-3.0.2-cp313-cp313t-manylinux_2_17_x86_64.manylinux2014_x86_64.whl", hash = "sha256:c0ef13eaeee5b615fb07c9a7dadb38eac06a0608b41570d8ade51c56539e509d", size = 23914, upload-time = "2024-10-18T15:21:36.231Z" },
    { url = "https://files.pythonhosted.org/packages/66/8c/6c7cf61f95d63bb866db39085150df1f2a5bd3335298f14a66b48e92659c/MarkupSafe-3.0.2-cp313-cp313t-manylinux_2_5_i686.manylinux1_i686.manylinux_2_17_i686.manylinux2014_i686.whl", hash = "sha256:d16a81a06776313e817c951135cf7340a3e91e8c1ff2fac444cfd75fffa04afe", size = 23796, upload-time = "2024-10-18T15:21:37.073Z" },
    { url = "https://files.pythonhosted.org/packages/bb/35/cbe9238ec3f47ac9a7c8b3df7a808e7cb50fe149dc7039f5f454b3fba218/MarkupSafe-3.0.2-cp313-cp313t-musllinux_1_2_aarch64.whl", hash = "sha256:6381026f158fdb7c72a168278597a5e3a5222e83ea18f543112b2662a9b699c5", size = 25473, upload-time = "2024-10-18T15:21:37.932Z" },
    { url = "https://files.pythonhosted.org/packages/e6/32/7621a4382488aa283cc05e8984a9c219abad3bca087be9ec77e89939ded9/MarkupSafe-3.0.2-cp313-cp313t-musllinux_1_2_i686.whl", hash = "sha256:3d79d162e7be8f996986c064d1c7c817f6df3a77fe3d6859f6f9e7be4b8c213a", size = 24114, upload-time = "2024-10-18T15:21:39.799Z" },
    { url = "https://files.pythonhosted.org/packages/0d/80/0985960e4b89922cb5a0bac0ed39c5b96cbc1a536a99f30e8c220a996ed9/MarkupSafe-3.0.2-cp313-cp313t-musllinux_1_2_x86_64.whl", hash = "sha256:131a3c7689c85f5ad20f9f6fb1b866f402c445b220c19fe4308c0b147ccd2ad9", size = 24098, upload-time = "2024-10-18T15:21:40.813Z" },
    { url = "https://files.pythonhosted.org/packages/82/78/fedb03c7d5380df2427038ec8d973587e90561b2d90cd472ce9254cf348b/MarkupSafe-3.0.2-cp313-cp313t-win32.whl", hash = "sha256:ba8062ed2cf21c07a9e295d5b8a2a5ce678b913b45fdf68c32d95d6c1291e0b6", size = 15208, upload-time = "2024-10-18T15:21:41.814Z" },
    { url = "https://files.pythonhosted.org/packages/4f/65/6079a46068dfceaeabb5dcad6d674f5f5c61a6fa5673746f42a9f4c233b3/MarkupSafe-3.0.2-cp313-cp313t-win_amd64.whl", hash = "sha256:e444a31f8db13eb18ada366ab3cf45fd4b31e4db1236a4448f68778c1d1a5a2f", size = 15739, upload-time = "2024-10-18T15:21:42.784Z" },
]

[[package]]
name = "matplotlib-inline"
version = "0.1.7"
source = { registry = "https://pypi.org/simple" }
dependencies = [
    { name = "traitlets" },
]
sdist = { url = "https://files.pythonhosted.org/packages/99/5b/a36a337438a14116b16480db471ad061c36c3694df7c2084a0da7ba538b7/matplotlib_inline-0.1.7.tar.gz", hash = "sha256:8423b23ec666be3d16e16b60bdd8ac4e86e840ebd1dd11a30b9f117f2fa0ab90", size = 8159, upload-time = "2024-04-15T13:44:44.803Z" }
wheels = [
    { url = "https://files.pythonhosted.org/packages/8f/8e/9ad090d3553c280a8060fbf6e24dc1c0c29704ee7d1c372f0c174aa59285/matplotlib_inline-0.1.7-py3-none-any.whl", hash = "sha256:df192d39a4ff8f21b1895d72e6a13f5fcc5099f00fa84384e0ea28c2cc0653ca", size = 9899, upload-time = "2024-04-15T13:44:43.265Z" },
]

[[package]]
name = "mdit-py-plugins"
version = "0.4.2"
source = { registry = "https://pypi.org/simple" }
dependencies = [
    { name = "markdown-it-py" },
]
sdist = { url = "https://files.pythonhosted.org/packages/19/03/a2ecab526543b152300717cf232bb4bb8605b6edb946c845016fa9c9c9fd/mdit_py_plugins-0.4.2.tar.gz", hash = "sha256:5f2cd1fdb606ddf152d37ec30e46101a60512bc0e5fa1a7002c36647b09e26b5", size = 43542, upload-time = "2024-09-09T20:27:49.564Z" }
wheels = [
    { url = "https://files.pythonhosted.org/packages/a7/f7/7782a043553ee469c1ff49cfa1cdace2d6bf99a1f333cf38676b3ddf30da/mdit_py_plugins-0.4.2-py3-none-any.whl", hash = "sha256:0c673c3f889399a33b95e88d2f0d111b4447bdfea7f237dab2d488f459835636", size = 55316, upload-time = "2024-09-09T20:27:48.397Z" },
]

[[package]]
name = "mdurl"
version = "0.1.2"
source = { registry = "https://pypi.org/simple" }
sdist = { url = "https://files.pythonhosted.org/packages/d6/54/cfe61301667036ec958cb99bd3efefba235e65cdeb9c84d24a8293ba1d90/mdurl-0.1.2.tar.gz", hash = "sha256:bb413d29f5eea38f31dd4754dd7377d4465116fb207585f97bf925588687c1ba", size = 8729, upload-time = "2022-08-14T12:40:10.846Z" }
wheels = [
    { url = "https://files.pythonhosted.org/packages/b3/38/89ba8ad64ae25be8de66a6d463314cf1eb366222074cfda9ee839c56a4b4/mdurl-0.1.2-py3-none-any.whl", hash = "sha256:84008a41e51615a49fc9966191ff91509e3c40b939176e643fd50a5c2196b8f8", size = 9979, upload-time = "2022-08-14T12:40:09.779Z" },
]

[[package]]
name = "mistune"
version = "3.1.3"
source = { registry = "https://pypi.org/simple" }
sdist = { url = "https://files.pythonhosted.org/packages/c4/79/bda47f7dd7c3c55770478d6d02c9960c430b0cf1773b72366ff89126ea31/mistune-3.1.3.tar.gz", hash = "sha256:a7035c21782b2becb6be62f8f25d3df81ccb4d6fa477a6525b15af06539f02a0", size = 94347, upload-time = "2025-03-19T14:27:24.955Z" }
wheels = [
    { url = "https://files.pythonhosted.org/packages/01/4d/23c4e4f09da849e127e9f123241946c23c1e30f45a88366879e064211815/mistune-3.1.3-py3-none-any.whl", hash = "sha256:1a32314113cff28aa6432e99e522677c8587fd83e3d51c29b82a52409c842bd9", size = 53410, upload-time = "2025-03-19T14:27:23.451Z" },
]

[[package]]
name = "msal"
version = "1.32.3"
source = { registry = "https://pypi.org/simple" }
dependencies = [
    { name = "cryptography" },
    { name = "pyjwt", extra = ["crypto"] },
    { name = "requests" },
]
sdist = { url = "https://files.pythonhosted.org/packages/3f/90/81dcc50f0be11a8c4dcbae1a9f761a26e5f905231330a7cacc9f04ec4c61/msal-1.32.3.tar.gz", hash = "sha256:5eea038689c78a5a70ca8ecbe1245458b55a857bd096efb6989c69ba15985d35", size = 151449, upload-time = "2025-04-25T13:12:34.204Z" }
wheels = [
    { url = "https://files.pythonhosted.org/packages/04/bf/81516b9aac7fd867709984d08eb4db1d2e3fe1df795c8e442cde9b568962/msal-1.32.3-py3-none-any.whl", hash = "sha256:b2798db57760b1961b142f027ffb7c8169536bf77316e99a0df5c4aaebb11569", size = 115358, upload-time = "2025-04-25T13:12:33.034Z" },
]

[[package]]
name = "msal-extensions"
version = "1.3.1"
source = { registry = "https://pypi.org/simple" }
dependencies = [
    { name = "msal" },
]
sdist = { url = "https://files.pythonhosted.org/packages/01/99/5d239b6156eddf761a636bded1118414d161bd6b7b37a9335549ed159396/msal_extensions-1.3.1.tar.gz", hash = "sha256:c5b0fd10f65ef62b5f1d62f4251d51cbcaf003fcedae8c91b040a488614be1a4", size = 23315, upload-time = "2025-03-14T23:51:03.902Z" }
wheels = [
    { url = "https://files.pythonhosted.org/packages/5e/75/bd9b7bb966668920f06b200e84454c8f3566b102183bc55c5473d96cb2b9/msal_extensions-1.3.1-py3-none-any.whl", hash = "sha256:96d3de4d034504e969ac5e85bae8106c8373b5c6568e4c8fa7af2eca9dbe6bca", size = 20583, upload-time = "2025-03-14T23:51:03.016Z" },
]

[[package]]
name = "nbclient"
version = "0.10.2"
source = { registry = "https://pypi.org/simple" }
dependencies = [
    { name = "jupyter-client" },
    { name = "jupyter-core" },
    { name = "nbformat" },
    { name = "traitlets" },
]
sdist = { url = "https://files.pythonhosted.org/packages/87/66/7ffd18d58eae90d5721f9f39212327695b749e23ad44b3881744eaf4d9e8/nbclient-0.10.2.tar.gz", hash = "sha256:90b7fc6b810630db87a6d0c2250b1f0ab4cf4d3c27a299b0cde78a4ed3fd9193", size = 62424, upload-time = "2024-12-19T10:32:27.164Z" }
wheels = [
    { url = "https://files.pythonhosted.org/packages/34/6d/e7fa07f03a4a7b221d94b4d586edb754a9b0dc3c9e2c93353e9fa4e0d117/nbclient-0.10.2-py3-none-any.whl", hash = "sha256:4ffee11e788b4a27fabeb7955547e4318a5298f34342a4bfd01f2e1faaeadc3d", size = 25434, upload-time = "2024-12-19T10:32:24.139Z" },
]

[[package]]
name = "nbconvert"
version = "7.16.6"
source = { registry = "https://pypi.org/simple" }
dependencies = [
    { name = "beautifulsoup4" },
    { name = "bleach", extra = ["css"] },
    { name = "defusedxml" },
    { name = "jinja2" },
    { name = "jupyter-core" },
    { name = "jupyterlab-pygments" },
    { name = "markupsafe" },
    { name = "mistune" },
    { name = "nbclient" },
    { name = "nbformat" },
    { name = "packaging" },
    { name = "pandocfilters" },
    { name = "pygments" },
    { name = "traitlets" },
]
sdist = { url = "https://files.pythonhosted.org/packages/a3/59/f28e15fc47ffb73af68a8d9b47367a8630d76e97ae85ad18271b9db96fdf/nbconvert-7.16.6.tar.gz", hash = "sha256:576a7e37c6480da7b8465eefa66c17844243816ce1ccc372633c6b71c3c0f582", size = 857715, upload-time = "2025-01-28T09:29:14.724Z" }
wheels = [
    { url = "https://files.pythonhosted.org/packages/cc/9a/cd673b2f773a12c992f41309ef81b99da1690426bd2f96957a7ade0d3ed7/nbconvert-7.16.6-py3-none-any.whl", hash = "sha256:1375a7b67e0c2883678c48e506dc320febb57685e5ee67faa51b18a90f3a712b", size = 258525, upload-time = "2025-01-28T09:29:12.551Z" },
]

[[package]]
name = "nbformat"
version = "5.10.4"
source = { registry = "https://pypi.org/simple" }
dependencies = [
    { name = "fastjsonschema" },
    { name = "jsonschema" },
    { name = "jupyter-core" },
    { name = "traitlets" },
]
sdist = { url = "https://files.pythonhosted.org/packages/6d/fd/91545e604bc3dad7dca9ed03284086039b294c6b3d75c0d2fa45f9e9caf3/nbformat-5.10.4.tar.gz", hash = "sha256:322168b14f937a5d11362988ecac2a4952d3d8e3a2cbeb2319584631226d5b3a", size = 142749, upload-time = "2024-04-04T11:20:37.371Z" }
wheels = [
    { url = "https://files.pythonhosted.org/packages/a9/82/0340caa499416c78e5d8f5f05947ae4bc3cba53c9f038ab6e9ed964e22f1/nbformat-5.10.4-py3-none-any.whl", hash = "sha256:3b48d6c8fbca4b299bf3982ea7db1af21580e4fec269ad087b9e81588891200b", size = 78454, upload-time = "2024-04-04T11:20:34.895Z" },
]

[[package]]
name = "nbstripout"
version = "0.8.1"
source = { registry = "https://pypi.org/simple" }
dependencies = [
    { name = "nbformat" },
]
sdist = { url = "https://files.pythonhosted.org/packages/92/6e/05d7e0e35598bd0d423167295f978005912a2dcd137c88ebf36e34047dc7/nbstripout-0.8.1.tar.gz", hash = "sha256:eaac8b6b4e729e8dfe1e5df2c0f8ba44abc5a17a65448f0480141f80be230bb1", size = 26399, upload-time = "2024-11-17T10:38:33.275Z" }
wheels = [
    { url = "https://files.pythonhosted.org/packages/cf/91/93b459c456b0e4389b2b3ddb3b82cd401d022691334a0f06e92c2046e780/nbstripout-0.8.1-py2.py3-none-any.whl", hash = "sha256:79a8c8da488d98c54c112fa87185045f0271a97d84f1d46918d6a3ee561b30e7", size = 16329, upload-time = "2024-11-17T10:38:31.803Z" },
]

[[package]]
name = "nest-asyncio"
version = "1.6.0"
source = { registry = "https://pypi.org/simple" }
sdist = { url = "https://files.pythonhosted.org/packages/83/f8/51569ac65d696c8ecbee95938f89d4abf00f47d58d48f6fbabfe8f0baefe/nest_asyncio-1.6.0.tar.gz", hash = "sha256:6f172d5449aca15afd6c646851f4e31e02c598d553a667e38cafa997cfec55fe", size = 7418, upload-time = "2024-01-21T14:25:19.227Z" }
wheels = [
    { url = "https://files.pythonhosted.org/packages/a0/c4/c2971a3ba4c6103a3d10c4b0f24f461ddc027f0f09763220cf35ca1401b3/nest_asyncio-1.6.0-py3-none-any.whl", hash = "sha256:87af6efd6b5e897c81050477ef65c62e2b2f35d51703cae01aff2905b1852e1c", size = 5195, upload-time = "2024-01-21T14:25:17.223Z" },
]

[[package]]
name = "nhp-aci"
version = "0.1.dev25+gc34fd5d81"
source = { git = "https://github.com/the-strategy-unit/nhp_aci.git#c34fd5d81d8de368615e2f11a6baf2a6714119e1" }
dependencies = [
    { name = "azure-identity" },
    { name = "azure-mgmt-containerinstance" },
    { name = "azure-storage-blob" },
    { name = "jsonschema" },
    { name = "python-dotenv" },
]

[[package]]
name = "nhp-products"
version = "0.1.0"
source = { editable = "." }
dependencies = [
    { name = "azure-core" },
    { name = "azure-identity" },
    { name = "azure-storage-blob" },
    { name = "colorama" },
    { name = "cryptography" },
    { name = "httpx" },
    { name = "jupyter" },
    { name = "msal" },
    { name = "msal-extensions" },
    { name = "nhp-aci" },
    { name = "numpy" },
    { name = "pandas" },
    { name = "polars-lts-cpu" },
    { name = "pre-commit" },
    { name = "polars-lts-cpu" },
    { name = "pre-commit" },
    { name = "pyarrow" },
    { name = "pyjwt" },
    { name = "python-dateutil" },
    { name = "python-dotenv" },
    { name = "pyyaml" },
    { name = "requests" },
    { name = "rich" },
    { name = "tqdm" },
]

[package.optional-dependencies]
dev = [
    { name = "build" },
    { name = "fastcore" },
    { name = "ipdb" },
    { name = "ipykernel" },
    { name = "ipython" },
    { name = "ipywidgets" },
    { name = "jupyter" },
    { name = "jupyterlab" },
    { name = "jupytext" },
    { name = "nbstripout" },
    { name = "notebook" },
    { name = "pre-commit" },
<<<<<<< HEAD
=======
    { name = "psutil" },
    { name = "pyright" },
>>>>>>> b2e8a5ac
    { name = "pytest" },
    { name = "ruff" },
    { name = "setuptools" },
    { name = "setuptools-scm" },
    { name = "ty" },
    { name = "wheel" },
]

[package.metadata]
requires-dist = [
    { name = "azure-core", specifier = ">=1.32.0" },
    { name = "azure-identity", specifier = ">=1.17.1" },
    { name = "azure-storage-blob", specifier = ">=12.24.0" },
    { name = "build", marker = "extra == 'dev'", specifier = ">=1.2.2" },
    { name = "colorama", specifier = ">=0.4.6" },
    { name = "cryptography", specifier = ">=44.0.0" },
    { name = "fastcore", marker = "extra == 'dev'", specifier = ">=1.8.14" },
    { name = "httpx", specifier = ">=0.28.0" },
    { name = "ipdb", marker = "extra == 'dev'", specifier = ">=0.13.13" },
    { name = "ipykernel", marker = "extra == 'dev'", specifier = ">=6.29.5" },
    { name = "ipython", marker = "extra == 'dev'", specifier = ">=8.30.0" },
    { name = "ipywidgets", marker = "extra == 'dev'", specifier = ">=8.1.5" },
    { name = "jupyter", specifier = ">=1.1.1" },
    { name = "jupyter", marker = "extra == 'dev'", specifier = ">=1.1.1" },
    { name = "jupyterlab", marker = "extra == 'dev'", specifier = ">=4.3.2" },
    { name = "jupytext", marker = "extra == 'dev'", specifier = ">=1.17.2" },
    { name = "msal", specifier = ">=1.31.0" },
    { name = "msal-extensions", specifier = ">=1.1.0" },
    { name = "nbstripout", marker = "extra == 'dev'", specifier = ">=0.8.1" },
    { name = "nhp-aci", git = "https://github.com/the-strategy-unit/nhp_aci.git" },
    { name = "notebook", marker = "extra == 'dev'", specifier = ">=6.5.7" },
    { name = "numpy", specifier = ">=2.1.3" },
    { name = "pandas", specifier = ">=2.2.3" },
    { name = "polars-lts-cpu", specifier = ">=1.33.1" },
    { name = "pre-commit", specifier = ">=4.2.0" },
    { name = "polars-lts-cpu", specifier = ">=1.33.1" },
    { name = "pre-commit", specifier = ">=4.2.0" },
    { name = "pre-commit", marker = "extra == 'dev'", specifier = ">=4.2.0" },
    { name = "psutil", marker = "extra == 'dev'", specifier = ">=7.1.2" },
    { name = "pyarrow", specifier = ">=18.1.0" },
    { name = "pyjwt", specifier = ">=2.10.1" },
    { name = "pytest", marker = "extra == 'dev'", specifier = ">=8.4.1" },
    { name = "python-dateutil", specifier = ">=2.9.0" },
    { name = "python-dotenv", specifier = ">=1.0.1" },
    { name = "pyyaml", specifier = ">=6.0.2" },
    { name = "requests", specifier = ">=2.32.3" },
    { name = "rich", specifier = ">=14.2.0" },
    { name = "ruff", marker = "extra == 'dev'", specifier = ">=0.12.0" },
    { name = "setuptools", marker = "extra == 'dev'", specifier = ">=80.7.1" },
    { name = "setuptools-scm", marker = "extra == 'dev'", specifier = ">=8.3.1" },
    { name = "tqdm", specifier = ">=4.67.1" },
    { name = "ty", marker = "extra == 'dev'", specifier = ">=0.0.1a14" },
    { name = "wheel", marker = "extra == 'dev'", specifier = ">=0.45.1" },
]
provides-extras = ["dev"]

[[package]]
name = "nodeenv"
version = "1.9.1"
source = { registry = "https://pypi.org/simple" }
sdist = { url = "https://files.pythonhosted.org/packages/43/16/fc88b08840de0e0a72a2f9d8c6bae36be573e475a6326ae854bcc549fc45/nodeenv-1.9.1.tar.gz", hash = "sha256:6ec12890a2dab7946721edbfbcd91f3319c6ccc9aec47be7c7e6b7011ee6645f", size = 47437, upload-time = "2024-06-04T18:44:11.171Z" }
wheels = [
    { url = "https://files.pythonhosted.org/packages/d2/1d/1b658dbd2b9fa9c4c9f32accbfc0205d532c8c6194dc0f2a4c0428e7128a/nodeenv-1.9.1-py2.py3-none-any.whl", hash = "sha256:ba11c9782d29c27c70ffbdda2d7415098754709be8a7056d79a737cd901155c9", size = 22314, upload-time = "2024-06-04T18:44:08.352Z" },
]

[[package]]
name = "notebook"
version = "7.4.3"
source = { registry = "https://pypi.org/simple" }
dependencies = [
    { name = "jupyter-server" },
    { name = "jupyterlab" },
    { name = "jupyterlab-server" },
    { name = "notebook-shim" },
    { name = "tornado" },
]
sdist = { url = "https://files.pythonhosted.org/packages/dc/21/4f83b15e483da4f4f63928edd0cb08b6e7d33f8a15c23b116a90c44c6235/notebook-7.4.3.tar.gz", hash = "sha256:a1567481cd3853f2610ee0ecf5dfa12bb508e878ee8f92152c134ef7f0568a76", size = 13881668, upload-time = "2025-05-26T14:27:21.656Z" }
wheels = [
    { url = "https://files.pythonhosted.org/packages/76/1b/16c809d799e3ddd7a97c8b43734f79624b74ddef9707e7d92275a13777bc/notebook-7.4.3-py3-none-any.whl", hash = "sha256:9cdeee954e04101cadb195d90e2ab62b7c9286c1d4f858bf3bb54e40df16c0c3", size = 14286402, upload-time = "2025-05-26T14:27:17.339Z" },
]

[[package]]
name = "notebook-shim"
version = "0.2.4"
source = { registry = "https://pypi.org/simple" }
dependencies = [
    { name = "jupyter-server" },
]
sdist = { url = "https://files.pythonhosted.org/packages/54/d2/92fa3243712b9a3e8bafaf60aac366da1cada3639ca767ff4b5b3654ec28/notebook_shim-0.2.4.tar.gz", hash = "sha256:b4b2cfa1b65d98307ca24361f5b30fe785b53c3fd07b7a47e89acb5e6ac638cb", size = 13167, upload-time = "2024-02-14T23:35:18.353Z" }
wheels = [
    { url = "https://files.pythonhosted.org/packages/f9/33/bd5b9137445ea4b680023eb0469b2bb969d61303dedb2aac6560ff3d14a1/notebook_shim-0.2.4-py3-none-any.whl", hash = "sha256:411a5be4e9dc882a074ccbcae671eda64cceb068767e9a3419096986560e1cef", size = 13307, upload-time = "2024-02-14T23:35:16.286Z" },
]

[[package]]
name = "numpy"
version = "2.3.1"
source = { registry = "https://pypi.org/simple" }
sdist = { url = "https://files.pythonhosted.org/packages/2e/19/d7c972dfe90a353dbd3efbbe1d14a5951de80c99c9dc1b93cd998d51dc0f/numpy-2.3.1.tar.gz", hash = "sha256:1ec9ae20a4226da374362cca3c62cd753faf2f951440b0e3b98e93c235441d2b", size = 20390372, upload-time = "2025-06-21T12:28:33.469Z" }
wheels = [
    { url = "https://files.pythonhosted.org/packages/c6/56/71ad5022e2f63cfe0ca93559403d0edef14aea70a841d640bd13cdba578e/numpy-2.3.1-cp312-cp312-macosx_10_13_x86_64.whl", hash = "sha256:2959d8f268f3d8ee402b04a9ec4bb7604555aeacf78b360dc4ec27f1d508177d", size = 20896664, upload-time = "2025-06-21T12:15:30.845Z" },
    { url = "https://files.pythonhosted.org/packages/25/65/2db52ba049813670f7f987cc5db6dac9be7cd95e923cc6832b3d32d87cef/numpy-2.3.1-cp312-cp312-macosx_11_0_arm64.whl", hash = "sha256:762e0c0c6b56bdedfef9a8e1d4538556438288c4276901ea008ae44091954e29", size = 14131078, upload-time = "2025-06-21T12:15:52.23Z" },
    { url = "https://files.pythonhosted.org/packages/57/dd/28fa3c17b0e751047ac928c1e1b6990238faad76e9b147e585b573d9d1bd/numpy-2.3.1-cp312-cp312-macosx_14_0_arm64.whl", hash = "sha256:867ef172a0976aaa1f1d1b63cf2090de8b636a7674607d514505fb7276ab08fc", size = 5112554, upload-time = "2025-06-21T12:16:01.434Z" },
    { url = "https://files.pythonhosted.org/packages/c9/fc/84ea0cba8e760c4644b708b6819d91784c290288c27aca916115e3311d17/numpy-2.3.1-cp312-cp312-macosx_14_0_x86_64.whl", hash = "sha256:4e602e1b8682c2b833af89ba641ad4176053aaa50f5cacda1a27004352dde943", size = 6646560, upload-time = "2025-06-21T12:16:11.895Z" },
    { url = "https://files.pythonhosted.org/packages/61/b2/512b0c2ddec985ad1e496b0bd853eeb572315c0f07cd6997473ced8f15e2/numpy-2.3.1-cp312-cp312-manylinux_2_28_aarch64.whl", hash = "sha256:8e333040d069eba1652fb08962ec5b76af7f2c7bce1df7e1418c8055cf776f25", size = 14260638, upload-time = "2025-06-21T12:16:32.611Z" },
    { url = "https://files.pythonhosted.org/packages/6e/45/c51cb248e679a6c6ab14b7a8e3ead3f4a3fe7425fc7a6f98b3f147bec532/numpy-2.3.1-cp312-cp312-manylinux_2_28_x86_64.whl", hash = "sha256:e7cbf5a5eafd8d230a3ce356d892512185230e4781a361229bd902ff403bc660", size = 16632729, upload-time = "2025-06-21T12:16:57.439Z" },
    { url = "https://files.pythonhosted.org/packages/e4/ff/feb4be2e5c09a3da161b412019caf47183099cbea1132fd98061808c2df2/numpy-2.3.1-cp312-cp312-musllinux_1_2_aarch64.whl", hash = "sha256:5f1b8f26d1086835f442286c1d9b64bb3974b0b1e41bb105358fd07d20872952", size = 15565330, upload-time = "2025-06-21T12:17:20.638Z" },
    { url = "https://files.pythonhosted.org/packages/bc/6d/ceafe87587101e9ab0d370e4f6e5f3f3a85b9a697f2318738e5e7e176ce3/numpy-2.3.1-cp312-cp312-musllinux_1_2_x86_64.whl", hash = "sha256:ee8340cb48c9b7a5899d1149eece41ca535513a9698098edbade2a8e7a84da77", size = 18361734, upload-time = "2025-06-21T12:17:47.938Z" },
    { url = "https://files.pythonhosted.org/packages/2b/19/0fb49a3ea088be691f040c9bf1817e4669a339d6e98579f91859b902c636/numpy-2.3.1-cp312-cp312-win32.whl", hash = "sha256:e772dda20a6002ef7061713dc1e2585bc1b534e7909b2030b5a46dae8ff077ab", size = 6320411, upload-time = "2025-06-21T12:17:58.475Z" },
    { url = "https://files.pythonhosted.org/packages/b1/3e/e28f4c1dd9e042eb57a3eb652f200225e311b608632bc727ae378623d4f8/numpy-2.3.1-cp312-cp312-win_amd64.whl", hash = "sha256:cfecc7822543abdea6de08758091da655ea2210b8ffa1faf116b940693d3df76", size = 12734973, upload-time = "2025-06-21T12:18:17.601Z" },
    { url = "https://files.pythonhosted.org/packages/04/a8/8a5e9079dc722acf53522b8f8842e79541ea81835e9b5483388701421073/numpy-2.3.1-cp312-cp312-win_arm64.whl", hash = "sha256:7be91b2239af2658653c5bb6f1b8bccafaf08226a258caf78ce44710a0160d30", size = 10191491, upload-time = "2025-06-21T12:18:33.585Z" },
    { url = "https://files.pythonhosted.org/packages/d4/bd/35ad97006d8abff8631293f8ea6adf07b0108ce6fec68da3c3fcca1197f2/numpy-2.3.1-cp313-cp313-macosx_10_13_x86_64.whl", hash = "sha256:25a1992b0a3fdcdaec9f552ef10d8103186f5397ab45e2d25f8ac51b1a6b97e8", size = 20889381, upload-time = "2025-06-21T12:19:04.103Z" },
    { url = "https://files.pythonhosted.org/packages/f1/4f/df5923874d8095b6062495b39729178eef4a922119cee32a12ee1bd4664c/numpy-2.3.1-cp313-cp313-macosx_11_0_arm64.whl", hash = "sha256:7dea630156d39b02a63c18f508f85010230409db5b2927ba59c8ba4ab3e8272e", size = 14152726, upload-time = "2025-06-21T12:19:25.599Z" },
    { url = "https://files.pythonhosted.org/packages/8c/0f/a1f269b125806212a876f7efb049b06c6f8772cf0121139f97774cd95626/numpy-2.3.1-cp313-cp313-macosx_14_0_arm64.whl", hash = "sha256:bada6058dd886061f10ea15f230ccf7dfff40572e99fef440a4a857c8728c9c0", size = 5105145, upload-time = "2025-06-21T12:19:34.782Z" },
    { url = "https://files.pythonhosted.org/packages/6d/63/a7f7fd5f375b0361682f6ffbf686787e82b7bbd561268e4f30afad2bb3c0/numpy-2.3.1-cp313-cp313-macosx_14_0_x86_64.whl", hash = "sha256:a894f3816eb17b29e4783e5873f92faf55b710c2519e5c351767c51f79d8526d", size = 6639409, upload-time = "2025-06-21T12:19:45.228Z" },
    { url = "https://files.pythonhosted.org/packages/bf/0d/1854a4121af895aab383f4aa233748f1df4671ef331d898e32426756a8a6/numpy-2.3.1-cp313-cp313-manylinux_2_28_aarch64.whl", hash = "sha256:18703df6c4a4fee55fd3d6e5a253d01c5d33a295409b03fda0c86b3ca2ff41a1", size = 14257630, upload-time = "2025-06-21T12:20:06.544Z" },
    { url = "https://files.pythonhosted.org/packages/50/30/af1b277b443f2fb08acf1c55ce9d68ee540043f158630d62cef012750f9f/numpy-2.3.1-cp313-cp313-manylinux_2_28_x86_64.whl", hash = "sha256:5902660491bd7a48b2ec16c23ccb9124b8abfd9583c5fdfa123fe6b421e03de1", size = 16627546, upload-time = "2025-06-21T12:20:31.002Z" },
    { url = "https://files.pythonhosted.org/packages/6e/ec/3b68220c277e463095342d254c61be8144c31208db18d3fd8ef02712bcd6/numpy-2.3.1-cp313-cp313-musllinux_1_2_aarch64.whl", hash = "sha256:36890eb9e9d2081137bd78d29050ba63b8dab95dff7912eadf1185e80074b2a0", size = 15562538, upload-time = "2025-06-21T12:20:54.322Z" },
    { url = "https://files.pythonhosted.org/packages/77/2b/4014f2bcc4404484021c74d4c5ee8eb3de7e3f7ac75f06672f8dcf85140a/numpy-2.3.1-cp313-cp313-musllinux_1_2_x86_64.whl", hash = "sha256:a780033466159c2270531e2b8ac063704592a0bc62ec4a1b991c7c40705eb0e8", size = 18360327, upload-time = "2025-06-21T12:21:21.053Z" },
    { url = "https://files.pythonhosted.org/packages/40/8d/2ddd6c9b30fcf920837b8672f6c65590c7d92e43084c25fc65edc22e93ca/numpy-2.3.1-cp313-cp313-win32.whl", hash = "sha256:39bff12c076812595c3a306f22bfe49919c5513aa1e0e70fac756a0be7c2a2b8", size = 6312330, upload-time = "2025-06-21T12:25:07.447Z" },
    { url = "https://files.pythonhosted.org/packages/dd/c8/beaba449925988d415efccb45bf977ff8327a02f655090627318f6398c7b/numpy-2.3.1-cp313-cp313-win_amd64.whl", hash = "sha256:8d5ee6eec45f08ce507a6570e06f2f879b374a552087a4179ea7838edbcbfa42", size = 12731565, upload-time = "2025-06-21T12:25:26.444Z" },
    { url = "https://files.pythonhosted.org/packages/0b/c3/5c0c575d7ec78c1126998071f58facfc124006635da75b090805e642c62e/numpy-2.3.1-cp313-cp313-win_arm64.whl", hash = "sha256:0c4d9e0a8368db90f93bd192bfa771ace63137c3488d198ee21dfb8e7771916e", size = 10190262, upload-time = "2025-06-21T12:25:42.196Z" },
    { url = "https://files.pythonhosted.org/packages/ea/19/a029cd335cf72f79d2644dcfc22d90f09caa86265cbbde3b5702ccef6890/numpy-2.3.1-cp313-cp313t-macosx_10_13_x86_64.whl", hash = "sha256:b0b5397374f32ec0649dd98c652a1798192042e715df918c20672c62fb52d4b8", size = 20987593, upload-time = "2025-06-21T12:21:51.664Z" },
    { url = "https://files.pythonhosted.org/packages/25/91/8ea8894406209107d9ce19b66314194675d31761fe2cb3c84fe2eeae2f37/numpy-2.3.1-cp313-cp313t-macosx_11_0_arm64.whl", hash = "sha256:c5bdf2015ccfcee8253fb8be695516ac4457c743473a43290fd36eba6a1777eb", size = 14300523, upload-time = "2025-06-21T12:22:13.583Z" },
    { url = "https://files.pythonhosted.org/packages/a6/7f/06187b0066eefc9e7ce77d5f2ddb4e314a55220ad62dd0bfc9f2c44bac14/numpy-2.3.1-cp313-cp313t-macosx_14_0_arm64.whl", hash = "sha256:d70f20df7f08b90a2062c1f07737dd340adccf2068d0f1b9b3d56e2038979fee", size = 5227993, upload-time = "2025-06-21T12:22:22.53Z" },
    { url = "https://files.pythonhosted.org/packages/e8/ec/a926c293c605fa75e9cfb09f1e4840098ed46d2edaa6e2152ee35dc01ed3/numpy-2.3.1-cp313-cp313t-macosx_14_0_x86_64.whl", hash = "sha256:2fb86b7e58f9ac50e1e9dd1290154107e47d1eef23a0ae9145ded06ea606f992", size = 6736652, upload-time = "2025-06-21T12:22:33.629Z" },
    { url = "https://files.pythonhosted.org/packages/e3/62/d68e52fb6fde5586650d4c0ce0b05ff3a48ad4df4ffd1b8866479d1d671d/numpy-2.3.1-cp313-cp313t-manylinux_2_28_aarch64.whl", hash = "sha256:23ab05b2d241f76cb883ce8b9a93a680752fbfcbd51c50eff0b88b979e471d8c", size = 14331561, upload-time = "2025-06-21T12:22:55.056Z" },
    { url = "https://files.pythonhosted.org/packages/fc/ec/b74d3f2430960044bdad6900d9f5edc2dc0fb8bf5a0be0f65287bf2cbe27/numpy-2.3.1-cp313-cp313t-manylinux_2_28_x86_64.whl", hash = "sha256:ce2ce9e5de4703a673e705183f64fd5da5bf36e7beddcb63a25ee2286e71ca48", size = 16693349, upload-time = "2025-06-21T12:23:20.53Z" },
    { url = "https://files.pythonhosted.org/packages/0d/15/def96774b9d7eb198ddadfcbd20281b20ebb510580419197e225f5c55c3e/numpy-2.3.1-cp313-cp313t-musllinux_1_2_aarch64.whl", hash = "sha256:c4913079974eeb5c16ccfd2b1f09354b8fed7e0d6f2cab933104a09a6419b1ee", size = 15642053, upload-time = "2025-06-21T12:23:43.697Z" },
    { url = "https://files.pythonhosted.org/packages/2b/57/c3203974762a759540c6ae71d0ea2341c1fa41d84e4971a8e76d7141678a/numpy-2.3.1-cp313-cp313t-musllinux_1_2_x86_64.whl", hash = "sha256:010ce9b4f00d5c036053ca684c77441f2f2c934fd23bee058b4d6f196efd8280", size = 18434184, upload-time = "2025-06-21T12:24:10.708Z" },
    { url = "https://files.pythonhosted.org/packages/22/8a/ccdf201457ed8ac6245187850aff4ca56a79edbea4829f4e9f14d46fa9a5/numpy-2.3.1-cp313-cp313t-win32.whl", hash = "sha256:6269b9edfe32912584ec496d91b00b6d34282ca1d07eb10e82dfc780907d6c2e", size = 6440678, upload-time = "2025-06-21T12:24:21.596Z" },
    { url = "https://files.pythonhosted.org/packages/f1/7e/7f431d8bd8eb7e03d79294aed238b1b0b174b3148570d03a8a8a8f6a0da9/numpy-2.3.1-cp313-cp313t-win_amd64.whl", hash = "sha256:2a809637460e88a113e186e87f228d74ae2852a2e0c44de275263376f17b5bdc", size = 12870697, upload-time = "2025-06-21T12:24:40.644Z" },
    { url = "https://files.pythonhosted.org/packages/d4/ca/af82bf0fad4c3e573c6930ed743b5308492ff19917c7caaf2f9b6f9e2e98/numpy-2.3.1-cp313-cp313t-win_arm64.whl", hash = "sha256:eccb9a159db9aed60800187bc47a6d3451553f0e1b08b068d8b277ddfbb9b244", size = 10260376, upload-time = "2025-06-21T12:24:56.884Z" },
]

[[package]]
name = "overrides"
version = "7.7.0"
source = { registry = "https://pypi.org/simple" }
sdist = { url = "https://files.pythonhosted.org/packages/36/86/b585f53236dec60aba864e050778b25045f857e17f6e5ea0ae95fe80edd2/overrides-7.7.0.tar.gz", hash = "sha256:55158fa3d93b98cc75299b1e67078ad9003ca27945c76162c1c0766d6f91820a", size = 22812, upload-time = "2024-01-27T21:01:33.423Z" }
wheels = [
    { url = "https://files.pythonhosted.org/packages/2c/ab/fc8290c6a4c722e5514d80f62b2dc4c4df1a68a41d1364e625c35990fcf3/overrides-7.7.0-py3-none-any.whl", hash = "sha256:c7ed9d062f78b8e4c1a7b70bd8796b35ead4d9f510227ef9c5dc7626c60d7e49", size = 17832, upload-time = "2024-01-27T21:01:31.393Z" },
]

[[package]]
name = "packaging"
version = "25.0"
source = { registry = "https://pypi.org/simple" }
sdist = { url = "https://files.pythonhosted.org/packages/a1/d4/1fc4078c65507b51b96ca8f8c3ba19e6a61c8253c72794544580a7b6c24d/packaging-25.0.tar.gz", hash = "sha256:d443872c98d677bf60f6a1f2f8c1cb748e8fe762d2bf9d3148b5599295b0fc4f", size = 165727, upload-time = "2025-04-19T11:48:59.673Z" }
wheels = [
    { url = "https://files.pythonhosted.org/packages/20/12/38679034af332785aac8774540895e234f4d07f7545804097de4b666afd8/packaging-25.0-py3-none-any.whl", hash = "sha256:29572ef2b1f17581046b3a2227d5c611fb25ec70ca1ba8554b24b0e69331a484", size = 66469, upload-time = "2025-04-19T11:48:57.875Z" },
]

[[package]]
name = "pandas"
version = "2.3.0"
source = { registry = "https://pypi.org/simple" }
dependencies = [
    { name = "numpy" },
    { name = "python-dateutil" },
    { name = "pytz" },
    { name = "tzdata" },
]
sdist = { url = "https://files.pythonhosted.org/packages/72/51/48f713c4c728d7c55ef7444ba5ea027c26998d96d1a40953b346438602fc/pandas-2.3.0.tar.gz", hash = "sha256:34600ab34ebf1131a7613a260a61dbe8b62c188ec0ea4c296da7c9a06b004133", size = 4484490, upload-time = "2025-06-05T03:27:54.133Z" }
wheels = [
    { url = "https://files.pythonhosted.org/packages/94/46/24192607058dd607dbfacdd060a2370f6afb19c2ccb617406469b9aeb8e7/pandas-2.3.0-cp312-cp312-macosx_10_13_x86_64.whl", hash = "sha256:2eb4728a18dcd2908c7fccf74a982e241b467d178724545a48d0caf534b38ebf", size = 11573865, upload-time = "2025-06-05T03:26:46.774Z" },
    { url = "https://files.pythonhosted.org/packages/9f/cc/ae8ea3b800757a70c9fdccc68b67dc0280a6e814efcf74e4211fd5dea1ca/pandas-2.3.0-cp312-cp312-macosx_11_0_arm64.whl", hash = "sha256:b9d8c3187be7479ea5c3d30c32a5d73d62a621166675063b2edd21bc47614027", size = 10702154, upload-time = "2025-06-05T16:50:14.439Z" },
    { url = "https://files.pythonhosted.org/packages/d8/ba/a7883d7aab3d24c6540a2768f679e7414582cc389876d469b40ec749d78b/pandas-2.3.0-cp312-cp312-manylinux_2_17_aarch64.manylinux2014_aarch64.whl", hash = "sha256:9ff730713d4c4f2f1c860e36c005c7cefc1c7c80c21c0688fd605aa43c9fcf09", size = 11262180, upload-time = "2025-06-05T16:50:17.453Z" },
    { url = "https://files.pythonhosted.org/packages/01/a5/931fc3ad333d9d87b10107d948d757d67ebcfc33b1988d5faccc39c6845c/pandas-2.3.0-cp312-cp312-manylinux_2_17_x86_64.manylinux2014_x86_64.whl", hash = "sha256:ba24af48643b12ffe49b27065d3babd52702d95ab70f50e1b34f71ca703e2c0d", size = 11991493, upload-time = "2025-06-05T03:26:51.813Z" },
    { url = "https://files.pythonhosted.org/packages/d7/bf/0213986830a92d44d55153c1d69b509431a972eb73f204242988c4e66e86/pandas-2.3.0-cp312-cp312-musllinux_1_2_aarch64.whl", hash = "sha256:404d681c698e3c8a40a61d0cd9412cc7364ab9a9cc6e144ae2992e11a2e77a20", size = 12470733, upload-time = "2025-06-06T00:00:18.651Z" },
    { url = "https://files.pythonhosted.org/packages/a4/0e/21eb48a3a34a7d4bac982afc2c4eb5ab09f2d988bdf29d92ba9ae8e90a79/pandas-2.3.0-cp312-cp312-musllinux_1_2_x86_64.whl", hash = "sha256:6021910b086b3ca756755e86ddc64e0ddafd5e58e076c72cb1585162e5ad259b", size = 13212406, upload-time = "2025-06-05T03:26:55.992Z" },
    { url = "https://files.pythonhosted.org/packages/1f/d9/74017c4eec7a28892d8d6e31ae9de3baef71f5a5286e74e6b7aad7f8c837/pandas-2.3.0-cp312-cp312-win_amd64.whl", hash = "sha256:094e271a15b579650ebf4c5155c05dcd2a14fd4fdd72cf4854b2f7ad31ea30be", size = 10976199, upload-time = "2025-06-05T03:26:59.594Z" },
    { url = "https://files.pythonhosted.org/packages/d3/57/5cb75a56a4842bbd0511c3d1c79186d8315b82dac802118322b2de1194fe/pandas-2.3.0-cp313-cp313-macosx_10_13_x86_64.whl", hash = "sha256:2c7e2fc25f89a49a11599ec1e76821322439d90820108309bf42130d2f36c983", size = 11518913, upload-time = "2025-06-05T03:27:02.757Z" },
    { url = "https://files.pythonhosted.org/packages/05/01/0c8785610e465e4948a01a059562176e4c8088aa257e2e074db868f86d4e/pandas-2.3.0-cp313-cp313-macosx_11_0_arm64.whl", hash = "sha256:c6da97aeb6a6d233fb6b17986234cc723b396b50a3c6804776351994f2a658fd", size = 10655249, upload-time = "2025-06-05T16:50:20.17Z" },
    { url = "https://files.pythonhosted.org/packages/e8/6a/47fd7517cd8abe72a58706aab2b99e9438360d36dcdb052cf917b7bf3bdc/pandas-2.3.0-cp313-cp313-manylinux_2_17_aarch64.manylinux2014_aarch64.whl", hash = "sha256:bb32dc743b52467d488e7a7c8039b821da2826a9ba4f85b89ea95274f863280f", size = 11328359, upload-time = "2025-06-05T03:27:06.431Z" },
    { url = "https://files.pythonhosted.org/packages/2a/b3/463bfe819ed60fb7e7ddffb4ae2ee04b887b3444feee6c19437b8f834837/pandas-2.3.0-cp313-cp313-manylinux_2_17_x86_64.manylinux2014_x86_64.whl", hash = "sha256:213cd63c43263dbb522c1f8a7c9d072e25900f6975596f883f4bebd77295d4f3", size = 12024789, upload-time = "2025-06-05T03:27:09.875Z" },
    { url = "https://files.pythonhosted.org/packages/04/0c/e0704ccdb0ac40aeb3434d1c641c43d05f75c92e67525df39575ace35468/pandas-2.3.0-cp313-cp313-musllinux_1_2_aarch64.whl", hash = "sha256:1d2b33e68d0ce64e26a4acc2e72d747292084f4e8db4c847c6f5f6cbe56ed6d8", size = 12480734, upload-time = "2025-06-06T00:00:22.246Z" },
    { url = "https://files.pythonhosted.org/packages/e9/df/815d6583967001153bb27f5cf075653d69d51ad887ebbf4cfe1173a1ac58/pandas-2.3.0-cp313-cp313-musllinux_1_2_x86_64.whl", hash = "sha256:430a63bae10b5086995db1b02694996336e5a8ac9a96b4200572b413dfdfccb9", size = 13223381, upload-time = "2025-06-05T03:27:15.641Z" },
    { url = "https://files.pythonhosted.org/packages/79/88/ca5973ed07b7f484c493e941dbff990861ca55291ff7ac67c815ce347395/pandas-2.3.0-cp313-cp313-win_amd64.whl", hash = "sha256:4930255e28ff5545e2ca404637bcc56f031893142773b3468dc021c6c32a1390", size = 10970135, upload-time = "2025-06-05T03:27:24.131Z" },
    { url = "https://files.pythonhosted.org/packages/24/fb/0994c14d1f7909ce83f0b1fb27958135513c4f3f2528bde216180aa73bfc/pandas-2.3.0-cp313-cp313t-macosx_10_13_x86_64.whl", hash = "sha256:f925f1ef673b4bd0271b1809b72b3270384f2b7d9d14a189b12b7fc02574d575", size = 12141356, upload-time = "2025-06-05T03:27:34.547Z" },
    { url = "https://files.pythonhosted.org/packages/9d/a2/9b903e5962134497ac4f8a96f862ee3081cb2506f69f8e4778ce3d9c9d82/pandas-2.3.0-cp313-cp313t-macosx_11_0_arm64.whl", hash = "sha256:e78ad363ddb873a631e92a3c063ade1ecfb34cae71e9a2be6ad100f875ac1042", size = 11474674, upload-time = "2025-06-05T03:27:39.448Z" },
    { url = "https://files.pythonhosted.org/packages/81/3a/3806d041bce032f8de44380f866059437fb79e36d6b22c82c187e65f765b/pandas-2.3.0-cp313-cp313t-manylinux_2_17_aarch64.manylinux2014_aarch64.whl", hash = "sha256:951805d146922aed8357e4cc5671b8b0b9be1027f0619cea132a9f3f65f2f09c", size = 11439876, upload-time = "2025-06-05T03:27:43.652Z" },
    { url = "https://files.pythonhosted.org/packages/15/aa/3fc3181d12b95da71f5c2537c3e3b3af6ab3a8c392ab41ebb766e0929bc6/pandas-2.3.0-cp313-cp313t-manylinux_2_17_x86_64.manylinux2014_x86_64.whl", hash = "sha256:1a881bc1309f3fce34696d07b00f13335c41f5f5a8770a33b09ebe23261cfc67", size = 11966182, upload-time = "2025-06-05T03:27:47.652Z" },
    { url = "https://files.pythonhosted.org/packages/37/e7/e12f2d9b0a2c4a2cc86e2aabff7ccfd24f03e597d770abfa2acd313ee46b/pandas-2.3.0-cp313-cp313t-musllinux_1_2_aarch64.whl", hash = "sha256:e1991bbb96f4050b09b5f811253c4f3cf05ee89a589379aa36cd623f21a31d6f", size = 12547686, upload-time = "2025-06-06T00:00:26.142Z" },
    { url = "https://files.pythonhosted.org/packages/39/c2/646d2e93e0af70f4e5359d870a63584dacbc324b54d73e6b3267920ff117/pandas-2.3.0-cp313-cp313t-musllinux_1_2_x86_64.whl", hash = "sha256:bb3be958022198531eb7ec2008cfc78c5b1eed51af8600c6c5d9160d89d8d249", size = 13231847, upload-time = "2025-06-05T03:27:51.465Z" },
]

[[package]]
name = "pandocfilters"
version = "1.5.1"
source = { registry = "https://pypi.org/simple" }
sdist = { url = "https://files.pythonhosted.org/packages/70/6f/3dd4940bbe001c06a65f88e36bad298bc7a0de5036115639926b0c5c0458/pandocfilters-1.5.1.tar.gz", hash = "sha256:002b4a555ee4ebc03f8b66307e287fa492e4a77b4ea14d3f934328297bb4939e", size = 8454, upload-time = "2024-01-18T20:08:13.726Z" }
wheels = [
    { url = "https://files.pythonhosted.org/packages/ef/af/4fbc8cab944db5d21b7e2a5b8e9211a03a79852b1157e2c102fcc61ac440/pandocfilters-1.5.1-py2.py3-none-any.whl", hash = "sha256:93be382804a9cdb0a7267585f157e5d1731bbe5545a85b268d6f5fe6232de2bc", size = 8663, upload-time = "2024-01-18T20:08:11.28Z" },
]

[[package]]
name = "parso"
version = "0.8.4"
source = { registry = "https://pypi.org/simple" }
sdist = { url = "https://files.pythonhosted.org/packages/66/94/68e2e17afaa9169cf6412ab0f28623903be73d1b32e208d9e8e541bb086d/parso-0.8.4.tar.gz", hash = "sha256:eb3a7b58240fb99099a345571deecc0f9540ea5f4dd2fe14c2a99d6b281ab92d", size = 400609, upload-time = "2024-04-05T09:43:55.897Z" }
wheels = [
    { url = "https://files.pythonhosted.org/packages/c6/ac/dac4a63f978e4dcb3c6d3a78c4d8e0192a113d288502a1216950c41b1027/parso-0.8.4-py2.py3-none-any.whl", hash = "sha256:a418670a20291dacd2dddc80c377c5c3791378ee1e8d12bffc35420643d43f18", size = 103650, upload-time = "2024-04-05T09:43:53.299Z" },
]

[[package]]
name = "pexpect"
version = "4.9.0"
source = { registry = "https://pypi.org/simple" }
dependencies = [
    { name = "ptyprocess" },
]
sdist = { url = "https://files.pythonhosted.org/packages/42/92/cc564bf6381ff43ce1f4d06852fc19a2f11d180f23dc32d9588bee2f149d/pexpect-4.9.0.tar.gz", hash = "sha256:ee7d41123f3c9911050ea2c2dac107568dc43b2d3b0c7557a33212c398ead30f", size = 166450, upload-time = "2023-11-25T09:07:26.339Z" }
wheels = [
    { url = "https://files.pythonhosted.org/packages/9e/c3/059298687310d527a58bb01f3b1965787ee3b40dce76752eda8b44e9a2c5/pexpect-4.9.0-py2.py3-none-any.whl", hash = "sha256:7236d1e080e4936be2dc3e326cec0af72acf9212a7e1d060210e70a47e253523", size = 63772, upload-time = "2023-11-25T06:56:14.81Z" },
]

[[package]]
name = "platformdirs"
version = "4.3.8"
source = { registry = "https://pypi.org/simple" }
sdist = { url = "https://files.pythonhosted.org/packages/fe/8b/3c73abc9c759ecd3f1f7ceff6685840859e8070c4d947c93fae71f6a0bf2/platformdirs-4.3.8.tar.gz", hash = "sha256:3d512d96e16bcb959a814c9f348431070822a6496326a4be0911c40b5a74c2bc", size = 21362, upload-time = "2025-05-07T22:47:42.121Z" }
wheels = [
    { url = "https://files.pythonhosted.org/packages/fe/39/979e8e21520d4e47a0bbe349e2713c0aac6f3d853d0e5b34d76206c439aa/platformdirs-4.3.8-py3-none-any.whl", hash = "sha256:ff7059bb7eb1179e2685604f4aaf157cfd9535242bd23742eadc3c13542139b4", size = 18567, upload-time = "2025-05-07T22:47:40.376Z" },
]

[[package]]
name = "pluggy"
version = "1.6.0"
source = { registry = "https://pypi.org/simple" }
sdist = { url = "https://files.pythonhosted.org/packages/f9/e2/3e91f31a7d2b083fe6ef3fa267035b518369d9511ffab804f839851d2779/pluggy-1.6.0.tar.gz", hash = "sha256:7dcc130b76258d33b90f61b658791dede3486c3e6bfb003ee5c9bfb396dd22f3", size = 69412, upload-time = "2025-05-15T12:30:07.975Z" }
wheels = [
    { url = "https://files.pythonhosted.org/packages/54/20/4d324d65cc6d9205fabedc306948156824eb9f0ee1633355a8f7ec5c66bf/pluggy-1.6.0-py3-none-any.whl", hash = "sha256:e920276dd6813095e9377c0bc5566d94c932c33b27a3e3945d8389c374dd4746", size = 20538, upload-time = "2025-05-15T12:30:06.134Z" },
]

[[package]]
name = "polars-lts-cpu"
version = "1.33.1"
source = { registry = "https://pypi.org/simple" }
sdist = { url = "https://files.pythonhosted.org/packages/f4/93/a0c4200a5e0af2eee31ea79330cb1f5f4c58f604cb3de352f654e2010c81/polars_lts_cpu-1.33.1.tar.gz", hash = "sha256:0a5426d95ec9eec937a56d3e7cf7911a4b5486c42f4dbbcc9512aa706039322c", size = 4822741, upload-time = "2025-09-09T08:37:51.491Z" }
wheels = [
    { url = "https://files.pythonhosted.org/packages/f1/9b/75916636b33724afabe820b0993f60dc243793421d6f680d5fcb531fe170/polars_lts_cpu-1.33.1-cp39-abi3-macosx_10_12_x86_64.whl", hash = "sha256:5db75d1b424bd8aa34c9a670a901592f1931cc94d9fb32bdd428dbaad8c33761", size = 38908638, upload-time = "2025-09-09T08:37:02.258Z" },
    { url = "https://files.pythonhosted.org/packages/81/e2/dc77b81650ba0c631c06f05d8e81faacee87730600fceca372273facf77b/polars_lts_cpu-1.33.1-cp39-abi3-macosx_11_0_arm64.whl", hash = "sha256:37cf3a56cf447c69cfb3f9cd0e714d5b0c754705d7b497b9ab86cbf56e36b3e7", size = 35638895, upload-time = "2025-09-09T08:37:07.575Z" },
    { url = "https://files.pythonhosted.org/packages/27/fb/4dcff801d71dfa02ec682d6b32fd0ce5339de48797f663698d5f8348ffe7/polars_lts_cpu-1.33.1-cp39-abi3-manylinux_2_17_x86_64.manylinux2014_x86_64.whl", hash = "sha256:656b530a672fe8fbd4c212b2a8481099e5cef63e84970975619ea7c25faeb833", size = 39585825, upload-time = "2025-09-09T08:37:11.631Z" },
    { url = "https://files.pythonhosted.org/packages/54/31/0474c14dce2c0507bea40069daafb848980ba7c351ad991908e51ac895fb/polars_lts_cpu-1.33.1-cp39-abi3-manylinux_2_24_aarch64.whl", hash = "sha256:64574c784380b37167b3db3a7cfdb9839cd308e89b8818859d2ffb34a9c896b2", size = 36685020, upload-time = "2025-09-09T08:37:15.597Z" },
    { url = "https://files.pythonhosted.org/packages/d4/0a/5ebba9b145388ffbbd09fa84ac3cd7d336b922e34256b1417abf0a1c2fb9/polars_lts_cpu-1.33.1-cp39-abi3-win_amd64.whl", hash = "sha256:6b849e0e1485acb8ac39bf13356d280ea7c924c2b41cd548ea6e4d102d70be77", size = 39191650, upload-time = "2025-09-09T08:37:19.541Z" },
    { url = "https://files.pythonhosted.org/packages/ce/ad/bf3db68d30ac798ca31c80624709a0c03aa890e2e20e5ca987d7e55fcfc2/polars_lts_cpu-1.33.1-cp39-abi3-win_arm64.whl", hash = "sha256:c99ab56b059cee6bcabe9fb89e97f5813be1012a2251bf77f76e15c2d1cba934", size = 35445244, upload-time = "2025-09-09T08:37:22.97Z" },
]

[[package]]
name = "pre-commit"
version = "4.2.0"
source = { registry = "https://pypi.org/simple" }
dependencies = [
    { name = "cfgv" },
    { name = "identify" },
    { name = "nodeenv" },
    { name = "pyyaml" },
    { name = "virtualenv" },
]
sdist = { url = "https://files.pythonhosted.org/packages/08/39/679ca9b26c7bb2999ff122d50faa301e49af82ca9c066ec061cfbc0c6784/pre_commit-4.2.0.tar.gz", hash = "sha256:601283b9757afd87d40c4c4a9b2b5de9637a8ea02eaff7adc2d0fb4e04841146", size = 193424, upload-time = "2025-03-18T21:35:20.987Z" }
wheels = [
    { url = "https://files.pythonhosted.org/packages/88/74/a88bf1b1efeae488a0c0b7bdf71429c313722d1fc0f377537fbe554e6180/pre_commit-4.2.0-py2.py3-none-any.whl", hash = "sha256:a009ca7205f1eb497d10b845e52c838a98b6cdd2102a6c8e4540e94ee75c58bd", size = 220707, upload-time = "2025-03-18T21:35:19.343Z" },
]

[[package]]
name = "prometheus-client"
version = "0.22.1"
source = { registry = "https://pypi.org/simple" }
sdist = { url = "https://files.pythonhosted.org/packages/5e/cf/40dde0a2be27cc1eb41e333d1a674a74ce8b8b0457269cc640fd42b07cf7/prometheus_client-0.22.1.tar.gz", hash = "sha256:190f1331e783cf21eb60bca559354e0a4d4378facecf78f5428c39b675d20d28", size = 69746, upload-time = "2025-06-02T14:29:01.152Z" }
wheels = [
    { url = "https://files.pythonhosted.org/packages/32/ae/ec06af4fe3ee72d16973474f122541746196aaa16cea6f66d18b963c6177/prometheus_client-0.22.1-py3-none-any.whl", hash = "sha256:cca895342e308174341b2cbf99a56bef291fbc0ef7b9e5412a0f26d653ba7094", size = 58694, upload-time = "2025-06-02T14:29:00.068Z" },
]

[[package]]
name = "prompt-toolkit"
version = "3.0.51"
source = { registry = "https://pypi.org/simple" }
dependencies = [
    { name = "wcwidth" },
]
sdist = { url = "https://files.pythonhosted.org/packages/bb/6e/9d084c929dfe9e3bfe0c6a47e31f78a25c54627d64a66e884a8bf5474f1c/prompt_toolkit-3.0.51.tar.gz", hash = "sha256:931a162e3b27fc90c86f1b48bb1fb2c528c2761475e57c9c06de13311c7b54ed", size = 428940, upload-time = "2025-04-15T09:18:47.731Z" }
wheels = [
    { url = "https://files.pythonhosted.org/packages/ce/4f/5249960887b1fbe561d9ff265496d170b55a735b76724f10ef19f9e40716/prompt_toolkit-3.0.51-py3-none-any.whl", hash = "sha256:52742911fde84e2d423e2f9a4cf1de7d7ac4e51958f648d9540e0fb8db077b07", size = 387810, upload-time = "2025-04-15T09:18:44.753Z" },
]

[[package]]
name = "psutil"
version = "7.1.2"
source = { registry = "https://pypi.org/simple" }
sdist = { url = "https://files.pythonhosted.org/packages/cd/ec/7b8e6b9b1d22708138630ef34c53ab2b61032c04f16adfdbb96791c8c70c/psutil-7.1.2.tar.gz", hash = "sha256:aa225cdde1335ff9684708ee8c72650f6598d5ed2114b9a7c5802030b1785018", size = 487424, upload-time = "2025-10-25T10:46:34.931Z" }
wheels = [
    { url = "https://files.pythonhosted.org/packages/b8/d9/b56cc9f883140ac10021a8c9b0f4e16eed1ba675c22513cdcbce3ba64014/psutil-7.1.2-cp313-cp313t-macosx_10_13_x86_64.whl", hash = "sha256:0cc5c6889b9871f231ed5455a9a02149e388fffcb30b607fb7a8896a6d95f22e", size = 238575, upload-time = "2025-10-25T10:46:38.728Z" },
    { url = "https://files.pythonhosted.org/packages/36/eb/28d22de383888deb252c818622196e709da98816e296ef95afda33f1c0a2/psutil-7.1.2-cp313-cp313t-macosx_11_0_arm64.whl", hash = "sha256:8e9e77a977208d84aa363a4a12e0f72189d58bbf4e46b49aae29a2c6e93ef206", size = 239297, upload-time = "2025-10-25T10:46:41.347Z" },
    { url = "https://files.pythonhosted.org/packages/89/5d/220039e2f28cc129626e54d63892ab05c0d56a29818bfe7268dcb5008932/psutil-7.1.2-cp313-cp313t-manylinux2010_x86_64.manylinux_2_12_x86_64.manylinux_2_28_x86_64.whl", hash = "sha256:7d9623a5e4164d2220ecceb071f4b333b3c78866141e8887c072129185f41278", size = 280420, upload-time = "2025-10-25T10:46:44.122Z" },
    { url = "https://files.pythonhosted.org/packages/ba/7a/286f0e1c167445b2ef4a6cbdfc8c59fdb45a5a493788950cf8467201dc73/psutil-7.1.2-cp313-cp313t-manylinux2014_aarch64.manylinux_2_17_aarch64.manylinux_2_28_aarch64.whl", hash = "sha256:364b1c10fe4ed59c89ec49e5f1a70da353b27986fa8233b4b999df4742a5ee2f", size = 283049, upload-time = "2025-10-25T10:46:47.095Z" },
    { url = "https://files.pythonhosted.org/packages/aa/cc/7eb93260794a42e39b976f3a4dde89725800b9f573b014fac142002a5c98/psutil-7.1.2-cp313-cp313t-win_amd64.whl", hash = "sha256:f101ef84de7e05d41310e3ccbdd65a6dd1d9eed85e8aaf0758405d022308e204", size = 248713, upload-time = "2025-10-25T10:46:49.573Z" },
    { url = "https://files.pythonhosted.org/packages/ab/1a/0681a92b53366e01f0a099f5237d0c8a2f79d322ac589cccde5e30c8a4e2/psutil-7.1.2-cp313-cp313t-win_arm64.whl", hash = "sha256:20c00824048a95de67f00afedc7b08b282aa08638585b0206a9fb51f28f1a165", size = 244644, upload-time = "2025-10-25T10:46:51.924Z" },
    { url = "https://files.pythonhosted.org/packages/56/9e/f1c5c746b4ed5320952acd3002d3962fe36f30524c00ea79fdf954cc6779/psutil-7.1.2-cp314-cp314t-macosx_10_15_x86_64.whl", hash = "sha256:e09cfe92aa8e22b1ec5e2d394820cf86c5dff6367ac3242366485dfa874d43bc", size = 238640, upload-time = "2025-10-25T10:46:54.089Z" },
    { url = "https://files.pythonhosted.org/packages/32/ee/fd26216a735395cc25c3899634e34aeb41fb1f3dbb44acc67d9e594be562/psutil-7.1.2-cp314-cp314t-macosx_11_0_arm64.whl", hash = "sha256:fa6342cf859c48b19df3e4aa170e4cfb64aadc50b11e06bb569c6c777b089c9e", size = 239303, upload-time = "2025-10-25T10:46:56.932Z" },
    { url = "https://files.pythonhosted.org/packages/3c/cd/7d96eaec4ef7742b845a9ce2759a2769ecce4ab7a99133da24abacbc9e41/psutil-7.1.2-cp314-cp314t-manylinux2010_x86_64.manylinux_2_12_x86_64.manylinux_2_28_x86_64.whl", hash = "sha256:625977443498ee7d6c1e63e93bacca893fd759a66c5f635d05e05811d23fb5ee", size = 281717, upload-time = "2025-10-25T10:46:59.116Z" },
    { url = "https://files.pythonhosted.org/packages/bc/1a/7f0b84bdb067d35fe7fade5fff888408688caf989806ce2d6dae08c72dd5/psutil-7.1.2-cp314-cp314t-manylinux2014_aarch64.manylinux_2_17_aarch64.manylinux_2_28_aarch64.whl", hash = "sha256:4a24bcd7b7f2918d934af0fb91859f621b873d6aa81267575e3655cd387572a7", size = 284575, upload-time = "2025-10-25T10:47:00.944Z" },
    { url = "https://files.pythonhosted.org/packages/de/05/7820ef8f7b275268917e0c750eada5834581206d9024ca88edce93c4b762/psutil-7.1.2-cp314-cp314t-win_amd64.whl", hash = "sha256:329f05610da6380982e6078b9d0881d9ab1e9a7eb7c02d833bfb7340aa634e31", size = 249491, upload-time = "2025-10-25T10:47:03.174Z" },
    { url = "https://files.pythonhosted.org/packages/db/9a/58de399c7cb58489f08498459ff096cd76b3f1ddc4f224ec2c5ef729c7d0/psutil-7.1.2-cp314-cp314t-win_arm64.whl", hash = "sha256:7b04c29e3c0c888e83ed4762b70f31e65c42673ea956cefa8ced0e31e185f582", size = 244880, upload-time = "2025-10-25T10:47:05.228Z" },
    { url = "https://files.pythonhosted.org/packages/ae/89/b9f8d47ddbc52d7301fc868e8224e5f44ed3c7f55e6d0f54ecaf5dd9ff5e/psutil-7.1.2-cp36-abi3-macosx_10_9_x86_64.whl", hash = "sha256:c9ba5c19f2d46203ee8c152c7b01df6eec87d883cfd8ee1af2ef2727f6b0f814", size = 237244, upload-time = "2025-10-25T10:47:07.086Z" },
    { url = "https://files.pythonhosted.org/packages/c8/7a/8628c2f6b240680a67d73d8742bb9ff39b1820a693740e43096d5dcb01e5/psutil-7.1.2-cp36-abi3-macosx_11_0_arm64.whl", hash = "sha256:2a486030d2fe81bec023f703d3d155f4823a10a47c36784c84f1cc7f8d39bedb", size = 238101, upload-time = "2025-10-25T10:47:09.523Z" },
    { url = "https://files.pythonhosted.org/packages/30/28/5e27f4d5a0e347f8e3cc16cd7d35533dbce086c95807f1f0e9cd77e26c10/psutil-7.1.2-cp36-abi3-manylinux2010_x86_64.manylinux_2_12_x86_64.manylinux_2_28_x86_64.whl", hash = "sha256:3efd8fc791492e7808a51cb2b94889db7578bfaea22df931424f874468e389e3", size = 258675, upload-time = "2025-10-25T10:47:11.082Z" },
    { url = "https://files.pythonhosted.org/packages/e5/5c/79cf60c9acf36d087f0db0f82066fca4a780e97e5b3a2e4c38209c03d170/psutil-7.1.2-cp36-abi3-manylinux2014_aarch64.manylinux_2_17_aarch64.manylinux_2_28_aarch64.whl", hash = "sha256:e2aeb9b64f481b8eabfc633bd39e0016d4d8bbcd590d984af764d80bf0851b8a", size = 260203, upload-time = "2025-10-25T10:47:13.226Z" },
    { url = "https://files.pythonhosted.org/packages/f7/03/0a464404c51685dcb9329fdd660b1721e076ccd7b3d97dee066bcc9ffb15/psutil-7.1.2-cp37-abi3-win_amd64.whl", hash = "sha256:8e17852114c4e7996fe9da4745c2bdef001ebbf2f260dec406290e66628bdb91", size = 246714, upload-time = "2025-10-25T10:47:15.093Z" },
    { url = "https://files.pythonhosted.org/packages/6a/32/97ca2090f2f1b45b01b6aa7ae161cfe50671de097311975ca6eea3e7aabc/psutil-7.1.2-cp37-abi3-win_arm64.whl", hash = "sha256:3e988455e61c240cc879cb62a008c2699231bf3e3d061d7fce4234463fd2abb4", size = 243742, upload-time = "2025-10-25T10:47:17.302Z" },
]

[[package]]
name = "ptyprocess"
version = "0.7.0"
source = { registry = "https://pypi.org/simple" }
sdist = { url = "https://files.pythonhosted.org/packages/20/e5/16ff212c1e452235a90aeb09066144d0c5a6a8c0834397e03f5224495c4e/ptyprocess-0.7.0.tar.gz", hash = "sha256:5c5d0a3b48ceee0b48485e0c26037c0acd7d29765ca3fbb5cb3831d347423220", size = 70762, upload-time = "2020-12-28T15:15:30.155Z" }
wheels = [
    { url = "https://files.pythonhosted.org/packages/22/a6/858897256d0deac81a172289110f31629fc4cee19b6f01283303e18c8db3/ptyprocess-0.7.0-py2.py3-none-any.whl", hash = "sha256:4b41f3967fce3af57cc7e94b888626c18bf37a083e3651ca8feeb66d492fef35", size = 13993, upload-time = "2020-12-28T15:15:28.35Z" },
]

[[package]]
name = "pure-eval"
version = "0.2.3"
source = { registry = "https://pypi.org/simple" }
sdist = { url = "https://files.pythonhosted.org/packages/cd/05/0a34433a064256a578f1783a10da6df098ceaa4a57bbeaa96a6c0352786b/pure_eval-0.2.3.tar.gz", hash = "sha256:5f4e983f40564c576c7c8635ae88db5956bb2229d7e9237d03b3c0b0190eaf42", size = 19752, upload-time = "2024-07-21T12:58:21.801Z" }
wheels = [
    { url = "https://files.pythonhosted.org/packages/8e/37/efad0257dc6e593a18957422533ff0f87ede7c9c6ea010a2177d738fb82f/pure_eval-0.2.3-py3-none-any.whl", hash = "sha256:1db8e35b67b3d218d818ae653e27f06c3aa420901fa7b081ca98cbedc874e0d0", size = 11842, upload-time = "2024-07-21T12:58:20.04Z" },
]

[[package]]
name = "pyarrow"
version = "20.0.0"
source = { registry = "https://pypi.org/simple" }
sdist = { url = "https://files.pythonhosted.org/packages/a2/ee/a7810cb9f3d6e9238e61d312076a9859bf3668fd21c69744de9532383912/pyarrow-20.0.0.tar.gz", hash = "sha256:febc4a913592573c8d5805091a6c2b5064c8bd6e002131f01061797d91c783c1", size = 1125187, upload-time = "2025-04-27T12:34:23.264Z" }
wheels = [
    { url = "https://files.pythonhosted.org/packages/a1/d6/0c10e0d54f6c13eb464ee9b67a68b8c71bcf2f67760ef5b6fbcddd2ab05f/pyarrow-20.0.0-cp312-cp312-macosx_12_0_arm64.whl", hash = "sha256:75a51a5b0eef32727a247707d4755322cb970be7e935172b6a3a9f9ae98404ba", size = 30815067, upload-time = "2025-04-27T12:29:44.384Z" },
    { url = "https://files.pythonhosted.org/packages/7e/e2/04e9874abe4094a06fd8b0cbb0f1312d8dd7d707f144c2ec1e5e8f452ffa/pyarrow-20.0.0-cp312-cp312-macosx_12_0_x86_64.whl", hash = "sha256:211d5e84cecc640c7a3ab900f930aaff5cd2702177e0d562d426fb7c4f737781", size = 32297128, upload-time = "2025-04-27T12:29:52.038Z" },
    { url = "https://files.pythonhosted.org/packages/31/fd/c565e5dcc906a3b471a83273039cb75cb79aad4a2d4a12f76cc5ae90a4b8/pyarrow-20.0.0-cp312-cp312-manylinux_2_17_aarch64.manylinux2014_aarch64.whl", hash = "sha256:4ba3cf4182828be7a896cbd232aa8dd6a31bd1f9e32776cc3796c012855e1199", size = 41334890, upload-time = "2025-04-27T12:29:59.452Z" },
    { url = "https://files.pythonhosted.org/packages/af/a9/3bdd799e2c9b20c1ea6dc6fa8e83f29480a97711cf806e823f808c2316ac/pyarrow-20.0.0-cp312-cp312-manylinux_2_17_x86_64.manylinux2014_x86_64.whl", hash = "sha256:2c3a01f313ffe27ac4126f4c2e5ea0f36a5fc6ab51f8726cf41fee4b256680bd", size = 42421775, upload-time = "2025-04-27T12:30:06.875Z" },
    { url = "https://files.pythonhosted.org/packages/10/f7/da98ccd86354c332f593218101ae56568d5dcedb460e342000bd89c49cc1/pyarrow-20.0.0-cp312-cp312-manylinux_2_28_aarch64.whl", hash = "sha256:a2791f69ad72addd33510fec7bb14ee06c2a448e06b649e264c094c5b5f7ce28", size = 40687231, upload-time = "2025-04-27T12:30:13.954Z" },
    { url = "https://files.pythonhosted.org/packages/bb/1b/2168d6050e52ff1e6cefc61d600723870bf569cbf41d13db939c8cf97a16/pyarrow-20.0.0-cp312-cp312-manylinux_2_28_x86_64.whl", hash = "sha256:4250e28a22302ce8692d3a0e8ec9d9dde54ec00d237cff4dfa9c1fbf79e472a8", size = 42295639, upload-time = "2025-04-27T12:30:21.949Z" },
    { url = "https://files.pythonhosted.org/packages/b2/66/2d976c0c7158fd25591c8ca55aee026e6d5745a021915a1835578707feb3/pyarrow-20.0.0-cp312-cp312-musllinux_1_2_aarch64.whl", hash = "sha256:89e030dc58fc760e4010148e6ff164d2f44441490280ef1e97a542375e41058e", size = 42908549, upload-time = "2025-04-27T12:30:29.551Z" },
    { url = "https://files.pythonhosted.org/packages/31/a9/dfb999c2fc6911201dcbf348247f9cc382a8990f9ab45c12eabfd7243a38/pyarrow-20.0.0-cp312-cp312-musllinux_1_2_x86_64.whl", hash = "sha256:6102b4864d77102dbbb72965618e204e550135a940c2534711d5ffa787df2a5a", size = 44557216, upload-time = "2025-04-27T12:30:36.977Z" },
    { url = "https://files.pythonhosted.org/packages/a0/8e/9adee63dfa3911be2382fb4d92e4b2e7d82610f9d9f668493bebaa2af50f/pyarrow-20.0.0-cp312-cp312-win_amd64.whl", hash = "sha256:96d6a0a37d9c98be08f5ed6a10831d88d52cac7b13f5287f1e0f625a0de8062b", size = 25660496, upload-time = "2025-04-27T12:30:42.809Z" },
    { url = "https://files.pythonhosted.org/packages/9b/aa/daa413b81446d20d4dad2944110dcf4cf4f4179ef7f685dd5a6d7570dc8e/pyarrow-20.0.0-cp313-cp313-macosx_12_0_arm64.whl", hash = "sha256:a15532e77b94c61efadde86d10957950392999503b3616b2ffcef7621a002893", size = 30798501, upload-time = "2025-04-27T12:30:48.351Z" },
    { url = "https://files.pythonhosted.org/packages/ff/75/2303d1caa410925de902d32ac215dc80a7ce7dd8dfe95358c165f2adf107/pyarrow-20.0.0-cp313-cp313-macosx_12_0_x86_64.whl", hash = "sha256:dd43f58037443af715f34f1322c782ec463a3c8a94a85fdb2d987ceb5658e061", size = 32277895, upload-time = "2025-04-27T12:30:55.238Z" },
    { url = "https://files.pythonhosted.org/packages/92/41/fe18c7c0b38b20811b73d1bdd54b1fccba0dab0e51d2048878042d84afa8/pyarrow-20.0.0-cp313-cp313-manylinux_2_17_aarch64.manylinux2014_aarch64.whl", hash = "sha256:aa0d288143a8585806e3cc7c39566407aab646fb9ece164609dac1cfff45f6ae", size = 41327322, upload-time = "2025-04-27T12:31:05.587Z" },
    { url = "https://files.pythonhosted.org/packages/da/ab/7dbf3d11db67c72dbf36ae63dcbc9f30b866c153b3a22ef728523943eee6/pyarrow-20.0.0-cp313-cp313-manylinux_2_17_x86_64.manylinux2014_x86_64.whl", hash = "sha256:b6953f0114f8d6f3d905d98e987d0924dabce59c3cda380bdfaa25a6201563b4", size = 42411441, upload-time = "2025-04-27T12:31:15.675Z" },
    { url = "https://files.pythonhosted.org/packages/90/c3/0c7da7b6dac863af75b64e2f827e4742161128c350bfe7955b426484e226/pyarrow-20.0.0-cp313-cp313-manylinux_2_28_aarch64.whl", hash = "sha256:991f85b48a8a5e839b2128590ce07611fae48a904cae6cab1f089c5955b57eb5", size = 40677027, upload-time = "2025-04-27T12:31:24.631Z" },
    { url = "https://files.pythonhosted.org/packages/be/27/43a47fa0ff9053ab5203bb3faeec435d43c0d8bfa40179bfd076cdbd4e1c/pyarrow-20.0.0-cp313-cp313-manylinux_2_28_x86_64.whl", hash = "sha256:97c8dc984ed09cb07d618d57d8d4b67a5100a30c3818c2fb0b04599f0da2de7b", size = 42281473, upload-time = "2025-04-27T12:31:31.311Z" },
    { url = "https://files.pythonhosted.org/packages/bc/0b/d56c63b078876da81bbb9ba695a596eabee9b085555ed12bf6eb3b7cab0e/pyarrow-20.0.0-cp313-cp313-musllinux_1_2_aarch64.whl", hash = "sha256:9b71daf534f4745818f96c214dbc1e6124d7daf059167330b610fc69b6f3d3e3", size = 42893897, upload-time = "2025-04-27T12:31:39.406Z" },
    { url = "https://files.pythonhosted.org/packages/92/ac/7d4bd020ba9145f354012838692d48300c1b8fe5634bfda886abcada67ed/pyarrow-20.0.0-cp313-cp313-musllinux_1_2_x86_64.whl", hash = "sha256:e8b88758f9303fa5a83d6c90e176714b2fd3852e776fc2d7e42a22dd6c2fb368", size = 44543847, upload-time = "2025-04-27T12:31:45.997Z" },
    { url = "https://files.pythonhosted.org/packages/9d/07/290f4abf9ca702c5df7b47739c1b2c83588641ddfa2cc75e34a301d42e55/pyarrow-20.0.0-cp313-cp313-win_amd64.whl", hash = "sha256:30b3051b7975801c1e1d387e17c588d8ab05ced9b1e14eec57915f79869b5031", size = 25653219, upload-time = "2025-04-27T12:31:54.11Z" },
    { url = "https://files.pythonhosted.org/packages/95/df/720bb17704b10bd69dde086e1400b8eefb8f58df3f8ac9cff6c425bf57f1/pyarrow-20.0.0-cp313-cp313t-macosx_12_0_arm64.whl", hash = "sha256:ca151afa4f9b7bc45bcc791eb9a89e90a9eb2772767d0b1e5389609c7d03db63", size = 30853957, upload-time = "2025-04-27T12:31:59.215Z" },
    { url = "https://files.pythonhosted.org/packages/d9/72/0d5f875efc31baef742ba55a00a25213a19ea64d7176e0fe001c5d8b6e9a/pyarrow-20.0.0-cp313-cp313t-macosx_12_0_x86_64.whl", hash = "sha256:4680f01ecd86e0dd63e39eb5cd59ef9ff24a9d166db328679e36c108dc993d4c", size = 32247972, upload-time = "2025-04-27T12:32:05.369Z" },
    { url = "https://files.pythonhosted.org/packages/d5/bc/e48b4fa544d2eea72f7844180eb77f83f2030b84c8dad860f199f94307ed/pyarrow-20.0.0-cp313-cp313t-manylinux_2_17_aarch64.manylinux2014_aarch64.whl", hash = "sha256:7f4c8534e2ff059765647aa69b75d6543f9fef59e2cd4c6d18015192565d2b70", size = 41256434, upload-time = "2025-04-27T12:32:11.814Z" },
    { url = "https://files.pythonhosted.org/packages/c3/01/974043a29874aa2cf4f87fb07fd108828fc7362300265a2a64a94965e35b/pyarrow-20.0.0-cp313-cp313t-manylinux_2_17_x86_64.manylinux2014_x86_64.whl", hash = "sha256:3e1f8a47f4b4ae4c69c4d702cfbdfe4d41e18e5c7ef6f1bb1c50918c1e81c57b", size = 42353648, upload-time = "2025-04-27T12:32:20.766Z" },
    { url = "https://files.pythonhosted.org/packages/68/95/cc0d3634cde9ca69b0e51cbe830d8915ea32dda2157560dda27ff3b3337b/pyarrow-20.0.0-cp313-cp313t-manylinux_2_28_aarch64.whl", hash = "sha256:a1f60dc14658efaa927f8214734f6a01a806d7690be4b3232ba526836d216122", size = 40619853, upload-time = "2025-04-27T12:32:28.1Z" },
    { url = "https://files.pythonhosted.org/packages/29/c2/3ad40e07e96a3e74e7ed7cc8285aadfa84eb848a798c98ec0ad009eb6bcc/pyarrow-20.0.0-cp313-cp313t-manylinux_2_28_x86_64.whl", hash = "sha256:204a846dca751428991346976b914d6d2a82ae5b8316a6ed99789ebf976551e6", size = 42241743, upload-time = "2025-04-27T12:32:35.792Z" },
    { url = "https://files.pythonhosted.org/packages/eb/cb/65fa110b483339add6a9bc7b6373614166b14e20375d4daa73483755f830/pyarrow-20.0.0-cp313-cp313t-musllinux_1_2_aarch64.whl", hash = "sha256:f3b117b922af5e4c6b9a9115825726cac7d8b1421c37c2b5e24fbacc8930612c", size = 42839441, upload-time = "2025-04-27T12:32:46.64Z" },
    { url = "https://files.pythonhosted.org/packages/98/7b/f30b1954589243207d7a0fbc9997401044bf9a033eec78f6cb50da3f304a/pyarrow-20.0.0-cp313-cp313t-musllinux_1_2_x86_64.whl", hash = "sha256:e724a3fd23ae5b9c010e7be857f4405ed5e679db5c93e66204db1a69f733936a", size = 44503279, upload-time = "2025-04-27T12:32:56.503Z" },
    { url = "https://files.pythonhosted.org/packages/37/40/ad395740cd641869a13bcf60851296c89624662575621968dcfafabaa7f6/pyarrow-20.0.0-cp313-cp313t-win_amd64.whl", hash = "sha256:82f1ee5133bd8f49d31be1299dc07f585136679666b502540db854968576faf9", size = 25944982, upload-time = "2025-04-27T12:33:04.72Z" },
]

[[package]]
name = "pycparser"
version = "2.22"
source = { registry = "https://pypi.org/simple" }
sdist = { url = "https://files.pythonhosted.org/packages/1d/b2/31537cf4b1ca988837256c910a668b553fceb8f069bedc4b1c826024b52c/pycparser-2.22.tar.gz", hash = "sha256:491c8be9c040f5390f5bf44a5b07752bd07f56edf992381b05c701439eec10f6", size = 172736, upload-time = "2024-03-30T13:22:22.564Z" }
wheels = [
    { url = "https://files.pythonhosted.org/packages/13/a3/a812df4e2dd5696d1f351d58b8fe16a405b234ad2886a0dab9183fb78109/pycparser-2.22-py3-none-any.whl", hash = "sha256:c3702b6d3dd8c7abc1afa565d7e63d53a1d0bd86cdc24edd75470f4de499cfcc", size = 117552, upload-time = "2024-03-30T13:22:20.476Z" },
]

[[package]]
name = "pygments"
version = "2.19.2"
source = { registry = "https://pypi.org/simple" }
sdist = { url = "https://files.pythonhosted.org/packages/b0/77/a5b8c569bf593b0140bde72ea885a803b82086995367bf2037de0159d924/pygments-2.19.2.tar.gz", hash = "sha256:636cb2477cec7f8952536970bc533bc43743542f70392ae026374600add5b887", size = 4968631, upload-time = "2025-06-21T13:39:12.283Z" }
wheels = [
    { url = "https://files.pythonhosted.org/packages/c7/21/705964c7812476f378728bdf590ca4b771ec72385c533964653c68e86bdc/pygments-2.19.2-py3-none-any.whl", hash = "sha256:86540386c03d588bb81d44bc3928634ff26449851e99741617ecb9037ee5ec0b", size = 1225217, upload-time = "2025-06-21T13:39:07.939Z" },
]

[[package]]
name = "pyjwt"
version = "2.10.1"
source = { registry = "https://pypi.org/simple" }
sdist = { url = "https://files.pythonhosted.org/packages/e7/46/bd74733ff231675599650d3e47f361794b22ef3e3770998dda30d3b63726/pyjwt-2.10.1.tar.gz", hash = "sha256:3cc5772eb20009233caf06e9d8a0577824723b44e6648ee0a2aedb6cf9381953", size = 87785, upload-time = "2024-11-28T03:43:29.933Z" }
wheels = [
    { url = "https://files.pythonhosted.org/packages/61/ad/689f02752eeec26aed679477e80e632ef1b682313be70793d798c1d5fc8f/PyJWT-2.10.1-py3-none-any.whl", hash = "sha256:dcdd193e30abefd5debf142f9adfcdd2b58004e644f25406ffaebd50bd98dacb", size = 22997, upload-time = "2024-11-28T03:43:27.893Z" },
]

[package.optional-dependencies]
crypto = [
    { name = "cryptography" },
]

[[package]]
name = "pyproject-hooks"
version = "1.2.0"
source = { registry = "https://pypi.org/simple" }
sdist = { url = "https://files.pythonhosted.org/packages/e7/82/28175b2414effca1cdac8dc99f76d660e7a4fb0ceefa4b4ab8f5f6742925/pyproject_hooks-1.2.0.tar.gz", hash = "sha256:1e859bd5c40fae9448642dd871adf459e5e2084186e8d2c2a79a824c970da1f8", size = 19228, upload-time = "2024-09-29T09:24:13.293Z" }
wheels = [
    { url = "https://files.pythonhosted.org/packages/bd/24/12818598c362d7f300f18e74db45963dbcb85150324092410c8b49405e42/pyproject_hooks-1.2.0-py3-none-any.whl", hash = "sha256:9e5c6bfa8dcc30091c74b0cf803c81fdd29d94f01992a7707bc97babb1141913", size = 10216, upload-time = "2024-09-29T09:24:11.978Z" },
]

[[package]]
name = "pytest"
version = "8.4.1"
source = { registry = "https://pypi.org/simple" }
dependencies = [
    { name = "colorama", marker = "sys_platform == 'win32'" },
    { name = "iniconfig" },
    { name = "packaging" },
    { name = "pluggy" },
    { name = "pygments" },
]
sdist = { url = "https://files.pythonhosted.org/packages/08/ba/45911d754e8eba3d5a841a5ce61a65a685ff1798421ac054f85aa8747dfb/pytest-8.4.1.tar.gz", hash = "sha256:7c67fd69174877359ed9371ec3af8a3d2b04741818c51e5e99cc1742251fa93c", size = 1517714, upload-time = "2025-06-18T05:48:06.109Z" }
wheels = [
    { url = "https://files.pythonhosted.org/packages/29/16/c8a903f4c4dffe7a12843191437d7cd8e32751d5de349d45d3fe69544e87/pytest-8.4.1-py3-none-any.whl", hash = "sha256:539c70ba6fcead8e78eebbf1115e8b589e7565830d7d006a8723f19ac8a0afb7", size = 365474, upload-time = "2025-06-18T05:48:03.955Z" },
]

[[package]]
name = "python-dateutil"
version = "2.9.0.post0"
source = { registry = "https://pypi.org/simple" }
dependencies = [
    { name = "six" },
]
sdist = { url = "https://files.pythonhosted.org/packages/66/c0/0c8b6ad9f17a802ee498c46e004a0eb49bc148f2fd230864601a86dcf6db/python-dateutil-2.9.0.post0.tar.gz", hash = "sha256:37dd54208da7e1cd875388217d5e00ebd4179249f90fb72437e91a35459a0ad3", size = 342432, upload-time = "2024-03-01T18:36:20.211Z" }
wheels = [
    { url = "https://files.pythonhosted.org/packages/ec/57/56b9bcc3c9c6a792fcbaf139543cee77261f3651ca9da0c93f5c1221264b/python_dateutil-2.9.0.post0-py2.py3-none-any.whl", hash = "sha256:a8b2bc7bffae282281c8140a97d3aa9c14da0b136dfe83f850eea9a5f7470427", size = 229892, upload-time = "2024-03-01T18:36:18.57Z" },
]

[[package]]
name = "python-dotenv"
version = "1.1.1"
source = { registry = "https://pypi.org/simple" }
sdist = { url = "https://files.pythonhosted.org/packages/f6/b0/4bc07ccd3572a2f9df7e6782f52b0c6c90dcbb803ac4a167702d7d0dfe1e/python_dotenv-1.1.1.tar.gz", hash = "sha256:a8a6399716257f45be6a007360200409fce5cda2661e3dec71d23dc15f6189ab", size = 41978, upload-time = "2025-06-24T04:21:07.341Z" }
wheels = [
    { url = "https://files.pythonhosted.org/packages/5f/ed/539768cf28c661b5b068d66d96a2f155c4971a5d55684a514c1a0e0dec2f/python_dotenv-1.1.1-py3-none-any.whl", hash = "sha256:31f23644fe2602f88ff55e1f5c79ba497e01224ee7737937930c448e4d0e24dc", size = 20556, upload-time = "2025-06-24T04:21:06.073Z" },
]

[[package]]
name = "python-json-logger"
version = "3.3.0"
source = { registry = "https://pypi.org/simple" }
sdist = { url = "https://files.pythonhosted.org/packages/9e/de/d3144a0bceede957f961e975f3752760fbe390d57fbe194baf709d8f1f7b/python_json_logger-3.3.0.tar.gz", hash = "sha256:12b7e74b17775e7d565129296105bbe3910842d9d0eb083fc83a6a617aa8df84", size = 16642, upload-time = "2025-03-07T07:08:27.301Z" }
wheels = [
    { url = "https://files.pythonhosted.org/packages/08/20/0f2523b9e50a8052bc6a8b732dfc8568abbdc42010aef03a2d750bdab3b2/python_json_logger-3.3.0-py3-none-any.whl", hash = "sha256:dd980fae8cffb24c13caf6e158d3d61c0d6d22342f932cb6e9deedab3d35eec7", size = 15163, upload-time = "2025-03-07T07:08:25.627Z" },
]

[[package]]
name = "pytz"
version = "2025.2"
source = { registry = "https://pypi.org/simple" }
sdist = { url = "https://files.pythonhosted.org/packages/f8/bf/abbd3cdfb8fbc7fb3d4d38d320f2441b1e7cbe29be4f23797b4a2b5d8aac/pytz-2025.2.tar.gz", hash = "sha256:360b9e3dbb49a209c21ad61809c7fb453643e048b38924c765813546746e81c3", size = 320884, upload-time = "2025-03-25T02:25:00.538Z" }
wheels = [
    { url = "https://files.pythonhosted.org/packages/81/c4/34e93fe5f5429d7570ec1fa436f1986fb1f00c3e0f43a589fe2bbcd22c3f/pytz-2025.2-py2.py3-none-any.whl", hash = "sha256:5ddf76296dd8c44c26eb8f4b6f35488f3ccbf6fbbd7adee0b7262d43f0ec2f00", size = 509225, upload-time = "2025-03-25T02:24:58.468Z" },
]

[[package]]
name = "pywin32"
version = "310"
source = { registry = "https://pypi.org/simple" }
wheels = [
    { url = "https://files.pythonhosted.org/packages/6b/ec/4fdbe47932f671d6e348474ea35ed94227fb5df56a7c30cbbb42cd396ed0/pywin32-310-cp312-cp312-win32.whl", hash = "sha256:8a75a5cc3893e83a108c05d82198880704c44bbaee4d06e442e471d3c9ea4f3d", size = 8796239, upload-time = "2025-03-17T00:55:58.807Z" },
    { url = "https://files.pythonhosted.org/packages/e3/e5/b0627f8bb84e06991bea89ad8153a9e50ace40b2e1195d68e9dff6b03d0f/pywin32-310-cp312-cp312-win_amd64.whl", hash = "sha256:bf5c397c9a9a19a6f62f3fb821fbf36cac08f03770056711f765ec1503972060", size = 9503839, upload-time = "2025-03-17T00:56:00.8Z" },
    { url = "https://files.pythonhosted.org/packages/1f/32/9ccf53748df72301a89713936645a664ec001abd35ecc8578beda593d37d/pywin32-310-cp312-cp312-win_arm64.whl", hash = "sha256:2349cc906eae872d0663d4d6290d13b90621eaf78964bb1578632ff20e152966", size = 8459470, upload-time = "2025-03-17T00:56:02.601Z" },
    { url = "https://files.pythonhosted.org/packages/1c/09/9c1b978ffc4ae53999e89c19c77ba882d9fce476729f23ef55211ea1c034/pywin32-310-cp313-cp313-win32.whl", hash = "sha256:5d241a659c496ada3253cd01cfaa779b048e90ce4b2b38cd44168ad555ce74ab", size = 8794384, upload-time = "2025-03-17T00:56:04.383Z" },
    { url = "https://files.pythonhosted.org/packages/45/3c/b4640f740ffebadd5d34df35fecba0e1cfef8fde9f3e594df91c28ad9b50/pywin32-310-cp313-cp313-win_amd64.whl", hash = "sha256:667827eb3a90208ddbdcc9e860c81bde63a135710e21e4cb3348968e4bd5249e", size = 9503039, upload-time = "2025-03-17T00:56:06.207Z" },
    { url = "https://files.pythonhosted.org/packages/b4/f4/f785020090fb050e7fb6d34b780f2231f302609dc964672f72bfaeb59a28/pywin32-310-cp313-cp313-win_arm64.whl", hash = "sha256:e308f831de771482b7cf692a1f308f8fca701b2d8f9dde6cc440c7da17e47b33", size = 8458152, upload-time = "2025-03-17T00:56:07.819Z" },
]

[[package]]
name = "pywinpty"
version = "2.0.15"
source = { registry = "https://pypi.org/simple" }
sdist = { url = "https://files.pythonhosted.org/packages/2d/7c/917f9c4681bb8d34bfbe0b79d36bbcd902651aeab48790df3d30ba0202fb/pywinpty-2.0.15.tar.gz", hash = "sha256:312cf39153a8736c617d45ce8b6ad6cd2107de121df91c455b10ce6bba7a39b2", size = 29017, upload-time = "2025-02-03T21:53:23.265Z" }
wheels = [
    { url = "https://files.pythonhosted.org/packages/88/e5/9714def18c3a411809771a3fbcec70bffa764b9675afb00048a620fca604/pywinpty-2.0.15-cp312-cp312-win_amd64.whl", hash = "sha256:83a8f20b430bbc5d8957249f875341a60219a4e971580f2ba694fbfb54a45ebc", size = 1405243, upload-time = "2025-02-03T21:56:52.476Z" },
    { url = "https://files.pythonhosted.org/packages/fb/16/2ab7b3b7f55f3c6929e5f629e1a68362981e4e5fed592a2ed1cb4b4914a5/pywinpty-2.0.15-cp313-cp313-win_amd64.whl", hash = "sha256:ab5920877dd632c124b4ed17bc6dd6ef3b9f86cd492b963ffdb1a67b85b0f408", size = 1405020, upload-time = "2025-02-03T21:56:04.753Z" },
    { url = "https://files.pythonhosted.org/packages/7c/16/edef3515dd2030db2795dbfbe392232c7a0f3dc41b98e92b38b42ba497c7/pywinpty-2.0.15-cp313-cp313t-win_amd64.whl", hash = "sha256:a4560ad8c01e537708d2790dbe7da7d986791de805d89dd0d3697ca59e9e4901", size = 1404151, upload-time = "2025-02-03T21:55:53.628Z" },
]

[[package]]
name = "pyyaml"
version = "6.0.2"
source = { registry = "https://pypi.org/simple" }
sdist = { url = "https://files.pythonhosted.org/packages/54/ed/79a089b6be93607fa5cdaedf301d7dfb23af5f25c398d5ead2525b063e17/pyyaml-6.0.2.tar.gz", hash = "sha256:d584d9ec91ad65861cc08d42e834324ef890a082e591037abe114850ff7bbc3e", size = 130631, upload-time = "2024-08-06T20:33:50.674Z" }
wheels = [
    { url = "https://files.pythonhosted.org/packages/86/0c/c581167fc46d6d6d7ddcfb8c843a4de25bdd27e4466938109ca68492292c/PyYAML-6.0.2-cp312-cp312-macosx_10_9_x86_64.whl", hash = "sha256:c70c95198c015b85feafc136515252a261a84561b7b1d51e3384e0655ddf25ab", size = 183873, upload-time = "2024-08-06T20:32:25.131Z" },
    { url = "https://files.pythonhosted.org/packages/a8/0c/38374f5bb272c051e2a69281d71cba6fdb983413e6758b84482905e29a5d/PyYAML-6.0.2-cp312-cp312-macosx_11_0_arm64.whl", hash = "sha256:ce826d6ef20b1bc864f0a68340c8b3287705cae2f8b4b1d932177dcc76721725", size = 173302, upload-time = "2024-08-06T20:32:26.511Z" },
    { url = "https://files.pythonhosted.org/packages/c3/93/9916574aa8c00aa06bbac729972eb1071d002b8e158bd0e83a3b9a20a1f7/PyYAML-6.0.2-cp312-cp312-manylinux_2_17_aarch64.manylinux2014_aarch64.whl", hash = "sha256:1f71ea527786de97d1a0cc0eacd1defc0985dcf6b3f17bb77dcfc8c34bec4dc5", size = 739154, upload-time = "2024-08-06T20:32:28.363Z" },
    { url = "https://files.pythonhosted.org/packages/95/0f/b8938f1cbd09739c6da569d172531567dbcc9789e0029aa070856f123984/PyYAML-6.0.2-cp312-cp312-manylinux_2_17_s390x.manylinux2014_s390x.whl", hash = "sha256:9b22676e8097e9e22e36d6b7bda33190d0d400f345f23d4065d48f4ca7ae0425", size = 766223, upload-time = "2024-08-06T20:32:30.058Z" },
    { url = "https://files.pythonhosted.org/packages/b9/2b/614b4752f2e127db5cc206abc23a8c19678e92b23c3db30fc86ab731d3bd/PyYAML-6.0.2-cp312-cp312-manylinux_2_17_x86_64.manylinux2014_x86_64.whl", hash = "sha256:80bab7bfc629882493af4aa31a4cfa43a4c57c83813253626916b8c7ada83476", size = 767542, upload-time = "2024-08-06T20:32:31.881Z" },
    { url = "https://files.pythonhosted.org/packages/d4/00/dd137d5bcc7efea1836d6264f049359861cf548469d18da90cd8216cf05f/PyYAML-6.0.2-cp312-cp312-musllinux_1_1_aarch64.whl", hash = "sha256:0833f8694549e586547b576dcfaba4a6b55b9e96098b36cdc7ebefe667dfed48", size = 731164, upload-time = "2024-08-06T20:32:37.083Z" },
    { url = "https://files.pythonhosted.org/packages/c9/1f/4f998c900485e5c0ef43838363ba4a9723ac0ad73a9dc42068b12aaba4e4/PyYAML-6.0.2-cp312-cp312-musllinux_1_1_x86_64.whl", hash = "sha256:8b9c7197f7cb2738065c481a0461e50ad02f18c78cd75775628afb4d7137fb3b", size = 756611, upload-time = "2024-08-06T20:32:38.898Z" },
    { url = "https://files.pythonhosted.org/packages/df/d1/f5a275fdb252768b7a11ec63585bc38d0e87c9e05668a139fea92b80634c/PyYAML-6.0.2-cp312-cp312-win32.whl", hash = "sha256:ef6107725bd54b262d6dedcc2af448a266975032bc85ef0172c5f059da6325b4", size = 140591, upload-time = "2024-08-06T20:32:40.241Z" },
    { url = "https://files.pythonhosted.org/packages/0c/e8/4f648c598b17c3d06e8753d7d13d57542b30d56e6c2dedf9c331ae56312e/PyYAML-6.0.2-cp312-cp312-win_amd64.whl", hash = "sha256:7e7401d0de89a9a855c839bc697c079a4af81cf878373abd7dc625847d25cbd8", size = 156338, upload-time = "2024-08-06T20:32:41.93Z" },
    { url = "https://files.pythonhosted.org/packages/ef/e3/3af305b830494fa85d95f6d95ef7fa73f2ee1cc8ef5b495c7c3269fb835f/PyYAML-6.0.2-cp313-cp313-macosx_10_13_x86_64.whl", hash = "sha256:efdca5630322a10774e8e98e1af481aad470dd62c3170801852d752aa7a783ba", size = 181309, upload-time = "2024-08-06T20:32:43.4Z" },
    { url = "https://files.pythonhosted.org/packages/45/9f/3b1c20a0b7a3200524eb0076cc027a970d320bd3a6592873c85c92a08731/PyYAML-6.0.2-cp313-cp313-macosx_11_0_arm64.whl", hash = "sha256:50187695423ffe49e2deacb8cd10510bc361faac997de9efef88badc3bb9e2d1", size = 171679, upload-time = "2024-08-06T20:32:44.801Z" },
    { url = "https://files.pythonhosted.org/packages/7c/9a/337322f27005c33bcb656c655fa78325b730324c78620e8328ae28b64d0c/PyYAML-6.0.2-cp313-cp313-manylinux_2_17_aarch64.manylinux2014_aarch64.whl", hash = "sha256:0ffe8360bab4910ef1b9e87fb812d8bc0a308b0d0eef8c8f44e0254ab3b07133", size = 733428, upload-time = "2024-08-06T20:32:46.432Z" },
    { url = "https://files.pythonhosted.org/packages/a3/69/864fbe19e6c18ea3cc196cbe5d392175b4cf3d5d0ac1403ec3f2d237ebb5/PyYAML-6.0.2-cp313-cp313-manylinux_2_17_s390x.manylinux2014_s390x.whl", hash = "sha256:17e311b6c678207928d649faa7cb0d7b4c26a0ba73d41e99c4fff6b6c3276484", size = 763361, upload-time = "2024-08-06T20:32:51.188Z" },
    { url = "https://files.pythonhosted.org/packages/04/24/b7721e4845c2f162d26f50521b825fb061bc0a5afcf9a386840f23ea19fa/PyYAML-6.0.2-cp313-cp313-manylinux_2_17_x86_64.manylinux2014_x86_64.whl", hash = "sha256:70b189594dbe54f75ab3a1acec5f1e3faa7e8cf2f1e08d9b561cb41b845f69d5", size = 759523, upload-time = "2024-08-06T20:32:53.019Z" },
    { url = "https://files.pythonhosted.org/packages/2b/b2/e3234f59ba06559c6ff63c4e10baea10e5e7df868092bf9ab40e5b9c56b6/PyYAML-6.0.2-cp313-cp313-musllinux_1_1_aarch64.whl", hash = "sha256:41e4e3953a79407c794916fa277a82531dd93aad34e29c2a514c2c0c5fe971cc", size = 726660, upload-time = "2024-08-06T20:32:54.708Z" },
    { url = "https://files.pythonhosted.org/packages/fe/0f/25911a9f080464c59fab9027482f822b86bf0608957a5fcc6eaac85aa515/PyYAML-6.0.2-cp313-cp313-musllinux_1_1_x86_64.whl", hash = "sha256:68ccc6023a3400877818152ad9a1033e3db8625d899c72eacb5a668902e4d652", size = 751597, upload-time = "2024-08-06T20:32:56.985Z" },
    { url = "https://files.pythonhosted.org/packages/14/0d/e2c3b43bbce3cf6bd97c840b46088a3031085179e596d4929729d8d68270/PyYAML-6.0.2-cp313-cp313-win32.whl", hash = "sha256:bc2fa7c6b47d6bc618dd7fb02ef6fdedb1090ec036abab80d4681424b84c1183", size = 140527, upload-time = "2024-08-06T20:33:03.001Z" },
    { url = "https://files.pythonhosted.org/packages/fa/de/02b54f42487e3d3c6efb3f89428677074ca7bf43aae402517bc7cca949f3/PyYAML-6.0.2-cp313-cp313-win_amd64.whl", hash = "sha256:8388ee1976c416731879ac16da0aff3f63b286ffdd57cdeb95f3f2e085687563", size = 156446, upload-time = "2024-08-06T20:33:04.33Z" },
]

[[package]]
name = "pyzmq"
version = "27.0.0"
source = { registry = "https://pypi.org/simple" }
dependencies = [
    { name = "cffi", marker = "implementation_name == 'pypy'" },
]
sdist = { url = "https://files.pythonhosted.org/packages/f1/06/50a4e9648b3e8b992bef8eb632e457307553a89d294103213cfd47b3da69/pyzmq-27.0.0.tar.gz", hash = "sha256:b1f08eeb9ce1510e6939b6e5dcd46a17765e2333daae78ecf4606808442e52cf", size = 280478, upload-time = "2025-06-13T14:09:07.087Z" }
wheels = [
    { url = "https://files.pythonhosted.org/packages/93/a7/9ad68f55b8834ede477842214feba6a4c786d936c022a67625497aacf61d/pyzmq-27.0.0-cp312-abi3-macosx_10_15_universal2.whl", hash = "sha256:cbabc59dcfaac66655c040dfcb8118f133fb5dde185e5fc152628354c1598e52", size = 1305438, upload-time = "2025-06-13T14:07:31.676Z" },
    { url = "https://files.pythonhosted.org/packages/ba/ee/26aa0f98665a22bc90ebe12dced1de5f3eaca05363b717f6fb229b3421b3/pyzmq-27.0.0-cp312-abi3-manylinux2014_i686.manylinux_2_17_i686.whl", hash = "sha256:cb0ac5179cba4b2f94f1aa208fbb77b62c4c9bf24dd446278b8b602cf85fcda3", size = 895095, upload-time = "2025-06-13T14:07:33.104Z" },
    { url = "https://files.pythonhosted.org/packages/cf/85/c57e7ab216ecd8aa4cc7e3b83b06cc4e9cf45c87b0afc095f10cd5ce87c1/pyzmq-27.0.0-cp312-abi3-manylinux_2_27_aarch64.manylinux_2_28_aarch64.whl", hash = "sha256:53a48f0228eab6cbf69fde3aa3c03cbe04e50e623ef92ae395fce47ef8a76152", size = 651826, upload-time = "2025-06-13T14:07:34.831Z" },
    { url = "https://files.pythonhosted.org/packages/69/9a/9ea7e230feda9400fb0ae0d61d7d6ddda635e718d941c44eeab22a179d34/pyzmq-27.0.0-cp312-abi3-manylinux_2_27_x86_64.manylinux_2_28_x86_64.whl", hash = "sha256:111db5f395e09f7e775f759d598f43cb815fc58e0147623c4816486e1a39dc22", size = 839750, upload-time = "2025-06-13T14:07:36.553Z" },
    { url = "https://files.pythonhosted.org/packages/08/66/4cebfbe71f3dfbd417011daca267539f62ed0fbc68105357b68bbb1a25b7/pyzmq-27.0.0-cp312-abi3-musllinux_1_2_aarch64.whl", hash = "sha256:c8878011653dcdc27cc2c57e04ff96f0471e797f5c19ac3d7813a245bcb24371", size = 1641357, upload-time = "2025-06-13T14:07:38.21Z" },
    { url = "https://files.pythonhosted.org/packages/ac/f6/b0f62578c08d2471c791287149cb8c2aaea414ae98c6e995c7dbe008adfb/pyzmq-27.0.0-cp312-abi3-musllinux_1_2_i686.whl", hash = "sha256:c0ed2c1f335ba55b5fdc964622254917d6b782311c50e138863eda409fbb3b6d", size = 2020281, upload-time = "2025-06-13T14:07:39.599Z" },
    { url = "https://files.pythonhosted.org/packages/37/b9/4f670b15c7498495da9159edc374ec09c88a86d9cd5a47d892f69df23450/pyzmq-27.0.0-cp312-abi3-musllinux_1_2_x86_64.whl", hash = "sha256:e918d70862d4cfd4b1c187310015646a14e1f5917922ab45b29f28f345eeb6be", size = 1877110, upload-time = "2025-06-13T14:07:41.027Z" },
    { url = "https://files.pythonhosted.org/packages/66/31/9dee25c226295b740609f0d46db2fe972b23b6f5cf786360980524a3ba92/pyzmq-27.0.0-cp312-abi3-win32.whl", hash = "sha256:88b4e43cab04c3c0f0d55df3b1eef62df2b629a1a369b5289a58f6fa8b07c4f4", size = 559297, upload-time = "2025-06-13T14:07:42.533Z" },
    { url = "https://files.pythonhosted.org/packages/9b/12/52da5509800f7ff2d287b2f2b4e636e7ea0f001181cba6964ff6c1537778/pyzmq-27.0.0-cp312-abi3-win_amd64.whl", hash = "sha256:dce4199bf5f648a902ce37e7b3afa286f305cd2ef7a8b6ec907470ccb6c8b371", size = 619203, upload-time = "2025-06-13T14:07:43.843Z" },
    { url = "https://files.pythonhosted.org/packages/93/6d/7f2e53b19d1edb1eb4f09ec7c3a1f945ca0aac272099eab757d15699202b/pyzmq-27.0.0-cp312-abi3-win_arm64.whl", hash = "sha256:56e46bbb85d52c1072b3f809cc1ce77251d560bc036d3a312b96db1afe76db2e", size = 551927, upload-time = "2025-06-13T14:07:45.51Z" },
    { url = "https://files.pythonhosted.org/packages/19/62/876b27c4ff777db4ceba1c69ea90d3c825bb4f8d5e7cd987ce5802e33c55/pyzmq-27.0.0-cp313-cp313t-macosx_10_15_universal2.whl", hash = "sha256:c36ad534c0c29b4afa088dc53543c525b23c0797e01b69fef59b1a9c0e38b688", size = 1340826, upload-time = "2025-06-13T14:07:46.881Z" },
    { url = "https://files.pythonhosted.org/packages/43/69/58ef8f4f59d3bcd505260c73bee87b008850f45edca40ddaba54273c35f4/pyzmq-27.0.0-cp313-cp313t-manylinux2014_i686.manylinux_2_17_i686.whl", hash = "sha256:67855c14173aec36395d7777aaba3cc527b393821f30143fd20b98e1ff31fd38", size = 897283, upload-time = "2025-06-13T14:07:49.562Z" },
    { url = "https://files.pythonhosted.org/packages/43/15/93a0d0396700a60475ad3c5d42c5f1c308d3570bc94626b86c71ef9953e0/pyzmq-27.0.0-cp313-cp313t-manylinux_2_27_aarch64.manylinux_2_28_aarch64.whl", hash = "sha256:8617c7d43cd8ccdb62aebe984bfed77ca8f036e6c3e46dd3dddda64b10f0ab7a", size = 660567, upload-time = "2025-06-13T14:07:51.364Z" },
    { url = "https://files.pythonhosted.org/packages/0e/b3/fe055513e498ca32f64509abae19b9c9eb4d7c829e02bd8997dd51b029eb/pyzmq-27.0.0-cp313-cp313t-manylinux_2_27_x86_64.manylinux_2_28_x86_64.whl", hash = "sha256:67bfbcbd0a04c575e8103a6061d03e393d9f80ffdb9beb3189261e9e9bc5d5e9", size = 847681, upload-time = "2025-06-13T14:07:52.77Z" },
    { url = "https://files.pythonhosted.org/packages/b6/4f/ff15300b00b5b602191f3df06bbc8dd4164e805fdd65bb77ffbb9c5facdc/pyzmq-27.0.0-cp313-cp313t-musllinux_1_2_aarch64.whl", hash = "sha256:5cd11d46d7b7e5958121b3eaf4cd8638eff3a720ec527692132f05a57f14341d", size = 1650148, upload-time = "2025-06-13T14:07:54.178Z" },
    { url = "https://files.pythonhosted.org/packages/c4/6f/84bdfff2a224a6f26a24249a342e5906993c50b0761e311e81b39aef52a7/pyzmq-27.0.0-cp313-cp313t-musllinux_1_2_i686.whl", hash = "sha256:b801c2e40c5aa6072c2f4876de8dccd100af6d9918d4d0d7aa54a1d982fd4f44", size = 2023768, upload-time = "2025-06-13T14:07:55.714Z" },
    { url = "https://files.pythonhosted.org/packages/64/39/dc2db178c26a42228c5ac94a9cc595030458aa64c8d796a7727947afbf55/pyzmq-27.0.0-cp313-cp313t-musllinux_1_2_x86_64.whl", hash = "sha256:20d5cb29e8c5f76a127c75b6e7a77e846bc4b655c373baa098c26a61b7ecd0ef", size = 1885199, upload-time = "2025-06-13T14:07:57.166Z" },
    { url = "https://files.pythonhosted.org/packages/c7/21/dae7b06a1f8cdee5d8e7a63d99c5d129c401acc40410bef2cbf42025e26f/pyzmq-27.0.0-cp313-cp313t-win32.whl", hash = "sha256:a20528da85c7ac7a19b7384e8c3f8fa707841fd85afc4ed56eda59d93e3d98ad", size = 575439, upload-time = "2025-06-13T14:07:58.959Z" },
    { url = "https://files.pythonhosted.org/packages/eb/bc/1709dc55f0970cf4cb8259e435e6773f9946f41a045c2cb90e870b7072da/pyzmq-27.0.0-cp313-cp313t-win_amd64.whl", hash = "sha256:d8229f2efece6a660ee211d74d91dbc2a76b95544d46c74c615e491900dc107f", size = 639933, upload-time = "2025-06-13T14:08:00.777Z" },
]

[[package]]
name = "referencing"
version = "0.36.2"
source = { registry = "https://pypi.org/simple" }
dependencies = [
    { name = "attrs" },
    { name = "rpds-py" },
    { name = "typing-extensions", marker = "python_full_version < '3.13'" },
]
sdist = { url = "https://files.pythonhosted.org/packages/2f/db/98b5c277be99dd18bfd91dd04e1b759cad18d1a338188c936e92f921c7e2/referencing-0.36.2.tar.gz", hash = "sha256:df2e89862cd09deabbdba16944cc3f10feb6b3e6f18e902f7cc25609a34775aa", size = 74744, upload-time = "2025-01-25T08:48:16.138Z" }
wheels = [
    { url = "https://files.pythonhosted.org/packages/c1/b1/3baf80dc6d2b7bc27a95a67752d0208e410351e3feb4eb78de5f77454d8d/referencing-0.36.2-py3-none-any.whl", hash = "sha256:e8699adbbf8b5c7de96d8ffa0eb5c158b3beafce084968e2ea8bb08c6794dcd0", size = 26775, upload-time = "2025-01-25T08:48:14.241Z" },
]

[[package]]
name = "requests"
version = "2.32.4"
source = { registry = "https://pypi.org/simple" }
dependencies = [
    { name = "certifi" },
    { name = "charset-normalizer" },
    { name = "idna" },
    { name = "urllib3" },
]
sdist = { url = "https://files.pythonhosted.org/packages/e1/0a/929373653770d8a0d7ea76c37de6e41f11eb07559b103b1c02cafb3f7cf8/requests-2.32.4.tar.gz", hash = "sha256:27d0316682c8a29834d3264820024b62a36942083d52caf2f14c0591336d3422", size = 135258, upload-time = "2025-06-09T16:43:07.34Z" }
wheels = [
    { url = "https://files.pythonhosted.org/packages/7c/e4/56027c4a6b4ae70ca9de302488c5ca95ad4a39e190093d6c1a8ace08341b/requests-2.32.4-py3-none-any.whl", hash = "sha256:27babd3cda2a6d50b30443204ee89830707d396671944c998b5975b031ac2b2c", size = 64847, upload-time = "2025-06-09T16:43:05.728Z" },
]

[[package]]
name = "rfc3339-validator"
version = "0.1.4"
source = { registry = "https://pypi.org/simple" }
dependencies = [
    { name = "six" },
]
sdist = { url = "https://files.pythonhosted.org/packages/28/ea/a9387748e2d111c3c2b275ba970b735e04e15cdb1eb30693b6b5708c4dbd/rfc3339_validator-0.1.4.tar.gz", hash = "sha256:138a2abdf93304ad60530167e51d2dfb9549521a836871b88d7f4695d0022f6b", size = 5513, upload-time = "2021-05-12T16:37:54.178Z" }
wheels = [
    { url = "https://files.pythonhosted.org/packages/7b/44/4e421b96b67b2daff264473f7465db72fbdf36a07e05494f50300cc7b0c6/rfc3339_validator-0.1.4-py2.py3-none-any.whl", hash = "sha256:24f6ec1eda14ef823da9e36ec7113124b39c04d50a4d3d3a3c2859577e7791fa", size = 3490, upload-time = "2021-05-12T16:37:52.536Z" },
]

[[package]]
name = "rfc3986-validator"
version = "0.1.1"
source = { registry = "https://pypi.org/simple" }
sdist = { url = "https://files.pythonhosted.org/packages/da/88/f270de456dd7d11dcc808abfa291ecdd3f45ff44e3b549ffa01b126464d0/rfc3986_validator-0.1.1.tar.gz", hash = "sha256:3d44bde7921b3b9ec3ae4e3adca370438eccebc676456449b145d533b240d055", size = 6760, upload-time = "2019-10-28T16:00:19.144Z" }
wheels = [
    { url = "https://files.pythonhosted.org/packages/9e/51/17023c0f8f1869d8806b979a2bffa3f861f26a3f1a66b094288323fba52f/rfc3986_validator-0.1.1-py2.py3-none-any.whl", hash = "sha256:2f235c432ef459970b4306369336b9d5dbdda31b510ca1e327636e01f528bfa9", size = 4242, upload-time = "2019-10-28T16:00:13.976Z" },
]

[[package]]
name = "rfc3987-syntax"
version = "1.1.0"
source = { registry = "https://pypi.org/simple" }
dependencies = [
    { name = "lark" },
]
sdist = { url = "https://files.pythonhosted.org/packages/2c/06/37c1a5557acf449e8e406a830a05bf885ac47d33270aec454ef78675008d/rfc3987_syntax-1.1.0.tar.gz", hash = "sha256:717a62cbf33cffdd16dfa3a497d81ce48a660ea691b1ddd7be710c22f00b4a0d", size = 14239, upload-time = "2025-07-18T01:05:05.015Z" }
wheels = [
    { url = "https://files.pythonhosted.org/packages/7e/71/44ce230e1b7fadd372515a97e32a83011f906ddded8d03e3c6aafbdedbb7/rfc3987_syntax-1.1.0-py3-none-any.whl", hash = "sha256:6c3d97604e4c5ce9f714898e05401a0445a641cfa276432b0a648c80856f6a3f", size = 8046, upload-time = "2025-07-18T01:05:03.843Z" },
]

[[package]]
name = "rich"
version = "14.2.0"
source = { registry = "https://pypi.org/simple" }
dependencies = [
    { name = "markdown-it-py" },
    { name = "pygments" },
]
sdist = { url = "https://files.pythonhosted.org/packages/fb/d2/8920e102050a0de7bfabeb4c4614a49248cf8d5d7a8d01885fbb24dc767a/rich-14.2.0.tar.gz", hash = "sha256:73ff50c7c0c1c77c8243079283f4edb376f0f6442433aecb8ce7e6d0b92d1fe4", size = 219990, upload-time = "2025-10-09T14:16:53.064Z" }
wheels = [
    { url = "https://files.pythonhosted.org/packages/25/7a/b0178788f8dc6cafce37a212c99565fa1fe7872c70c6c9c1e1a372d9d88f/rich-14.2.0-py3-none-any.whl", hash = "sha256:76bc51fe2e57d2b1be1f96c524b890b816e334ab4c1e45888799bfaab0021edd", size = 243393, upload-time = "2025-10-09T14:16:51.245Z" },
]

[[package]]
name = "rpds-py"
version = "0.25.1"
source = { registry = "https://pypi.org/simple" }
sdist = { url = "https://files.pythonhosted.org/packages/8c/a6/60184b7fc00dd3ca80ac635dd5b8577d444c57e8e8742cecabfacb829921/rpds_py-0.25.1.tar.gz", hash = "sha256:8960b6dac09b62dac26e75d7e2c4a22efb835d827a7278c34f72b2b84fa160e3", size = 27304, upload-time = "2025-05-21T12:46:12.502Z" }
wheels = [
    { url = "https://files.pythonhosted.org/packages/7f/81/28ab0408391b1dc57393653b6a0cf2014cc282cc2909e4615e63e58262be/rpds_py-0.25.1-cp312-cp312-macosx_10_12_x86_64.whl", hash = "sha256:b5ffe453cde61f73fea9430223c81d29e2fbf412a6073951102146c84e19e34c", size = 364647, upload-time = "2025-05-21T12:43:28.559Z" },
    { url = "https://files.pythonhosted.org/packages/2c/9a/7797f04cad0d5e56310e1238434f71fc6939d0bc517192a18bb99a72a95f/rpds_py-0.25.1-cp312-cp312-macosx_11_0_arm64.whl", hash = "sha256:115874ae5e2fdcfc16b2aedc95b5eef4aebe91b28e7e21951eda8a5dc0d3461b", size = 350454, upload-time = "2025-05-21T12:43:30.615Z" },
    { url = "https://files.pythonhosted.org/packages/69/3c/93d2ef941b04898011e5d6eaa56a1acf46a3b4c9f4b3ad1bbcbafa0bee1f/rpds_py-0.25.1-cp312-cp312-manylinux_2_17_aarch64.manylinux2014_aarch64.whl", hash = "sha256:a714bf6e5e81b0e570d01f56e0c89c6375101b8463999ead3a93a5d2a4af91fa", size = 389665, upload-time = "2025-05-21T12:43:32.629Z" },
    { url = "https://files.pythonhosted.org/packages/c1/57/ad0e31e928751dde8903a11102559628d24173428a0f85e25e187defb2c1/rpds_py-0.25.1-cp312-cp312-manylinux_2_17_armv7l.manylinux2014_armv7l.whl", hash = "sha256:35634369325906bcd01577da4c19e3b9541a15e99f31e91a02d010816b49bfda", size = 403873, upload-time = "2025-05-21T12:43:34.576Z" },
    { url = "https://files.pythonhosted.org/packages/16/ad/c0c652fa9bba778b4f54980a02962748479dc09632e1fd34e5282cf2556c/rpds_py-0.25.1-cp312-cp312-manylinux_2_17_ppc64le.manylinux2014_ppc64le.whl", hash = "sha256:d4cb2b3ddc16710548801c6fcc0cfcdeeff9dafbc983f77265877793f2660309", size = 525866, upload-time = "2025-05-21T12:43:36.123Z" },
    { url = "https://files.pythonhosted.org/packages/2a/39/3e1839bc527e6fcf48d5fec4770070f872cdee6c6fbc9b259932f4e88a38/rpds_py-0.25.1-cp312-cp312-manylinux_2_17_s390x.manylinux2014_s390x.whl", hash = "sha256:9ceca1cf097ed77e1a51f1dbc8d174d10cb5931c188a4505ff9f3e119dfe519b", size = 416886, upload-time = "2025-05-21T12:43:38.034Z" },
    { url = "https://files.pythonhosted.org/packages/7a/95/dd6b91cd4560da41df9d7030a038298a67d24f8ca38e150562644c829c48/rpds_py-0.25.1-cp312-cp312-manylinux_2_17_x86_64.manylinux2014_x86_64.whl", hash = "sha256:2c2cd1a4b0c2b8c5e31ffff50d09f39906fe351389ba143c195566056c13a7ea", size = 390666, upload-time = "2025-05-21T12:43:40.065Z" },
    { url = "https://files.pythonhosted.org/packages/64/48/1be88a820e7494ce0a15c2d390ccb7c52212370badabf128e6a7bb4cb802/rpds_py-0.25.1-cp312-cp312-manylinux_2_5_i686.manylinux1_i686.whl", hash = "sha256:1de336a4b164c9188cb23f3703adb74a7623ab32d20090d0e9bf499a2203ad65", size = 425109, upload-time = "2025-05-21T12:43:42.263Z" },
    { url = "https://files.pythonhosted.org/packages/cf/07/3e2a17927ef6d7720b9949ec1b37d1e963b829ad0387f7af18d923d5cfa5/rpds_py-0.25.1-cp312-cp312-musllinux_1_2_aarch64.whl", hash = "sha256:9fca84a15333e925dd59ce01da0ffe2ffe0d6e5d29a9eeba2148916d1824948c", size = 567244, upload-time = "2025-05-21T12:43:43.846Z" },
    { url = "https://files.pythonhosted.org/packages/d2/e5/76cf010998deccc4f95305d827847e2eae9c568099c06b405cf96384762b/rpds_py-0.25.1-cp312-cp312-musllinux_1_2_i686.whl", hash = "sha256:88ec04afe0c59fa64e2f6ea0dd9657e04fc83e38de90f6de201954b4d4eb59bd", size = 596023, upload-time = "2025-05-21T12:43:45.932Z" },
    { url = "https://files.pythonhosted.org/packages/52/9a/df55efd84403736ba37a5a6377b70aad0fd1cb469a9109ee8a1e21299a1c/rpds_py-0.25.1-cp312-cp312-musllinux_1_2_x86_64.whl", hash = "sha256:a8bd2f19e312ce3e1d2c635618e8a8d8132892bb746a7cf74780a489f0f6cdcb", size = 561634, upload-time = "2025-05-21T12:43:48.263Z" },
    { url = "https://files.pythonhosted.org/packages/ab/aa/dc3620dd8db84454aaf9374bd318f1aa02578bba5e567f5bf6b79492aca4/rpds_py-0.25.1-cp312-cp312-win32.whl", hash = "sha256:e5e2f7280d8d0d3ef06f3ec1b4fd598d386cc6f0721e54f09109a8132182fbfe", size = 222713, upload-time = "2025-05-21T12:43:49.897Z" },
    { url = "https://files.pythonhosted.org/packages/a3/7f/7cef485269a50ed5b4e9bae145f512d2a111ca638ae70cc101f661b4defd/rpds_py-0.25.1-cp312-cp312-win_amd64.whl", hash = "sha256:db58483f71c5db67d643857404da360dce3573031586034b7d59f245144cc192", size = 235280, upload-time = "2025-05-21T12:43:51.893Z" },
    { url = "https://files.pythonhosted.org/packages/99/f2/c2d64f6564f32af913bf5f3f7ae41c7c263c5ae4c4e8f1a17af8af66cd46/rpds_py-0.25.1-cp312-cp312-win_arm64.whl", hash = "sha256:6d50841c425d16faf3206ddbba44c21aa3310a0cebc3c1cdfc3e3f4f9f6f5728", size = 225399, upload-time = "2025-05-21T12:43:53.351Z" },
    { url = "https://files.pythonhosted.org/packages/2b/da/323848a2b62abe6a0fec16ebe199dc6889c5d0a332458da8985b2980dffe/rpds_py-0.25.1-cp313-cp313-macosx_10_12_x86_64.whl", hash = "sha256:659d87430a8c8c704d52d094f5ba6fa72ef13b4d385b7e542a08fc240cb4a559", size = 364498, upload-time = "2025-05-21T12:43:54.841Z" },
    { url = "https://files.pythonhosted.org/packages/1f/b4/4d3820f731c80fd0cd823b3e95b9963fec681ae45ba35b5281a42382c67d/rpds_py-0.25.1-cp313-cp313-macosx_11_0_arm64.whl", hash = "sha256:68f6f060f0bbdfb0245267da014d3a6da9be127fe3e8cc4a68c6f833f8a23bb1", size = 350083, upload-time = "2025-05-21T12:43:56.428Z" },
    { url = "https://files.pythonhosted.org/packages/d5/b1/3a8ee1c9d480e8493619a437dec685d005f706b69253286f50f498cbdbcf/rpds_py-0.25.1-cp313-cp313-manylinux_2_17_aarch64.manylinux2014_aarch64.whl", hash = "sha256:083a9513a33e0b92cf6e7a6366036c6bb43ea595332c1ab5c8ae329e4bcc0a9c", size = 389023, upload-time = "2025-05-21T12:43:57.995Z" },
    { url = "https://files.pythonhosted.org/packages/3b/31/17293edcfc934dc62c3bf74a0cb449ecd549531f956b72287203e6880b87/rpds_py-0.25.1-cp313-cp313-manylinux_2_17_armv7l.manylinux2014_armv7l.whl", hash = "sha256:816568614ecb22b18a010c7a12559c19f6fe993526af88e95a76d5a60b8b75fb", size = 403283, upload-time = "2025-05-21T12:43:59.546Z" },
    { url = "https://files.pythonhosted.org/packages/d1/ca/e0f0bc1a75a8925024f343258c8ecbd8828f8997ea2ac71e02f67b6f5299/rpds_py-0.25.1-cp313-cp313-manylinux_2_17_ppc64le.manylinux2014_ppc64le.whl", hash = "sha256:3c6564c0947a7f52e4792983f8e6cf9bac140438ebf81f527a21d944f2fd0a40", size = 524634, upload-time = "2025-05-21T12:44:01.087Z" },
    { url = "https://files.pythonhosted.org/packages/3e/03/5d0be919037178fff33a6672ffc0afa04ea1cfcb61afd4119d1b5280ff0f/rpds_py-0.25.1-cp313-cp313-manylinux_2_17_s390x.manylinux2014_s390x.whl", hash = "sha256:5c4a128527fe415d73cf1f70a9a688d06130d5810be69f3b553bf7b45e8acf79", size = 416233, upload-time = "2025-05-21T12:44:02.604Z" },
    { url = "https://files.pythonhosted.org/packages/05/7c/8abb70f9017a231c6c961a8941403ed6557664c0913e1bf413cbdc039e75/rpds_py-0.25.1-cp313-cp313-manylinux_2_17_x86_64.manylinux2014_x86_64.whl", hash = "sha256:a49e1d7a4978ed554f095430b89ecc23f42014a50ac385eb0c4d163ce213c325", size = 390375, upload-time = "2025-05-21T12:44:04.162Z" },
    { url = "https://files.pythonhosted.org/packages/7a/ac/a87f339f0e066b9535074a9f403b9313fd3892d4a164d5d5f5875ac9f29f/rpds_py-0.25.1-cp313-cp313-manylinux_2_5_i686.manylinux1_i686.whl", hash = "sha256:d74ec9bc0e2feb81d3f16946b005748119c0f52a153f6db6a29e8cd68636f295", size = 424537, upload-time = "2025-05-21T12:44:06.175Z" },
    { url = "https://files.pythonhosted.org/packages/1f/8f/8d5c1567eaf8c8afe98a838dd24de5013ce6e8f53a01bd47fe8bb06b5533/rpds_py-0.25.1-cp313-cp313-musllinux_1_2_aarch64.whl", hash = "sha256:3af5b4cc10fa41e5bc64e5c198a1b2d2864337f8fcbb9a67e747e34002ce812b", size = 566425, upload-time = "2025-05-21T12:44:08.242Z" },
    { url = "https://files.pythonhosted.org/packages/95/33/03016a6be5663b389c8ab0bbbcca68d9e96af14faeff0a04affcb587e776/rpds_py-0.25.1-cp313-cp313-musllinux_1_2_i686.whl", hash = "sha256:79dc317a5f1c51fd9c6a0c4f48209c6b8526d0524a6904fc1076476e79b00f98", size = 595197, upload-time = "2025-05-21T12:44:10.449Z" },
    { url = "https://files.pythonhosted.org/packages/33/8d/da9f4d3e208c82fda311bff0cf0a19579afceb77cf456e46c559a1c075ba/rpds_py-0.25.1-cp313-cp313-musllinux_1_2_x86_64.whl", hash = "sha256:1521031351865e0181bc585147624d66b3b00a84109b57fcb7a779c3ec3772cd", size = 561244, upload-time = "2025-05-21T12:44:12.387Z" },
    { url = "https://files.pythonhosted.org/packages/e2/b3/39d5dcf7c5f742ecd6dbc88f6f84ae54184b92f5f387a4053be2107b17f1/rpds_py-0.25.1-cp313-cp313-win32.whl", hash = "sha256:5d473be2b13600b93a5675d78f59e63b51b1ba2d0476893415dfbb5477e65b31", size = 222254, upload-time = "2025-05-21T12:44:14.261Z" },
    { url = "https://files.pythonhosted.org/packages/5f/19/2d6772c8eeb8302c5f834e6d0dfd83935a884e7c5ce16340c7eaf89ce925/rpds_py-0.25.1-cp313-cp313-win_amd64.whl", hash = "sha256:a7b74e92a3b212390bdce1d93da9f6488c3878c1d434c5e751cbc202c5e09500", size = 234741, upload-time = "2025-05-21T12:44:16.236Z" },
    { url = "https://files.pythonhosted.org/packages/5b/5a/145ada26cfaf86018d0eb304fe55eafdd4f0b6b84530246bb4a7c4fb5c4b/rpds_py-0.25.1-cp313-cp313-win_arm64.whl", hash = "sha256:dd326a81afe332ede08eb39ab75b301d5676802cdffd3a8f287a5f0b694dc3f5", size = 224830, upload-time = "2025-05-21T12:44:17.749Z" },
    { url = "https://files.pythonhosted.org/packages/4b/ca/d435844829c384fd2c22754ff65889c5c556a675d2ed9eb0e148435c6690/rpds_py-0.25.1-cp313-cp313t-macosx_10_12_x86_64.whl", hash = "sha256:a58d1ed49a94d4183483a3ce0af22f20318d4a1434acee255d683ad90bf78129", size = 359668, upload-time = "2025-05-21T12:44:19.322Z" },
    { url = "https://files.pythonhosted.org/packages/1f/01/b056f21db3a09f89410d493d2f6614d87bb162499f98b649d1dbd2a81988/rpds_py-0.25.1-cp313-cp313t-macosx_11_0_arm64.whl", hash = "sha256:f251bf23deb8332823aef1da169d5d89fa84c89f67bdfb566c49dea1fccfd50d", size = 345649, upload-time = "2025-05-21T12:44:20.962Z" },
    { url = "https://files.pythonhosted.org/packages/e0/0f/e0d00dc991e3d40e03ca36383b44995126c36b3eafa0ccbbd19664709c88/rpds_py-0.25.1-cp313-cp313t-manylinux_2_17_aarch64.manylinux2014_aarch64.whl", hash = "sha256:8dbd586bfa270c1103ece2109314dd423df1fa3d9719928b5d09e4840cec0d72", size = 384776, upload-time = "2025-05-21T12:44:22.516Z" },
    { url = "https://files.pythonhosted.org/packages/9f/a2/59374837f105f2ca79bde3c3cd1065b2f8c01678900924949f6392eab66d/rpds_py-0.25.1-cp313-cp313t-manylinux_2_17_armv7l.manylinux2014_armv7l.whl", hash = "sha256:6d273f136e912aa101a9274c3145dcbddbe4bac560e77e6d5b3c9f6e0ed06d34", size = 395131, upload-time = "2025-05-21T12:44:24.147Z" },
    { url = "https://files.pythonhosted.org/packages/9c/dc/48e8d84887627a0fe0bac53f0b4631e90976fd5d35fff8be66b8e4f3916b/rpds_py-0.25.1-cp313-cp313t-manylinux_2_17_ppc64le.manylinux2014_ppc64le.whl", hash = "sha256:666fa7b1bd0a3810a7f18f6d3a25ccd8866291fbbc3c9b912b917a6715874bb9", size = 520942, upload-time = "2025-05-21T12:44:25.915Z" },
    { url = "https://files.pythonhosted.org/packages/7c/f5/ee056966aeae401913d37befeeab57a4a43a4f00099e0a20297f17b8f00c/rpds_py-0.25.1-cp313-cp313t-manylinux_2_17_s390x.manylinux2014_s390x.whl", hash = "sha256:921954d7fbf3fccc7de8f717799304b14b6d9a45bbeec5a8d7408ccbf531faf5", size = 411330, upload-time = "2025-05-21T12:44:27.638Z" },
    { url = "https://files.pythonhosted.org/packages/ab/74/b2cffb46a097cefe5d17f94ede7a174184b9d158a0aeb195f39f2c0361e8/rpds_py-0.25.1-cp313-cp313t-manylinux_2_17_x86_64.manylinux2014_x86_64.whl", hash = "sha256:f3d86373ff19ca0441ebeb696ef64cb58b8b5cbacffcda5a0ec2f3911732a194", size = 387339, upload-time = "2025-05-21T12:44:29.292Z" },
    { url = "https://files.pythonhosted.org/packages/7f/9a/0ff0b375dcb5161c2b7054e7d0b7575f1680127505945f5cabaac890bc07/rpds_py-0.25.1-cp313-cp313t-manylinux_2_5_i686.manylinux1_i686.whl", hash = "sha256:c8980cde3bb8575e7c956a530f2c217c1d6aac453474bf3ea0f9c89868b531b6", size = 418077, upload-time = "2025-05-21T12:44:30.877Z" },
    { url = "https://files.pythonhosted.org/packages/0d/a1/fda629bf20d6b698ae84c7c840cfb0e9e4200f664fc96e1f456f00e4ad6e/rpds_py-0.25.1-cp313-cp313t-musllinux_1_2_aarch64.whl", hash = "sha256:8eb8c84ecea987a2523e057c0d950bcb3f789696c0499290b8d7b3107a719d78", size = 562441, upload-time = "2025-05-21T12:44:32.541Z" },
    { url = "https://files.pythonhosted.org/packages/20/15/ce4b5257f654132f326f4acd87268e1006cc071e2c59794c5bdf4bebbb51/rpds_py-0.25.1-cp313-cp313t-musllinux_1_2_i686.whl", hash = "sha256:e43a005671a9ed5a650f3bc39e4dbccd6d4326b24fb5ea8be5f3a43a6f576c72", size = 590750, upload-time = "2025-05-21T12:44:34.557Z" },
    { url = "https://files.pythonhosted.org/packages/fb/ab/e04bf58a8d375aeedb5268edcc835c6a660ebf79d4384d8e0889439448b0/rpds_py-0.25.1-cp313-cp313t-musllinux_1_2_x86_64.whl", hash = "sha256:58f77c60956501a4a627749a6dcb78dac522f249dd96b5c9f1c6af29bfacfb66", size = 558891, upload-time = "2025-05-21T12:44:37.358Z" },
    { url = "https://files.pythonhosted.org/packages/90/82/cb8c6028a6ef6cd2b7991e2e4ced01c854b6236ecf51e81b64b569c43d73/rpds_py-0.25.1-cp313-cp313t-win32.whl", hash = "sha256:2cb9e5b5e26fc02c8a4345048cd9998c2aca7c2712bd1b36da0c72ee969a3523", size = 218718, upload-time = "2025-05-21T12:44:38.969Z" },
    { url = "https://files.pythonhosted.org/packages/b6/97/5a4b59697111c89477d20ba8a44df9ca16b41e737fa569d5ae8bff99e650/rpds_py-0.25.1-cp313-cp313t-win_amd64.whl", hash = "sha256:401ca1c4a20cc0510d3435d89c069fe0a9ae2ee6495135ac46bdd49ec0495763", size = 232218, upload-time = "2025-05-21T12:44:40.512Z" },
]

[[package]]
name = "ruff"
version = "0.12.1"
source = { registry = "https://pypi.org/simple" }
sdist = { url = "https://files.pythonhosted.org/packages/97/38/796a101608a90494440856ccfb52b1edae90de0b817e76bfade66b12d320/ruff-0.12.1.tar.gz", hash = "sha256:806bbc17f1104fd57451a98a58df35388ee3ab422e029e8f5cf30aa4af2c138c", size = 4413426, upload-time = "2025-06-26T20:34:14.784Z" }
wheels = [
    { url = "https://files.pythonhosted.org/packages/06/bf/3dba52c1d12ab5e78d75bd78ad52fb85a6a1f29cc447c2423037b82bed0d/ruff-0.12.1-py3-none-linux_armv6l.whl", hash = "sha256:6013a46d865111e2edb71ad692fbb8262e6c172587a57c0669332a449384a36b", size = 10305649, upload-time = "2025-06-26T20:33:39.242Z" },
    { url = "https://files.pythonhosted.org/packages/8c/65/dab1ba90269bc8c81ce1d499a6517e28fe6f87b2119ec449257d0983cceb/ruff-0.12.1-py3-none-macosx_10_12_x86_64.whl", hash = "sha256:b3f75a19e03a4b0757d1412edb7f27cffb0c700365e9d6b60bc1b68d35bc89e0", size = 11120201, upload-time = "2025-06-26T20:33:42.207Z" },
    { url = "https://files.pythonhosted.org/packages/3f/3e/2d819ffda01defe857fa2dd4cba4d19109713df4034cc36f06bbf582d62a/ruff-0.12.1-py3-none-macosx_11_0_arm64.whl", hash = "sha256:9a256522893cb7e92bb1e1153283927f842dea2e48619c803243dccc8437b8be", size = 10466769, upload-time = "2025-06-26T20:33:44.102Z" },
    { url = "https://files.pythonhosted.org/packages/63/37/bde4cf84dbd7821c8de56ec4ccc2816bce8125684f7b9e22fe4ad92364de/ruff-0.12.1-py3-none-manylinux_2_17_aarch64.manylinux2014_aarch64.whl", hash = "sha256:069052605fe74c765a5b4272eb89880e0ff7a31e6c0dbf8767203c1fbd31c7ff", size = 10660902, upload-time = "2025-06-26T20:33:45.98Z" },
    { url = "https://files.pythonhosted.org/packages/0e/3a/390782a9ed1358c95e78ccc745eed1a9d657a537e5c4c4812fce06c8d1a0/ruff-0.12.1-py3-none-manylinux_2_17_armv7l.manylinux2014_armv7l.whl", hash = "sha256:a684f125a4fec2d5a6501a466be3841113ba6847827be4573fddf8308b83477d", size = 10167002, upload-time = "2025-06-26T20:33:47.81Z" },
    { url = "https://files.pythonhosted.org/packages/6d/05/f2d4c965009634830e97ffe733201ec59e4addc5b1c0efa035645baa9e5f/ruff-0.12.1-py3-none-manylinux_2_17_i686.manylinux2014_i686.whl", hash = "sha256:bdecdef753bf1e95797593007569d8e1697a54fca843d78f6862f7dc279e23bd", size = 11751522, upload-time = "2025-06-26T20:33:49.857Z" },
    { url = "https://files.pythonhosted.org/packages/35/4e/4bfc519b5fcd462233f82fc20ef8b1e5ecce476c283b355af92c0935d5d9/ruff-0.12.1-py3-none-manylinux_2_17_ppc64.manylinux2014_ppc64.whl", hash = "sha256:70d52a058c0e7b88b602f575d23596e89bd7d8196437a4148381a3f73fcd5010", size = 12520264, upload-time = "2025-06-26T20:33:52.199Z" },
    { url = "https://files.pythonhosted.org/packages/85/b2/7756a6925da236b3a31f234b4167397c3e5f91edb861028a631546bad719/ruff-0.12.1-py3-none-manylinux_2_17_ppc64le.manylinux2014_ppc64le.whl", hash = "sha256:84d0a69d1e8d716dfeab22d8d5e7c786b73f2106429a933cee51d7b09f861d4e", size = 12133882, upload-time = "2025-06-26T20:33:54.231Z" },
    { url = "https://files.pythonhosted.org/packages/dd/00/40da9c66d4a4d51291e619be6757fa65c91b92456ff4f01101593f3a1170/ruff-0.12.1-py3-none-manylinux_2_17_s390x.manylinux2014_s390x.whl", hash = "sha256:6cc32e863adcf9e71690248607ccdf25252eeeab5193768e6873b901fd441fed", size = 11608941, upload-time = "2025-06-26T20:33:56.202Z" },
    { url = "https://files.pythonhosted.org/packages/91/e7/f898391cc026a77fbe68dfea5940f8213622474cb848eb30215538a2dadf/ruff-0.12.1-py3-none-manylinux_2_17_x86_64.manylinux2014_x86_64.whl", hash = "sha256:7fd49a4619f90d5afc65cf42e07b6ae98bb454fd5029d03b306bd9e2273d44cc", size = 11602887, upload-time = "2025-06-26T20:33:58.47Z" },
    { url = "https://files.pythonhosted.org/packages/f6/02/0891872fc6aab8678084f4cf8826f85c5d2d24aa9114092139a38123f94b/ruff-0.12.1-py3-none-musllinux_1_2_aarch64.whl", hash = "sha256:ed5af6aaaea20710e77698e2055b9ff9b3494891e1b24d26c07055459bb717e9", size = 10521742, upload-time = "2025-06-26T20:34:00.465Z" },
    { url = "https://files.pythonhosted.org/packages/2a/98/d6534322c74a7d47b0f33b036b2498ccac99d8d8c40edadb552c038cecf1/ruff-0.12.1-py3-none-musllinux_1_2_armv7l.whl", hash = "sha256:801d626de15e6bf988fbe7ce59b303a914ff9c616d5866f8c79eb5012720ae13", size = 10149909, upload-time = "2025-06-26T20:34:02.603Z" },
    { url = "https://files.pythonhosted.org/packages/34/5c/9b7ba8c19a31e2b6bd5e31aa1e65b533208a30512f118805371dbbbdf6a9/ruff-0.12.1-py3-none-musllinux_1_2_i686.whl", hash = "sha256:2be9d32a147f98a1972c1e4df9a6956d612ca5f5578536814372113d09a27a6c", size = 11136005, upload-time = "2025-06-26T20:34:04.723Z" },
    { url = "https://files.pythonhosted.org/packages/dc/34/9bbefa4d0ff2c000e4e533f591499f6b834346025e11da97f4ded21cb23e/ruff-0.12.1-py3-none-musllinux_1_2_x86_64.whl", hash = "sha256:49b7ce354eed2a322fbaea80168c902de9504e6e174fd501e9447cad0232f9e6", size = 11648579, upload-time = "2025-06-26T20:34:06.766Z" },
    { url = "https://files.pythonhosted.org/packages/6f/1c/20cdb593783f8f411839ce749ec9ae9e4298c2b2079b40295c3e6e2089e1/ruff-0.12.1-py3-none-win32.whl", hash = "sha256:d973fa626d4c8267848755bd0414211a456e99e125dcab147f24daa9e991a245", size = 10519495, upload-time = "2025-06-26T20:34:08.718Z" },
    { url = "https://files.pythonhosted.org/packages/cf/56/7158bd8d3cf16394928f47c637d39a7d532268cd45220bdb6cd622985760/ruff-0.12.1-py3-none-win_amd64.whl", hash = "sha256:9e1123b1c033f77bd2590e4c1fe7e8ea72ef990a85d2484351d408224d603013", size = 11547485, upload-time = "2025-06-26T20:34:11.008Z" },
    { url = "https://files.pythonhosted.org/packages/91/d0/6902c0d017259439d6fd2fd9393cea1cfe30169940118b007d5e0ea7e954/ruff-0.12.1-py3-none-win_arm64.whl", hash = "sha256:78ad09a022c64c13cc6077707f036bab0fac8cd7088772dcd1e5be21c5002efc", size = 10691209, upload-time = "2025-06-26T20:34:12.928Z" },
]

[[package]]
name = "send2trash"
version = "1.8.3"
source = { registry = "https://pypi.org/simple" }
sdist = { url = "https://files.pythonhosted.org/packages/fd/3a/aec9b02217bb79b87bbc1a21bc6abc51e3d5dcf65c30487ac96c0908c722/Send2Trash-1.8.3.tar.gz", hash = "sha256:b18e7a3966d99871aefeb00cfbcfdced55ce4871194810fc71f4aa484b953abf", size = 17394, upload-time = "2024-04-07T00:01:09.267Z" }
wheels = [
    { url = "https://files.pythonhosted.org/packages/40/b0/4562db6223154aa4e22f939003cb92514c79f3d4dccca3444253fd17f902/Send2Trash-1.8.3-py3-none-any.whl", hash = "sha256:0c31227e0bd08961c7665474a3d1ef7193929fedda4233843689baa056be46c9", size = 18072, upload-time = "2024-04-07T00:01:07.438Z" },
]

[[package]]
name = "setuptools"
version = "80.9.0"
source = { registry = "https://pypi.org/simple" }
sdist = { url = "https://files.pythonhosted.org/packages/18/5d/3bf57dcd21979b887f014ea83c24ae194cfcd12b9e0fda66b957c69d1fca/setuptools-80.9.0.tar.gz", hash = "sha256:f36b47402ecde768dbfafc46e8e4207b4360c654f1f3bb84475f0a28628fb19c", size = 1319958, upload-time = "2025-05-27T00:56:51.443Z" }
wheels = [
    { url = "https://files.pythonhosted.org/packages/a3/dc/17031897dae0efacfea57dfd3a82fdd2a2aeb58e0ff71b77b87e44edc772/setuptools-80.9.0-py3-none-any.whl", hash = "sha256:062d34222ad13e0cc312a4c02d73f059e86a4acbfbdea8f8f76b28c99f306922", size = 1201486, upload-time = "2025-05-27T00:56:49.664Z" },
]

[[package]]
name = "setuptools-scm"
version = "8.3.1"
source = { registry = "https://pypi.org/simple" }
dependencies = [
    { name = "packaging" },
    { name = "setuptools" },
]
sdist = { url = "https://files.pythonhosted.org/packages/b9/19/7ae64b70b2429c48c3a7a4ed36f50f94687d3bfcd0ae2f152367b6410dff/setuptools_scm-8.3.1.tar.gz", hash = "sha256:3d555e92b75dacd037d32bafdf94f97af51ea29ae8c7b234cf94b7a5bd242a63", size = 78088, upload-time = "2025-04-23T11:53:19.739Z" }
wheels = [
    { url = "https://files.pythonhosted.org/packages/ab/ac/8f96ba9b4cfe3e4ea201f23f4f97165862395e9331a424ed325ae37024a8/setuptools_scm-8.3.1-py3-none-any.whl", hash = "sha256:332ca0d43791b818b841213e76b1971b7711a960761c5bea5fc5cdb5196fbce3", size = 43935, upload-time = "2025-04-23T11:53:17.922Z" },
]

[[package]]
name = "six"
version = "1.17.0"
source = { registry = "https://pypi.org/simple" }
sdist = { url = "https://files.pythonhosted.org/packages/94/e7/b2c673351809dca68a0e064b6af791aa332cf192da575fd474ed7d6f16a2/six-1.17.0.tar.gz", hash = "sha256:ff70335d468e7eb6ec65b95b99d3a2836546063f63acc5171de367e834932a81", size = 34031, upload-time = "2024-12-04T17:35:28.174Z" }
wheels = [
    { url = "https://files.pythonhosted.org/packages/b7/ce/149a00dd41f10bc29e5921b496af8b574d8413afcd5e30dfa0ed46c2cc5e/six-1.17.0-py2.py3-none-any.whl", hash = "sha256:4721f391ed90541fddacab5acf947aa0d3dc7d27b2e1e8eda2be8970586c3274", size = 11050, upload-time = "2024-12-04T17:35:26.475Z" },
]

[[package]]
name = "sniffio"
version = "1.3.1"
source = { registry = "https://pypi.org/simple" }
sdist = { url = "https://files.pythonhosted.org/packages/a2/87/a6771e1546d97e7e041b6ae58d80074f81b7d5121207425c964ddf5cfdbd/sniffio-1.3.1.tar.gz", hash = "sha256:f4324edc670a0f49750a81b895f35c3adb843cca46f0530f79fc1babb23789dc", size = 20372, upload-time = "2024-02-25T23:20:04.057Z" }
wheels = [
    { url = "https://files.pythonhosted.org/packages/e9/44/75a9c9421471a6c4805dbf2356f7c181a29c1879239abab1ea2cc8f38b40/sniffio-1.3.1-py3-none-any.whl", hash = "sha256:2f6da418d1f1e0fddd844478f41680e794e6051915791a034ff65e5f100525a2", size = 10235, upload-time = "2024-02-25T23:20:01.196Z" },
]

[[package]]
name = "soupsieve"
version = "2.7"
source = { registry = "https://pypi.org/simple" }
sdist = { url = "https://files.pythonhosted.org/packages/3f/f4/4a80cd6ef364b2e8b65b15816a843c0980f7a5a2b4dc701fc574952aa19f/soupsieve-2.7.tar.gz", hash = "sha256:ad282f9b6926286d2ead4750552c8a6142bc4c783fd66b0293547c8fe6ae126a", size = 103418, upload-time = "2025-04-20T18:50:08.518Z" }
wheels = [
    { url = "https://files.pythonhosted.org/packages/e7/9c/0e6afc12c269578be5c0c1c9f4b49a8d32770a080260c333ac04cc1c832d/soupsieve-2.7-py3-none-any.whl", hash = "sha256:6e60cc5c1ffaf1cebcc12e8188320b72071e922c2e897f737cadce79ad5d30c4", size = 36677, upload-time = "2025-04-20T18:50:07.196Z" },
]

[[package]]
name = "stack-data"
version = "0.6.3"
source = { registry = "https://pypi.org/simple" }
dependencies = [
    { name = "asttokens" },
    { name = "executing" },
    { name = "pure-eval" },
]
sdist = { url = "https://files.pythonhosted.org/packages/28/e3/55dcc2cfbc3ca9c29519eb6884dd1415ecb53b0e934862d3559ddcb7e20b/stack_data-0.6.3.tar.gz", hash = "sha256:836a778de4fec4dcd1dcd89ed8abff8a221f58308462e1c4aa2a3cf30148f0b9", size = 44707, upload-time = "2023-09-30T13:58:05.479Z" }
wheels = [
    { url = "https://files.pythonhosted.org/packages/f1/7b/ce1eafaf1a76852e2ec9b22edecf1daa58175c090266e9f6c64afcd81d91/stack_data-0.6.3-py3-none-any.whl", hash = "sha256:d5558e0c25a4cb0853cddad3d77da9891a08cb85dd9f9f91b9f8cd66e511e695", size = 24521, upload-time = "2023-09-30T13:58:03.53Z" },
]

[[package]]
name = "terminado"
version = "0.18.1"
source = { registry = "https://pypi.org/simple" }
dependencies = [
    { name = "ptyprocess", marker = "os_name != 'nt'" },
    { name = "pywinpty", marker = "os_name == 'nt'" },
    { name = "tornado" },
]
sdist = { url = "https://files.pythonhosted.org/packages/8a/11/965c6fd8e5cc254f1fe142d547387da17a8ebfd75a3455f637c663fb38a0/terminado-0.18.1.tar.gz", hash = "sha256:de09f2c4b85de4765f7714688fff57d3e75bad1f909b589fde880460c753fd2e", size = 32701, upload-time = "2024-03-12T14:34:39.026Z" }
wheels = [
    { url = "https://files.pythonhosted.org/packages/6a/9e/2064975477fdc887e47ad42157e214526dcad8f317a948dee17e1659a62f/terminado-0.18.1-py3-none-any.whl", hash = "sha256:a4468e1b37bb318f8a86514f65814e1afc977cf29b3992a4500d9dd305dcceb0", size = 14154, upload-time = "2024-03-12T14:34:36.569Z" },
]

[[package]]
name = "tinycss2"
version = "1.4.0"
source = { registry = "https://pypi.org/simple" }
dependencies = [
    { name = "webencodings" },
]
sdist = { url = "https://files.pythonhosted.org/packages/7a/fd/7a5ee21fd08ff70d3d33a5781c255cbe779659bd03278feb98b19ee550f4/tinycss2-1.4.0.tar.gz", hash = "sha256:10c0972f6fc0fbee87c3edb76549357415e94548c1ae10ebccdea16fb404a9b7", size = 87085, upload-time = "2024-10-24T14:58:29.895Z" }
wheels = [
    { url = "https://files.pythonhosted.org/packages/e6/34/ebdc18bae6aa14fbee1a08b63c015c72b64868ff7dae68808ab500c492e2/tinycss2-1.4.0-py3-none-any.whl", hash = "sha256:3a49cf47b7675da0b15d0c6e1df8df4ebd96e9394bb905a5775adb0d884c5289", size = 26610, upload-time = "2024-10-24T14:58:28.029Z" },
]

[[package]]
name = "tornado"
version = "6.5.1"
source = { registry = "https://pypi.org/simple" }
sdist = { url = "https://files.pythonhosted.org/packages/51/89/c72771c81d25d53fe33e3dca61c233b665b2780f21820ba6fd2c6793c12b/tornado-6.5.1.tar.gz", hash = "sha256:84ceece391e8eb9b2b95578db65e920d2a61070260594819589609ba9bc6308c", size = 509934, upload-time = "2025-05-22T18:15:38.788Z" }
wheels = [
    { url = "https://files.pythonhosted.org/packages/77/89/f4532dee6843c9e0ebc4e28d4be04c67f54f60813e4bf73d595fe7567452/tornado-6.5.1-cp39-abi3-macosx_10_9_universal2.whl", hash = "sha256:d50065ba7fd11d3bd41bcad0825227cc9a95154bad83239357094c36708001f7", size = 441948, upload-time = "2025-05-22T18:15:20.862Z" },
    { url = "https://files.pythonhosted.org/packages/15/9a/557406b62cffa395d18772e0cdcf03bed2fff03b374677348eef9f6a3792/tornado-6.5.1-cp39-abi3-macosx_10_9_x86_64.whl", hash = "sha256:9e9ca370f717997cb85606d074b0e5b247282cf5e2e1611568b8821afe0342d6", size = 440112, upload-time = "2025-05-22T18:15:22.591Z" },
    { url = "https://files.pythonhosted.org/packages/55/82/7721b7319013a3cf881f4dffa4f60ceff07b31b394e459984e7a36dc99ec/tornado-6.5.1-cp39-abi3-manylinux_2_17_aarch64.manylinux2014_aarch64.whl", hash = "sha256:b77e9dfa7ed69754a54c89d82ef746398be82f749df69c4d3abe75c4d1ff4888", size = 443672, upload-time = "2025-05-22T18:15:24.027Z" },
    { url = "https://files.pythonhosted.org/packages/7d/42/d11c4376e7d101171b94e03cef0cbce43e823ed6567ceda571f54cf6e3ce/tornado-6.5.1-cp39-abi3-manylinux_2_5_i686.manylinux1_i686.manylinux_2_17_i686.manylinux2014_i686.whl", hash = "sha256:253b76040ee3bab8bcf7ba9feb136436a3787208717a1fb9f2c16b744fba7331", size = 443019, upload-time = "2025-05-22T18:15:25.735Z" },
    { url = "https://files.pythonhosted.org/packages/7d/f7/0c48ba992d875521ac761e6e04b0a1750f8150ae42ea26df1852d6a98942/tornado-6.5.1-cp39-abi3-manylinux_2_5_x86_64.manylinux1_x86_64.manylinux_2_17_x86_64.manylinux2014_x86_64.whl", hash = "sha256:308473f4cc5a76227157cdf904de33ac268af770b2c5f05ca6c1161d82fdd95e", size = 443252, upload-time = "2025-05-22T18:15:27.499Z" },
    { url = "https://files.pythonhosted.org/packages/89/46/d8d7413d11987e316df4ad42e16023cd62666a3c0dfa1518ffa30b8df06c/tornado-6.5.1-cp39-abi3-musllinux_1_2_aarch64.whl", hash = "sha256:caec6314ce8a81cf69bd89909f4b633b9f523834dc1a352021775d45e51d9401", size = 443930, upload-time = "2025-05-22T18:15:29.299Z" },
    { url = "https://files.pythonhosted.org/packages/78/b2/f8049221c96a06df89bed68260e8ca94beca5ea532ffc63b1175ad31f9cc/tornado-6.5.1-cp39-abi3-musllinux_1_2_i686.whl", hash = "sha256:13ce6e3396c24e2808774741331638ee6c2f50b114b97a55c5b442df65fd9692", size = 443351, upload-time = "2025-05-22T18:15:31.038Z" },
    { url = "https://files.pythonhosted.org/packages/76/ff/6a0079e65b326cc222a54720a748e04a4db246870c4da54ece4577bfa702/tornado-6.5.1-cp39-abi3-musllinux_1_2_x86_64.whl", hash = "sha256:5cae6145f4cdf5ab24744526cc0f55a17d76f02c98f4cff9daa08ae9a217448a", size = 443328, upload-time = "2025-05-22T18:15:32.426Z" },
    { url = "https://files.pythonhosted.org/packages/49/18/e3f902a1d21f14035b5bc6246a8c0f51e0eef562ace3a2cea403c1fb7021/tornado-6.5.1-cp39-abi3-win32.whl", hash = "sha256:e0a36e1bc684dca10b1aa75a31df8bdfed656831489bc1e6a6ebed05dc1ec365", size = 444396, upload-time = "2025-05-22T18:15:34.205Z" },
    { url = "https://files.pythonhosted.org/packages/7b/09/6526e32bf1049ee7de3bebba81572673b19a2a8541f795d887e92af1a8bc/tornado-6.5.1-cp39-abi3-win_amd64.whl", hash = "sha256:908e7d64567cecd4c2b458075589a775063453aeb1d2a1853eedb806922f568b", size = 444840, upload-time = "2025-05-22T18:15:36.1Z" },
    { url = "https://files.pythonhosted.org/packages/55/a7/535c44c7bea4578e48281d83c615219f3ab19e6abc67625ef637c73987be/tornado-6.5.1-cp39-abi3-win_arm64.whl", hash = "sha256:02420a0eb7bf617257b9935e2b754d1b63897525d8a289c9d65690d580b4dcf7", size = 443596, upload-time = "2025-05-22T18:15:37.433Z" },
]

[[package]]
name = "tqdm"
version = "4.67.1"
source = { registry = "https://pypi.org/simple" }
dependencies = [
    { name = "colorama", marker = "sys_platform == 'win32'" },
]
sdist = { url = "https://files.pythonhosted.org/packages/a8/4b/29b4ef32e036bb34e4ab51796dd745cdba7ed47ad142a9f4a1eb8e0c744d/tqdm-4.67.1.tar.gz", hash = "sha256:f8aef9c52c08c13a65f30ea34f4e5aac3fd1a34959879d7e59e63027286627f2", size = 169737, upload-time = "2024-11-24T20:12:22.481Z" }
wheels = [
    { url = "https://files.pythonhosted.org/packages/d0/30/dc54f88dd4a2b5dc8a0279bdd7270e735851848b762aeb1c1184ed1f6b14/tqdm-4.67.1-py3-none-any.whl", hash = "sha256:26445eca388f82e72884e0d580d5464cd801a3ea01e63e5601bdff9ba6a48de2", size = 78540, upload-time = "2024-11-24T20:12:19.698Z" },
]

[[package]]
name = "traitlets"
version = "5.14.3"
source = { registry = "https://pypi.org/simple" }
sdist = { url = "https://files.pythonhosted.org/packages/eb/79/72064e6a701c2183016abbbfedaba506d81e30e232a68c9f0d6f6fcd1574/traitlets-5.14.3.tar.gz", hash = "sha256:9ed0579d3502c94b4b3732ac120375cda96f923114522847de4b3bb98b96b6b7", size = 161621, upload-time = "2024-04-19T11:11:49.746Z" }
wheels = [
    { url = "https://files.pythonhosted.org/packages/00/c0/8f5d070730d7836adc9c9b6408dec68c6ced86b304a9b26a14df072a6e8c/traitlets-5.14.3-py3-none-any.whl", hash = "sha256:b74e89e397b1ed28cc831db7aea759ba6640cb3de13090ca145426688ff1ac4f", size = 85359, upload-time = "2024-04-19T11:11:46.763Z" },
]

[[package]]
name = "ty"
version = "0.0.1a15"
source = { registry = "https://pypi.org/simple" }
sdist = { url = "https://files.pythonhosted.org/packages/28/ba/abedc672a4d706241106923595d68573e995f85aced13aa3ef2e6d5069cf/ty-0.0.1a15.tar.gz", hash = "sha256:b601eb50e981bd3fb857eb17b473cad3728dab67f53370b6790dfc342797eb20", size = 3886937, upload-time = "2025-07-18T13:02:20.017Z" }
wheels = [
    { url = "https://files.pythonhosted.org/packages/17/86/4846900f8b7f3dc7c2ec4e0bbd6bc4a4797f27443d3c9878ece5dfcb1446/ty-0.0.1a15-py3-none-linux_armv6l.whl", hash = "sha256:6110b5afee7ae1b0c8d00770eef4937ed0b700b823da04db04486bc661dc0f80", size = 7807444, upload-time = "2025-07-18T13:01:47.81Z" },
    { url = "https://files.pythonhosted.org/packages/e7/bd/b4ee15ffbf0fda9853aefb6cdfaa8d15a07af6ab1c6c874f7ad9adcdc2bd/ty-0.0.1a15-py3-none-macosx_10_12_x86_64.whl", hash = "sha256:855401e2fc1d4376f007ef7684dd9173e6a408adc2bc4610013f40c2a1d68d0f", size = 7913908, upload-time = "2025-07-18T13:01:50.877Z" },
    { url = "https://files.pythonhosted.org/packages/cb/5e/c37942782de2ed347ea24227fab61ad80383cee7f339af2be65a7732c4a9/ty-0.0.1a15-py3-none-macosx_11_0_arm64.whl", hash = "sha256:a20b21ea9683d92d541de4a534b68b4b595c2d04bf77be0ebfe05c9768ef47e7", size = 7526774, upload-time = "2025-07-18T13:01:52.403Z" },
    { url = "https://files.pythonhosted.org/packages/a4/11/8fa1eba381f2bc70eb8eccb2f93aa6f674b9578a1281cdf4984100de8009/ty-0.0.1a15-py3-none-manylinux_2_17_aarch64.manylinux2014_aarch64.whl", hash = "sha256:7648b0931177233e31d952723f068f2925696e464c436ed8bd820b775053474b", size = 7648872, upload-time = "2025-07-18T13:01:54.166Z" },
    { url = "https://files.pythonhosted.org/packages/2a/35/b12e34103638089848d58bb4a2813e9e77969fa7b4479212c9a263e7a176/ty-0.0.1a15-py3-none-manylinux_2_17_armv7l.manylinux2014_armv7l.whl", hash = "sha256:c9c6b70ae331585984b79a4574f28619d5ff755515b93b5454d04f5c521ca864", size = 7647674, upload-time = "2025-07-18T13:01:56.013Z" },
    { url = "https://files.pythonhosted.org/packages/2c/b9/c1d8c8e268fe46a65e77b8a61ef5e76ebf6ce5eec2beeb6a063ab23042fb/ty-0.0.1a15-py3-none-manylinux_2_17_i686.manylinux2014_i686.whl", hash = "sha256:38cae5d28b2882e66f4786825e87d500cfbb806c30bbcac745f20e459cf92482", size = 8470612, upload-time = "2025-07-18T13:01:57.526Z" },
    { url = "https://files.pythonhosted.org/packages/16/ba/c4a246026dbdd9f537d882aa51fa34e3a43288b493952724f71a59fb93cc/ty-0.0.1a15-py3-none-manylinux_2_17_ppc64.manylinux2014_ppc64.whl", hash = "sha256:1a8de6d3185afbf7cc199932d7fc508887e7ddad95a15c930efc4b5445eae6de", size = 8928257, upload-time = "2025-07-18T13:01:59.705Z" },
    { url = "https://files.pythonhosted.org/packages/e1/53/7958aa2a730fea926f992cd217f33363c9d0dd0cb688a7c9afa5d083863e/ty-0.0.1a15-py3-none-manylinux_2_17_ppc64le.manylinux2014_ppc64le.whl", hash = "sha256:d5a38db0c2ceb2f0c20241ef6a1a5b0996dad45532bb50661faf46f28b64b9f0", size = 8576435, upload-time = "2025-07-18T13:02:01.535Z" },
    { url = "https://files.pythonhosted.org/packages/e7/77/6b65b83e28d162951e72212f31a1f9fdf7d30023a37702cb35d451df9fb8/ty-0.0.1a15-py3-none-manylinux_2_17_s390x.manylinux2014_s390x.whl", hash = "sha256:0045fe7905813296fa821dad4aaabbe0f011ce34915fdfabf651db5b5f7b9d72", size = 8411987, upload-time = "2025-07-18T13:02:03.394Z" },
    { url = "https://files.pythonhosted.org/packages/40/2f/c58c08165edb2e13b5c10f81fa2fc3f9c576992e7abb2c56d636245a49f6/ty-0.0.1a15-py3-none-manylinux_2_17_x86_64.manylinux2014_x86_64.whl", hash = "sha256:32deff2b8b05e8a8b8bf0f48ca1eef72ec299b9cc546ef9aba7185a033de28b1", size = 8211299, upload-time = "2025-07-18T13:02:05.662Z" },
    { url = "https://files.pythonhosted.org/packages/0d/0b/959d4186d87fc99af7c0cb1c425d351d7204d4ed54638925c21915c338ba/ty-0.0.1a15-py3-none-musllinux_1_2_aarch64.whl", hash = "sha256:60c330a9f37b260ebdf7d3e7e05ec483fab15116f11317ffd76b0e09598038b0", size = 7550119, upload-time = "2025-07-18T13:02:07.804Z" },
    { url = "https://files.pythonhosted.org/packages/89/08/28b33a1125128f57b09a71d043e6ee06502c773ef0fab03fb54bd58dcfa4/ty-0.0.1a15-py3-none-musllinux_1_2_armv7l.whl", hash = "sha256:745355c15574d50229c3644e47bad1192e261faaf3a11870641b4902a8d9d8fe", size = 7672278, upload-time = "2025-07-18T13:02:09.339Z" },
    { url = "https://files.pythonhosted.org/packages/2b/ba/5569b0a1a90d302e0636718a73a7c3d7029cfa03670f6cc716a4ab318709/ty-0.0.1a15-py3-none-musllinux_1_2_i686.whl", hash = "sha256:07d53cb7c9c322be41dc79c373024422f6c6cd9e96f658e4b1b3289fe6130274", size = 8092872, upload-time = "2025-07-18T13:02:10.871Z" },
    { url = "https://files.pythonhosted.org/packages/2e/f2/a6e94b8b0189af49e871210b7244c4d49c5ac9cc1167f16dd0f28e026745/ty-0.0.1a15-py3-none-musllinux_1_2_x86_64.whl", hash = "sha256:26b28ed6e6ea80766fdd2608ea6e4daeb211e8de2b4b88376f574667bb90f489", size = 8278734, upload-time = "2025-07-18T13:02:13.059Z" },
    { url = "https://files.pythonhosted.org/packages/2e/ae/90d6008d3afe0762d089b5b363be62c3e19d9730c0b04f823448a56aa5fa/ty-0.0.1a15-py3-none-win32.whl", hash = "sha256:42f8d40aa30ef0c2187b70528151e740b74db47eb84a568fbc636c7294a1046e", size = 7390797, upload-time = "2025-07-18T13:02:14.898Z" },
    { url = "https://files.pythonhosted.org/packages/d4/14/fc292587c6e85e0b2584562c2cee26ece7c86e0679a690de86f53ad367bf/ty-0.0.1a15-py3-none-win_amd64.whl", hash = "sha256:2563111b072ea132443629a5fe0ec0cefed94c610cc694fc1bd2f48e179ca966", size = 7978840, upload-time = "2025-07-18T13:02:16.74Z" },
    { url = "https://files.pythonhosted.org/packages/24/e9/4d8c22801c7348ce79456c9c071914d94783c5f575ddddb30161b98a7c34/ty-0.0.1a15-py3-none-win_arm64.whl", hash = "sha256:9ea13096dda97437284b61915da92384d283cd096dbe730a3f63ee644721d2d5", size = 7561340, upload-time = "2025-07-18T13:02:18.629Z" },
]

[[package]]
name = "types-python-dateutil"
version = "2.9.0.20250516"
source = { registry = "https://pypi.org/simple" }
sdist = { url = "https://files.pythonhosted.org/packages/ef/88/d65ed807393285204ab6e2801e5d11fbbea811adcaa979a2ed3b67a5ef41/types_python_dateutil-2.9.0.20250516.tar.gz", hash = "sha256:13e80d6c9c47df23ad773d54b2826bd52dbbb41be87c3f339381c1700ad21ee5", size = 13943, upload-time = "2025-05-16T03:06:58.385Z" }
wheels = [
    { url = "https://files.pythonhosted.org/packages/c5/3f/b0e8db149896005adc938a1e7f371d6d7e9eca4053a29b108978ed15e0c2/types_python_dateutil-2.9.0.20250516-py3-none-any.whl", hash = "sha256:2b2b3f57f9c6a61fba26a9c0ffb9ea5681c9b83e69cd897c6b5f668d9c0cab93", size = 14356, upload-time = "2025-05-16T03:06:57.249Z" },
]

[[package]]
name = "typing-extensions"
version = "4.14.0"
source = { registry = "https://pypi.org/simple" }
sdist = { url = "https://files.pythonhosted.org/packages/d1/bc/51647cd02527e87d05cb083ccc402f93e441606ff1f01739a62c8ad09ba5/typing_extensions-4.14.0.tar.gz", hash = "sha256:8676b788e32f02ab42d9e7c61324048ae4c6d844a399eebace3d4979d75ceef4", size = 107423, upload-time = "2025-06-02T14:52:11.399Z" }
wheels = [
    { url = "https://files.pythonhosted.org/packages/69/e0/552843e0d356fbb5256d21449fa957fa4eff3bbc135a74a691ee70c7c5da/typing_extensions-4.14.0-py3-none-any.whl", hash = "sha256:a1514509136dd0b477638fc68d6a91497af5076466ad0fa6c338e44e359944af", size = 43839, upload-time = "2025-06-02T14:52:10.026Z" },
]

[[package]]
name = "tzdata"
version = "2025.2"
source = { registry = "https://pypi.org/simple" }
sdist = { url = "https://files.pythonhosted.org/packages/95/32/1a225d6164441be760d75c2c42e2780dc0873fe382da3e98a2e1e48361e5/tzdata-2025.2.tar.gz", hash = "sha256:b60a638fcc0daffadf82fe0f57e53d06bdec2f36c4df66280ae79bce6bd6f2b9", size = 196380, upload-time = "2025-03-23T13:54:43.652Z" }
wheels = [
    { url = "https://files.pythonhosted.org/packages/5c/23/c7abc0ca0a1526a0774eca151daeb8de62ec457e77262b66b359c3c7679e/tzdata-2025.2-py2.py3-none-any.whl", hash = "sha256:1a403fada01ff9221ca8044d701868fa132215d84beb92242d9acd2147f667a8", size = 347839, upload-time = "2025-03-23T13:54:41.845Z" },
]

[[package]]
name = "uri-template"
version = "1.3.0"
source = { registry = "https://pypi.org/simple" }
sdist = { url = "https://files.pythonhosted.org/packages/31/c7/0336f2bd0bcbada6ccef7aaa25e443c118a704f828a0620c6fa0207c1b64/uri-template-1.3.0.tar.gz", hash = "sha256:0e00f8eb65e18c7de20d595a14336e9f337ead580c70934141624b6d1ffdacc7", size = 21678, upload-time = "2023-06-21T01:49:05.374Z" }
wheels = [
    { url = "https://files.pythonhosted.org/packages/e7/00/3fca040d7cf8a32776d3d81a00c8ee7457e00f80c649f1e4a863c8321ae9/uri_template-1.3.0-py3-none-any.whl", hash = "sha256:a44a133ea12d44a0c0f06d7d42a52d71282e77e2f937d8abd5655b8d56fc1363", size = 11140, upload-time = "2023-06-21T01:49:03.467Z" },
]

[[package]]
name = "urllib3"
version = "2.5.0"
source = { registry = "https://pypi.org/simple" }
sdist = { url = "https://files.pythonhosted.org/packages/15/22/9ee70a2574a4f4599c47dd506532914ce044817c7752a79b6a51286319bc/urllib3-2.5.0.tar.gz", hash = "sha256:3fc47733c7e419d4bc3f6b3dc2b4f890bb743906a30d56ba4a5bfa4bbff92760", size = 393185, upload-time = "2025-06-18T14:07:41.644Z" }
wheels = [
    { url = "https://files.pythonhosted.org/packages/a7/c2/fe1e52489ae3122415c51f387e221dd0773709bad6c6cdaa599e8a2c5185/urllib3-2.5.0-py3-none-any.whl", hash = "sha256:e6b01673c0fa6a13e374b50871808eb3bf7046c4b125b216f6bf1cc604cff0dc", size = 129795, upload-time = "2025-06-18T14:07:40.39Z" },
]

[[package]]
name = "virtualenv"
version = "20.31.2"
source = { registry = "https://pypi.org/simple" }
dependencies = [
    { name = "distlib" },
    { name = "filelock" },
    { name = "platformdirs" },
]
sdist = { url = "https://files.pythonhosted.org/packages/56/2c/444f465fb2c65f40c3a104fd0c495184c4f2336d65baf398e3c75d72ea94/virtualenv-20.31.2.tar.gz", hash = "sha256:e10c0a9d02835e592521be48b332b6caee6887f332c111aa79a09b9e79efc2af", size = 6076316, upload-time = "2025-05-08T17:58:23.811Z" }
wheels = [
    { url = "https://files.pythonhosted.org/packages/f3/40/b1c265d4b2b62b58576588510fc4d1fe60a86319c8de99fd8e9fec617d2c/virtualenv-20.31.2-py3-none-any.whl", hash = "sha256:36efd0d9650ee985f0cad72065001e66d49a6f24eb44d98980f630686243cf11", size = 6057982, upload-time = "2025-05-08T17:58:21.15Z" },
]

[[package]]
name = "wcwidth"
version = "0.2.13"
source = { registry = "https://pypi.org/simple" }
sdist = { url = "https://files.pythonhosted.org/packages/6c/63/53559446a878410fc5a5974feb13d31d78d752eb18aeba59c7fef1af7598/wcwidth-0.2.13.tar.gz", hash = "sha256:72ea0c06399eb286d978fdedb6923a9eb47e1c486ce63e9b4e64fc18303972b5", size = 101301, upload-time = "2024-01-06T02:10:57.829Z" }
wheels = [
    { url = "https://files.pythonhosted.org/packages/fd/84/fd2ba7aafacbad3c4201d395674fc6348826569da3c0937e75505ead3528/wcwidth-0.2.13-py2.py3-none-any.whl", hash = "sha256:3da69048e4540d84af32131829ff948f1e022c1c6bdb8d6102117aac784f6859", size = 34166, upload-time = "2024-01-06T02:10:55.763Z" },
]

[[package]]
name = "webcolors"
version = "24.11.1"
source = { registry = "https://pypi.org/simple" }
sdist = { url = "https://files.pythonhosted.org/packages/7b/29/061ec845fb58521848f3739e466efd8250b4b7b98c1b6c5bf4d40b419b7e/webcolors-24.11.1.tar.gz", hash = "sha256:ecb3d768f32202af770477b8b65f318fa4f566c22948673a977b00d589dd80f6", size = 45064, upload-time = "2024-11-11T07:43:24.224Z" }
wheels = [
    { url = "https://files.pythonhosted.org/packages/60/e8/c0e05e4684d13459f93d312077a9a2efbe04d59c393bc2b8802248c908d4/webcolors-24.11.1-py3-none-any.whl", hash = "sha256:515291393b4cdf0eb19c155749a096f779f7d909f7cceea072791cb9095b92e9", size = 14934, upload-time = "2024-11-11T07:43:22.529Z" },
]

[[package]]
name = "webencodings"
version = "0.5.1"
source = { registry = "https://pypi.org/simple" }
sdist = { url = "https://files.pythonhosted.org/packages/0b/02/ae6ceac1baeda530866a85075641cec12989bd8d31af6d5ab4a3e8c92f47/webencodings-0.5.1.tar.gz", hash = "sha256:b36a1c245f2d304965eb4e0a82848379241dc04b865afcc4aab16748587e1923", size = 9721, upload-time = "2017-04-05T20:21:34.189Z" }
wheels = [
    { url = "https://files.pythonhosted.org/packages/f4/24/2a3e3df732393fed8b3ebf2ec078f05546de641fe1b667ee316ec1dcf3b7/webencodings-0.5.1-py2.py3-none-any.whl", hash = "sha256:a0af1213f3c2226497a97e2b3aa01a7e4bee4f403f95be16fc9acd2947514a78", size = 11774, upload-time = "2017-04-05T20:21:32.581Z" },
]

[[package]]
name = "websocket-client"
version = "1.8.0"
source = { registry = "https://pypi.org/simple" }
sdist = { url = "https://files.pythonhosted.org/packages/e6/30/fba0d96b4b5fbf5948ed3f4681f7da2f9f64512e1d303f94b4cc174c24a5/websocket_client-1.8.0.tar.gz", hash = "sha256:3239df9f44da632f96012472805d40a23281a991027ce11d2f45a6f24ac4c3da", size = 54648, upload-time = "2024-04-23T22:16:16.976Z" }
wheels = [
    { url = "https://files.pythonhosted.org/packages/5a/84/44687a29792a70e111c5c477230a72c4b957d88d16141199bf9acb7537a3/websocket_client-1.8.0-py3-none-any.whl", hash = "sha256:17b44cc997f5c498e809b22cdf2d9c7a9e71c02c8cc2b6c56e7c2d1239bfa526", size = 58826, upload-time = "2024-04-23T22:16:14.422Z" },
]

[[package]]
name = "wheel"
version = "0.45.1"
source = { registry = "https://pypi.org/simple" }
sdist = { url = "https://files.pythonhosted.org/packages/8a/98/2d9906746cdc6a6ef809ae6338005b3f21bb568bea3165cfc6a243fdc25c/wheel-0.45.1.tar.gz", hash = "sha256:661e1abd9198507b1409a20c02106d9670b2576e916d58f520316666abca6729", size = 107545, upload-time = "2024-11-23T00:18:23.513Z" }
wheels = [
    { url = "https://files.pythonhosted.org/packages/0b/2c/87f3254fd8ffd29e4c02732eee68a83a1d3c346ae39bc6822dcbcb697f2b/wheel-0.45.1-py3-none-any.whl", hash = "sha256:708e7481cc80179af0e556bbf0cc00b8444c7321e2700b8d8580231d13017248", size = 72494, upload-time = "2024-11-23T00:18:21.207Z" },
]

[[package]]
name = "widgetsnbextension"
version = "4.0.14"
source = { registry = "https://pypi.org/simple" }
sdist = { url = "https://files.pythonhosted.org/packages/41/53/2e0253c5efd69c9656b1843892052a31c36d37ad42812b5da45c62191f7e/widgetsnbextension-4.0.14.tar.gz", hash = "sha256:a3629b04e3edb893212df862038c7232f62973373869db5084aed739b437b5af", size = 1097428, upload-time = "2025-04-10T13:01:25.628Z" }
wheels = [
    { url = "https://files.pythonhosted.org/packages/ca/51/5447876806d1088a0f8f71e16542bf350918128d0a69437df26047c8e46f/widgetsnbextension-4.0.14-py3-none-any.whl", hash = "sha256:4875a9eaf72fbf5079dc372a51a9f268fc38d46f767cbf85c43a36da5cb9b575", size = 2196503, upload-time = "2025-04-10T13:01:23.086Z" },
]<|MERGE_RESOLUTION|>--- conflicted
+++ resolved
@@ -1194,11 +1194,7 @@
     { name = "nbstripout" },
     { name = "notebook" },
     { name = "pre-commit" },
-<<<<<<< HEAD
-=======
     { name = "psutil" },
-    { name = "pyright" },
->>>>>>> b2e8a5ac
     { name = "pytest" },
     { name = "ruff" },
     { name = "setuptools" },
