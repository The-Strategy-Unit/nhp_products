"""
Azure Blob Storage utilities for NHP model data.

This module provides functions to connect to Azure Blob Storage containers and load
various types of data files related to NHP modelling, including JSON results, parquet
files, and aggregated model results. It handles version management and supports both
current and legacy data structures.
"""

# %%
# Imports
import gzip
import io
import json
import os

import pandas as pd
from azure.core.exceptions import (
    AzureError,
    ClientAuthenticationError,
    ResourceNotFoundError,
)
from azure.identity import DefaultAzureCredential
from azure.storage.blob import BlobPrefix, ContainerClient

from nhpy.config import EmptyContainerError
from nhpy.types import ModelRunParams

# %% cache
_model_results_cache: dict[str, dict[int, pd.DataFrame]] = {}


# %%
def get_azure_credentials(
    account_url: str | None = None,
    container_name: str | None = None,
) -> tuple[str | None, str | None]:
    """
    Get and validate Azure credentials from arguments or environment variables.

    Args:
        account_url: Azure Storage account URL
        container_name: Azure Storage container name

    Returns:
        tuple[str, str]: Validated (account_url, container_name)

    Raises:
        ValueError: If any required credential is missing
    """
    account_url = account_url or os.environ.get("AZ_STORAGE_EP")
    container_name = container_name or os.environ.get("AZ_STORAGE_RESULTS")

    if not all([account_url, container_name]):
        raise ValueError(
            "Missing Azure credentials. Provide as arguments or set environment vars: "
            "AZ_STORAGE_EP, AZ_STORAGE_RESULTS"
        )

    return account_url, container_name


# %%
def get_azure_blobs(
    path: str,
    account_url: str | None = None,
    container_name: str | None = None,
) -> list:
    """
    Connect to Azure and list blobs at the specified path using az.py utilities.

    Args:
        path: Path prefix within the container whose blobs we want to list
        account_url: Azure Storage account URL (default: from environment)
        container_name: Azure Storage container name (default: from environment)

    Returns:
        list: A list of blob objects representing blobs at the path

    Raises:
        ValueError: If any required credential is missing
        EmptyContainerError: If the container exists but contains no blobs at the path
        Various Azure exceptions: For authentication, network, or permission issues
    """
    # Get credentials from environment if not provided
    account_url, container_name = get_azure_credentials(
        account_url=account_url, container_name=container_name
    )

    # logger.info("Connecting to Azure...")
    # logger.debug(f"Connecting to container: {container_name}")

    container_client = connect_to_container(account_url, container_name)

    # List blobs at the specified path
    blobs = list(container_client.list_blobs(name_starts_with=path))

    if not blobs:
        raise EmptyContainerError(
            container_name=container_name,
            path=path,
            message=f"No blobs found in container '{container_name}' at path '{path}'",
        )

    return blobs


# %%
def find_latest_version(container_client: ContainerClient, version: str) -> str:
    """Finds latest version of data given a model version. Params and model results files
    do not include patch versions.
    For example, given version v3.0, if folders v3.0.1 and v3.0.0 exist,
    it will return v3.0.1

    Args:
        container_client: Connection to the container with the results files
        version: Version of the dataset to be used

    Returns:
        str: Latest patch version available, or None if no versions found

    Raises:
        AzureError: If there's an issue accessing the container
    """
    try:
        list_of_folders = []
        for blob in container_client.walk_blobs(name_starts_with=version, delimiter="/"):
            if isinstance(blob, BlobPrefix):
                list_of_folders.append(blob.name)

        if not list_of_folders:
            return "N/A"

        return sorted(list_of_folders)[-1].strip("/")
    except AzureError:
        raise


# %%
def connect_to_container(
    account_url: str | None, container_name: str | None
) -> ContainerClient:
    """Connects to container on Azure

    Args:
        account_url: URL to the container
        container_name: Name of the container

    Returns:
        ContainerClient: Azure ContainerClient

    Raises:
        ClientAuthenticationError: If authentication fails
        ValueError: If URL or container name is invalid
    """
    if not account_url:
        raise ValueError("An account URL is required and cannot be empty")
    if not container_name:
        raise ValueError("A container name is required and cannot be empty")

    try:
        default_credential = DefaultAzureCredential()
        container_client = ContainerClient(
            account_url, container_name, default_credential
        )

        return container_client
    except ClientAuthenticationError:
        raise
    except Exception as e:
        raise ValueError(f"Invalid connection parameters: {e}") from e


# %%
def load_results_gzip_file(
    container_client: ContainerClient, path_to_results: str
) -> dict:
    """Loads a JSON NHP results file from Azure

    Args:
        container_client: Connection to the container with the results files
        path_to_results: Path to the results file on Azure Storage

    Returns:
        dict: JSON of the results file, in Python dict format

    Raises:
        ResourceNotFoundError: If the file doesn't exist
        json.JSONDecodeError: If the file is not valid JSON
        ValueError: If the file is not a valid gzip file
        AzureError: If there's an issue downloading the file
    """
    try:
        blob_client = container_client.get_blob_client(path_to_results)
        download_stream = blob_client.download_blob()
        stream_object = io.BytesIO(download_stream.readall())

        with gzip.open(stream_object, "rt") as f:
            results_json = json.load(f)

        return results_json
    except ResourceNotFoundError:
        raise
    except json.JSONDecodeError:
        raise
    except (gzip.BadGzipFile, OSError) as e:
        raise ValueError(f"Invalid gzip file: {e}") from e
    except AzureError:
        raise


# %%
def load_results_json_file(container_client: ContainerClient, path_to_json: str) -> dict:
    """Loads a plain JSON file from Azure

    Args:
        container_client: Connection to the container with the JSON files
        path_to_json: Path to the JSON file on Azure Storage

    Returns:
        dict: JSON file content, in Python dict format

    Raises:
        ResourceNotFoundError: If the file doesn't exist
        json.JSONDecodeError: If the file is not valid JSON
        ValueError: If the file has invalid encoding
        AzureError: If there's an issue downloading the file
    """
    try:
        blob_client = container_client.get_blob_client(path_to_json)
        download_stream = blob_client.download_blob()
        json_content = download_stream.readall().decode("utf-8")
        results_json = json.loads(json_content)

        return results_json
    except ResourceNotFoundError:
        raise
    except json.JSONDecodeError:
        raise
    except UnicodeDecodeError as e:
        raise ValueError(f"Invalid file encoding: {e}") from e
    except AzureError:
        raise


# %%
def load_parquet_file(
    container_client: ContainerClient, path_to_file: str
) -> pd.DataFrame:
    """Loads parquet file from Azure

    Args:
        container_client: Connection to the container
        path_to_file: Path to the file to be loaded

    Returns:
        pd.DataFrame: DataFrame of the data

    Raises:
        ResourceNotFoundError: If the file doesn't exist
        ValueError: If the file is not a valid parquet file
        AzureError: If there's an issue downloading the file
    """
    try:
        blob_client = container_client.get_blob_client(path_to_file)
        download_stream = blob_client.download_blob()
        stream_object = io.BytesIO(download_stream.readall())
        data = pd.read_parquet(stream_object)

        return data
    except ResourceNotFoundError:
        raise
    except (pd.errors.ParserError, ValueError) as e:
        if "parquet" in str(e).lower():
            raise ValueError(f"Invalid parquet file: {e}") from e
        raise
    except AzureError:
        raise


# %%
def load_data_file(
    container_client: ContainerClient,
    version: str,
    dataset: str,
    activity_type: str,
    year: int = 2023,
) -> pd.DataFrame:
    """Loads Parquet file from Azure containing NHP model data. Only works for >= v3.0.0

    Args:
        container_client: Connection to container with data files
        version: Version of the dataset to be used
        dataset: Name of the trust/dataset
        activity_type: Type of activity - options include ip, op, aae.
        year: Year for the data. Defaults to 2023.

    Returns:
        pd.DataFrame: DataFrame of the data

    Raises:
        FileNotFoundError: If no matching parquet file is found
        ResourceNotFoundError: If the found file doesn't exist
        ValueError: If the file is not a valid parquet file
        AzureError: If there's an issue accessing the container or downloading the file
    """
    try:
        blob_name = next(
            (
                b
                for b in container_client.list_blob_names(
                    name_starts_with=f"{version}/{activity_type}/fyear={year}/dataset={dataset}"
                )
                if b.endswith(".parquet")
            ),
            None,
        )

        if not blob_name:
            raise FileNotFoundError(
                f"No parquet files found for version={version}, dataset={dataset}, "
                f"activity_type={activity_type}, year={year}"
            )

        data = load_parquet_file(container_client, blob_name)

        return data
    except (FileNotFoundError, AzureError):
        raise


# %%
def load_data_file_old(
    container_client: ContainerClient,
    version: str,
    dataset: str,
    activity_type: str,
    year: int = 2019,
) -> pd.DataFrame:
    """Loads Parquet file from Azure containing NHP model data.
    Only works for model versions prior to v3.0

    Args:
        container_client: Connection to container with data files
        version: Version of the dataset to be used
        dataset: Name of the trust/dataset
        activity_type: Type of activity - options include ip, op, aae.
        year: Year for the data. Defaults to 2019.

    Returns:
        pd.DataFrame: DataFrame of the data

    Raises:
        ResourceNotFoundError: If the file doesn't exist
        ValueError: If the file is not a valid parquet file
        AzureError: If there's an issue downloading the file
    """
    blob_name = f"{version}/{year}/{dataset}/{activity_type}.parquet"
    data = load_parquet_file(container_client, blob_name)

    return data


# %%
<<<<<<< HEAD


def load_model_run_results_file(
=======
# TODO: at a later stage, we could package input args into a dict
# to respect PLR0913 https://docs.astral.sh/ruff/rules/too-many-arguments/
def load_model_run_results_file(  # noqa PLR0913
>>>>>>> c08a1a6a
    container_client: ContainerClient,
    params: ModelRunParams,
) -> pd.DataFrame:
    """Loads full model results from a specific run from Azure.
    Requires for the run to have had "--save-full-model-results" enabled.
    Can optionally load files in batches for efficiency.

    Args:
        container_client: Connection to container with data files
        params: Dictionary containing parameters:
            - version: Version of the dataset to be used
            - dataset: Name of the trust/dataset
            - scenario_name: Name of the scenario
            - run_id: ID of the specific model run of that scenario
            - activity_type: Type of activity - options include ip, op, aae.
            - run_number: Which of the Monte Carlo simulation runs it is
            - batch_size: If provided, loads files in batches of this size (internal
            caching)

    Returns:
        pd.DataFrame: DataFrame of the data for the requested run_number

    Raises:
        ResourceNotFoundError: If the requested file doesn't exist
        ValueError: If the requested file is not a valid parquet file
        AzureError: If there's an issue downloading the requested file
    """

    # Extract parameters
    version = params["version"]
    dataset = params["dataset"]
    scenario_name = params["scenario_name"]
    run_id = params["run_id"]
    activity_type = params["activity_type"]
    run_number = params["run_number"]
    batch_size = params.get("batch_size")

    path_components = [
        "full-model-results",
        version,
        dataset,
        scenario_name,
        run_id,
        activity_type,
        f"model_run={run_number}",
        "0.parquet",
    ]
    blob_name = "/".join(path_components)

    # If batch_size not provided, load single file directly
    if batch_size is None:
        return load_parquet_file(container_client, blob_name)

    # Use the module-level cache
    cache_key = f"{version}_{dataset}_{scenario_name}_{run_id}_{activity_type}"

    # Check if the requested run is in cache
    if (
        cache_key in _model_results_cache
        and run_number in _model_results_cache[cache_key]
    ):
        return _model_results_cache[cache_key][run_number]

    # Initialize cache for this key if needed
    if cache_key not in _model_results_cache:
        _model_results_cache[cache_key] = {}

    # Calculate batch range (centered on requested run_number if possible)
    half_batch = batch_size // 2 if batch_size is not None else 0
    batch_start = max(1, run_number - half_batch)
    batch_end = batch_start + (batch_size if batch_size is not None else 1)

    # Track if we need to separately load the requested run
    requested_run_loaded = False

    # Load batch of files
    for run in range(batch_start, batch_end):
        run_path_components = [
            "full-model-results",
            version,
            dataset,
            scenario_name,
            run_id,
            activity_type,
            f"model_run={run}",
            "0.parquet",
        ]
        run_blob_name = "/".join(run_path_components)

        try:
            _model_results_cache[cache_key][run] = load_parquet_file(
                container_client, run_blob_name
            )
            if run == run_number:
                requested_run_loaded = True
        except (ResourceNotFoundError, ValueError, AzureError) as e:
            if run == run_number:
                raise
            continue

    # If we haven't loaded the requested run yet, load it directly
    if not requested_run_loaded:
        _model_results_cache[cache_key][run_number] = load_parquet_file(
            container_client, blob_name
        )

    if run_number not in _model_results_cache[cache_key]:
        raise ResourceNotFoundError(
            f"Failed to load run {run_number} for {activity_type}"
        )

    return _model_results_cache[cache_key][run_number]


# %%
def load_agg_params(
    container_client: ContainerClient, path_to_agg_files: str
) -> dict[str, str]:
    """Loads params from the folder containing the aggregated results files,
    introduced in v3.1

    Args:
        container_client: Connection to container with data files
        path_to_agg_files: Path to "folder" containing the aggregated results files

    Returns:
        dict: Params for the model run

    Raises:
        ResourceNotFoundError: If the params.json file doesn't exist
        json.JSONDecodeError: If the file is not valid JSON
        AzureError: If there's an issue downloading the file
    """
    blob_name = f"{path_to_agg_files}/params.json"
    try:
        blob_client = container_client.get_blob_client(blob_name)
        download_stream = blob_client.download_blob()
        stream_object = io.BytesIO(download_stream.readall())
        results_json = json.load(stream_object)

        return results_json
    except ResourceNotFoundError:
        raise
    except json.JSONDecodeError:
        raise
    except AzureError:
        raise


# %%
def load_agg_results(
    container_client: ContainerClient, path_to_agg_files: str, filename: str = "default"
) -> pd.DataFrame:
    """Loads aggregated model results from the folder containing aggregated results files,
    introduced in v3.1

    Args:
        container_client: Connection to container with data files
        path_to_agg_files: Path to "folder" containing the aggregated results files
        filename: Specific aggregation to load. Defaults to "default".

    Returns:
        pd.DataFrame: Dataframe of the results aggregation

    Raises:
        ResourceNotFoundError: If the file doesn't exist
        ValueError: If the file is not a valid parquet file
        AzureError: If there's an issue downloading the file
    """
    blob_name = f"{path_to_agg_files}/{filename}.parquet"
    file = load_parquet_file(container_client, blob_name)

    return file
<|MERGE_RESOLUTION|>--- conflicted
+++ resolved
@@ -1,546 +1,538 @@
-"""
-Azure Blob Storage utilities for NHP model data.
-
-This module provides functions to connect to Azure Blob Storage containers and load
-various types of data files related to NHP modelling, including JSON results, parquet
-files, and aggregated model results. It handles version management and supports both
-current and legacy data structures.
-"""
-
-# %%
-# Imports
-import gzip
-import io
-import json
-import os
-
-import pandas as pd
-from azure.core.exceptions import (
-    AzureError,
-    ClientAuthenticationError,
-    ResourceNotFoundError,
-)
-from azure.identity import DefaultAzureCredential
-from azure.storage.blob import BlobPrefix, ContainerClient
-
-from nhpy.config import EmptyContainerError
-from nhpy.types import ModelRunParams
-
-# %% cache
-_model_results_cache: dict[str, dict[int, pd.DataFrame]] = {}
-
-
-# %%
-def get_azure_credentials(
-    account_url: str | None = None,
-    container_name: str | None = None,
-) -> tuple[str | None, str | None]:
-    """
-    Get and validate Azure credentials from arguments or environment variables.
-
-    Args:
-        account_url: Azure Storage account URL
-        container_name: Azure Storage container name
-
-    Returns:
-        tuple[str, str]: Validated (account_url, container_name)
-
-    Raises:
-        ValueError: If any required credential is missing
-    """
-    account_url = account_url or os.environ.get("AZ_STORAGE_EP")
-    container_name = container_name or os.environ.get("AZ_STORAGE_RESULTS")
-
-    if not all([account_url, container_name]):
-        raise ValueError(
-            "Missing Azure credentials. Provide as arguments or set environment vars: "
-            "AZ_STORAGE_EP, AZ_STORAGE_RESULTS"
-        )
-
-    return account_url, container_name
-
-
-# %%
-def get_azure_blobs(
-    path: str,
-    account_url: str | None = None,
-    container_name: str | None = None,
-) -> list:
-    """
-    Connect to Azure and list blobs at the specified path using az.py utilities.
-
-    Args:
-        path: Path prefix within the container whose blobs we want to list
-        account_url: Azure Storage account URL (default: from environment)
-        container_name: Azure Storage container name (default: from environment)
-
-    Returns:
-        list: A list of blob objects representing blobs at the path
-
-    Raises:
-        ValueError: If any required credential is missing
-        EmptyContainerError: If the container exists but contains no blobs at the path
-        Various Azure exceptions: For authentication, network, or permission issues
-    """
-    # Get credentials from environment if not provided
-    account_url, container_name = get_azure_credentials(
-        account_url=account_url, container_name=container_name
-    )
-
-    # logger.info("Connecting to Azure...")
-    # logger.debug(f"Connecting to container: {container_name}")
-
-    container_client = connect_to_container(account_url, container_name)
-
-    # List blobs at the specified path
-    blobs = list(container_client.list_blobs(name_starts_with=path))
-
-    if not blobs:
-        raise EmptyContainerError(
-            container_name=container_name,
-            path=path,
-            message=f"No blobs found in container '{container_name}' at path '{path}'",
-        )
-
-    return blobs
-
-
-# %%
-def find_latest_version(container_client: ContainerClient, version: str) -> str:
-    """Finds latest version of data given a model version. Params and model results files
-    do not include patch versions.
-    For example, given version v3.0, if folders v3.0.1 and v3.0.0 exist,
-    it will return v3.0.1
-
-    Args:
-        container_client: Connection to the container with the results files
-        version: Version of the dataset to be used
-
-    Returns:
-        str: Latest patch version available, or None if no versions found
-
-    Raises:
-        AzureError: If there's an issue accessing the container
-    """
-    try:
-        list_of_folders = []
-        for blob in container_client.walk_blobs(name_starts_with=version, delimiter="/"):
-            if isinstance(blob, BlobPrefix):
-                list_of_folders.append(blob.name)
-
-        if not list_of_folders:
-            return "N/A"
-
-        return sorted(list_of_folders)[-1].strip("/")
-    except AzureError:
-        raise
-
-
-# %%
-def connect_to_container(
-    account_url: str | None, container_name: str | None
-) -> ContainerClient:
-    """Connects to container on Azure
-
-    Args:
-        account_url: URL to the container
-        container_name: Name of the container
-
-    Returns:
-        ContainerClient: Azure ContainerClient
-
-    Raises:
-        ClientAuthenticationError: If authentication fails
-        ValueError: If URL or container name is invalid
-    """
-    if not account_url:
-        raise ValueError("An account URL is required and cannot be empty")
-    if not container_name:
-        raise ValueError("A container name is required and cannot be empty")
-
-    try:
-        default_credential = DefaultAzureCredential()
-        container_client = ContainerClient(
-            account_url, container_name, default_credential
-        )
-
-        return container_client
-    except ClientAuthenticationError:
-        raise
-    except Exception as e:
-        raise ValueError(f"Invalid connection parameters: {e}") from e
-
-
-# %%
-def load_results_gzip_file(
-    container_client: ContainerClient, path_to_results: str
-) -> dict:
-    """Loads a JSON NHP results file from Azure
-
-    Args:
-        container_client: Connection to the container with the results files
-        path_to_results: Path to the results file on Azure Storage
-
-    Returns:
-        dict: JSON of the results file, in Python dict format
-
-    Raises:
-        ResourceNotFoundError: If the file doesn't exist
-        json.JSONDecodeError: If the file is not valid JSON
-        ValueError: If the file is not a valid gzip file
-        AzureError: If there's an issue downloading the file
-    """
-    try:
-        blob_client = container_client.get_blob_client(path_to_results)
-        download_stream = blob_client.download_blob()
-        stream_object = io.BytesIO(download_stream.readall())
-
-        with gzip.open(stream_object, "rt") as f:
-            results_json = json.load(f)
-
-        return results_json
-    except ResourceNotFoundError:
-        raise
-    except json.JSONDecodeError:
-        raise
-    except (gzip.BadGzipFile, OSError) as e:
-        raise ValueError(f"Invalid gzip file: {e}") from e
-    except AzureError:
-        raise
-
-
-# %%
-def load_results_json_file(container_client: ContainerClient, path_to_json: str) -> dict:
-    """Loads a plain JSON file from Azure
-
-    Args:
-        container_client: Connection to the container with the JSON files
-        path_to_json: Path to the JSON file on Azure Storage
-
-    Returns:
-        dict: JSON file content, in Python dict format
-
-    Raises:
-        ResourceNotFoundError: If the file doesn't exist
-        json.JSONDecodeError: If the file is not valid JSON
-        ValueError: If the file has invalid encoding
-        AzureError: If there's an issue downloading the file
-    """
-    try:
-        blob_client = container_client.get_blob_client(path_to_json)
-        download_stream = blob_client.download_blob()
-        json_content = download_stream.readall().decode("utf-8")
-        results_json = json.loads(json_content)
-
-        return results_json
-    except ResourceNotFoundError:
-        raise
-    except json.JSONDecodeError:
-        raise
-    except UnicodeDecodeError as e:
-        raise ValueError(f"Invalid file encoding: {e}") from e
-    except AzureError:
-        raise
-
-
-# %%
-def load_parquet_file(
-    container_client: ContainerClient, path_to_file: str
-) -> pd.DataFrame:
-    """Loads parquet file from Azure
-
-    Args:
-        container_client: Connection to the container
-        path_to_file: Path to the file to be loaded
-
-    Returns:
-        pd.DataFrame: DataFrame of the data
-
-    Raises:
-        ResourceNotFoundError: If the file doesn't exist
-        ValueError: If the file is not a valid parquet file
-        AzureError: If there's an issue downloading the file
-    """
-    try:
-        blob_client = container_client.get_blob_client(path_to_file)
-        download_stream = blob_client.download_blob()
-        stream_object = io.BytesIO(download_stream.readall())
-        data = pd.read_parquet(stream_object)
-
-        return data
-    except ResourceNotFoundError:
-        raise
-    except (pd.errors.ParserError, ValueError) as e:
-        if "parquet" in str(e).lower():
-            raise ValueError(f"Invalid parquet file: {e}") from e
-        raise
-    except AzureError:
-        raise
-
-
-# %%
-def load_data_file(
-    container_client: ContainerClient,
-    version: str,
-    dataset: str,
-    activity_type: str,
-    year: int = 2023,
-) -> pd.DataFrame:
-    """Loads Parquet file from Azure containing NHP model data. Only works for >= v3.0.0
-
-    Args:
-        container_client: Connection to container with data files
-        version: Version of the dataset to be used
-        dataset: Name of the trust/dataset
-        activity_type: Type of activity - options include ip, op, aae.
-        year: Year for the data. Defaults to 2023.
-
-    Returns:
-        pd.DataFrame: DataFrame of the data
-
-    Raises:
-        FileNotFoundError: If no matching parquet file is found
-        ResourceNotFoundError: If the found file doesn't exist
-        ValueError: If the file is not a valid parquet file
-        AzureError: If there's an issue accessing the container or downloading the file
-    """
-    try:
-        blob_name = next(
-            (
-                b
-                for b in container_client.list_blob_names(
-                    name_starts_with=f"{version}/{activity_type}/fyear={year}/dataset={dataset}"
-                )
-                if b.endswith(".parquet")
-            ),
-            None,
-        )
-
-        if not blob_name:
-            raise FileNotFoundError(
-                f"No parquet files found for version={version}, dataset={dataset}, "
-                f"activity_type={activity_type}, year={year}"
-            )
-
-        data = load_parquet_file(container_client, blob_name)
-
-        return data
-    except (FileNotFoundError, AzureError):
-        raise
-
-
-# %%
-def load_data_file_old(
-    container_client: ContainerClient,
-    version: str,
-    dataset: str,
-    activity_type: str,
-    year: int = 2019,
-) -> pd.DataFrame:
-    """Loads Parquet file from Azure containing NHP model data.
-    Only works for model versions prior to v3.0
-
-    Args:
-        container_client: Connection to container with data files
-        version: Version of the dataset to be used
-        dataset: Name of the trust/dataset
-        activity_type: Type of activity - options include ip, op, aae.
-        year: Year for the data. Defaults to 2019.
-
-    Returns:
-        pd.DataFrame: DataFrame of the data
-
-    Raises:
-        ResourceNotFoundError: If the file doesn't exist
-        ValueError: If the file is not a valid parquet file
-        AzureError: If there's an issue downloading the file
-    """
-    blob_name = f"{version}/{year}/{dataset}/{activity_type}.parquet"
-    data = load_parquet_file(container_client, blob_name)
-
-    return data
-
-
-# %%
-<<<<<<< HEAD
-
-
-def load_model_run_results_file(
-=======
-# TODO: at a later stage, we could package input args into a dict
-# to respect PLR0913 https://docs.astral.sh/ruff/rules/too-many-arguments/
-def load_model_run_results_file(  # noqa PLR0913
->>>>>>> c08a1a6a
-    container_client: ContainerClient,
-    params: ModelRunParams,
-) -> pd.DataFrame:
-    """Loads full model results from a specific run from Azure.
-    Requires for the run to have had "--save-full-model-results" enabled.
-    Can optionally load files in batches for efficiency.
-
-    Args:
-        container_client: Connection to container with data files
-        params: Dictionary containing parameters:
-            - version: Version of the dataset to be used
-            - dataset: Name of the trust/dataset
-            - scenario_name: Name of the scenario
-            - run_id: ID of the specific model run of that scenario
-            - activity_type: Type of activity - options include ip, op, aae.
-            - run_number: Which of the Monte Carlo simulation runs it is
-            - batch_size: If provided, loads files in batches of this size (internal
-            caching)
-
-    Returns:
-        pd.DataFrame: DataFrame of the data for the requested run_number
-
-    Raises:
-        ResourceNotFoundError: If the requested file doesn't exist
-        ValueError: If the requested file is not a valid parquet file
-        AzureError: If there's an issue downloading the requested file
-    """
-
-    # Extract parameters
-    version = params["version"]
-    dataset = params["dataset"]
-    scenario_name = params["scenario_name"]
-    run_id = params["run_id"]
-    activity_type = params["activity_type"]
-    run_number = params["run_number"]
-    batch_size = params.get("batch_size")
-
-    path_components = [
-        "full-model-results",
-        version,
-        dataset,
-        scenario_name,
-        run_id,
-        activity_type,
-        f"model_run={run_number}",
-        "0.parquet",
-    ]
-    blob_name = "/".join(path_components)
-
-    # If batch_size not provided, load single file directly
-    if batch_size is None:
-        return load_parquet_file(container_client, blob_name)
-
-    # Use the module-level cache
-    cache_key = f"{version}_{dataset}_{scenario_name}_{run_id}_{activity_type}"
-
-    # Check if the requested run is in cache
-    if (
-        cache_key in _model_results_cache
-        and run_number in _model_results_cache[cache_key]
-    ):
-        return _model_results_cache[cache_key][run_number]
-
-    # Initialize cache for this key if needed
-    if cache_key not in _model_results_cache:
-        _model_results_cache[cache_key] = {}
-
-    # Calculate batch range (centered on requested run_number if possible)
-    half_batch = batch_size // 2 if batch_size is not None else 0
-    batch_start = max(1, run_number - half_batch)
-    batch_end = batch_start + (batch_size if batch_size is not None else 1)
-
-    # Track if we need to separately load the requested run
-    requested_run_loaded = False
-
-    # Load batch of files
-    for run in range(batch_start, batch_end):
-        run_path_components = [
-            "full-model-results",
-            version,
-            dataset,
-            scenario_name,
-            run_id,
-            activity_type,
-            f"model_run={run}",
-            "0.parquet",
-        ]
-        run_blob_name = "/".join(run_path_components)
-
-        try:
-            _model_results_cache[cache_key][run] = load_parquet_file(
-                container_client, run_blob_name
-            )
-            if run == run_number:
-                requested_run_loaded = True
-        except (ResourceNotFoundError, ValueError, AzureError) as e:
-            if run == run_number:
-                raise
-            continue
-
-    # If we haven't loaded the requested run yet, load it directly
-    if not requested_run_loaded:
-        _model_results_cache[cache_key][run_number] = load_parquet_file(
-            container_client, blob_name
-        )
-
-    if run_number not in _model_results_cache[cache_key]:
-        raise ResourceNotFoundError(
-            f"Failed to load run {run_number} for {activity_type}"
-        )
-
-    return _model_results_cache[cache_key][run_number]
-
-
-# %%
-def load_agg_params(
-    container_client: ContainerClient, path_to_agg_files: str
-) -> dict[str, str]:
-    """Loads params from the folder containing the aggregated results files,
-    introduced in v3.1
-
-    Args:
-        container_client: Connection to container with data files
-        path_to_agg_files: Path to "folder" containing the aggregated results files
-
-    Returns:
-        dict: Params for the model run
-
-    Raises:
-        ResourceNotFoundError: If the params.json file doesn't exist
-        json.JSONDecodeError: If the file is not valid JSON
-        AzureError: If there's an issue downloading the file
-    """
-    blob_name = f"{path_to_agg_files}/params.json"
-    try:
-        blob_client = container_client.get_blob_client(blob_name)
-        download_stream = blob_client.download_blob()
-        stream_object = io.BytesIO(download_stream.readall())
-        results_json = json.load(stream_object)
-
-        return results_json
-    except ResourceNotFoundError:
-        raise
-    except json.JSONDecodeError:
-        raise
-    except AzureError:
-        raise
-
-
-# %%
-def load_agg_results(
-    container_client: ContainerClient, path_to_agg_files: str, filename: str = "default"
-) -> pd.DataFrame:
-    """Loads aggregated model results from the folder containing aggregated results files,
-    introduced in v3.1
-
-    Args:
-        container_client: Connection to container with data files
-        path_to_agg_files: Path to "folder" containing the aggregated results files
-        filename: Specific aggregation to load. Defaults to "default".
-
-    Returns:
-        pd.DataFrame: Dataframe of the results aggregation
-
-    Raises:
-        ResourceNotFoundError: If the file doesn't exist
-        ValueError: If the file is not a valid parquet file
-        AzureError: If there's an issue downloading the file
-    """
-    blob_name = f"{path_to_agg_files}/{filename}.parquet"
-    file = load_parquet_file(container_client, blob_name)
-
-    return file
+"""
+Azure Blob Storage utilities for NHP model data.
+
+This module provides functions to connect to Azure Blob Storage containers and load
+various types of data files related to NHP modelling, including JSON results, parquet
+files, and aggregated model results. It handles version management and supports both
+current and legacy data structures.
+"""
+
+# %%
+# Imports
+import gzip
+import io
+import json
+import os
+
+import pandas as pd
+from azure.core.exceptions import (
+    AzureError,
+    ClientAuthenticationError,
+    ResourceNotFoundError,
+)
+from azure.identity import DefaultAzureCredential
+from azure.storage.blob import BlobPrefix, ContainerClient
+
+from nhpy.config import EmptyContainerError
+from nhpy.types import ModelRunParams
+
+# %% cache
+_model_results_cache: dict[str, dict[int, pd.DataFrame]] = {}
+
+
+# %%
+def get_azure_credentials(
+    account_url: str | None = None,
+    container_name: str | None = None,
+) -> tuple[str | None, str | None]:
+    """
+    Get and validate Azure credentials from arguments or environment variables.
+
+    Args:
+        account_url: Azure Storage account URL
+        container_name: Azure Storage container name
+
+    Returns:
+        tuple[str, str]: Validated (account_url, container_name)
+
+    Raises:
+        ValueError: If any required credential is missing
+    """
+    account_url = account_url or os.environ.get("AZ_STORAGE_EP")
+    container_name = container_name or os.environ.get("AZ_STORAGE_RESULTS")
+
+    if not all([account_url, container_name]):
+        raise ValueError(
+            "Missing Azure credentials. Provide as arguments or set environment vars: "
+            "AZ_STORAGE_EP, AZ_STORAGE_RESULTS"
+        )
+
+    return account_url, container_name
+
+
+# %%
+def get_azure_blobs(
+    path: str,
+    account_url: str | None = None,
+    container_name: str | None = None,
+) -> list:
+    """
+    Connect to Azure and list blobs at the specified path using az.py utilities.
+
+    Args:
+        path: Path prefix within the container whose blobs we want to list
+        account_url: Azure Storage account URL (default: from environment)
+        container_name: Azure Storage container name (default: from environment)
+
+    Returns:
+        list: A list of blob objects representing blobs at the path
+
+    Raises:
+        ValueError: If any required credential is missing
+        EmptyContainerError: If the container exists but contains no blobs at the path
+        Various Azure exceptions: For authentication, network, or permission issues
+    """
+    # Get credentials from environment if not provided
+    account_url, container_name = get_azure_credentials(
+        account_url=account_url, container_name=container_name
+    )
+
+    # logger.info("Connecting to Azure...")
+    # logger.debug(f"Connecting to container: {container_name}")
+
+    container_client = connect_to_container(account_url, container_name)
+
+    # List blobs at the specified path
+    blobs = list(container_client.list_blobs(name_starts_with=path))
+
+    if not blobs:
+        raise EmptyContainerError(
+            container_name=container_name,
+            path=path,
+            message=f"No blobs found in container '{container_name}' at path '{path}'",
+        )
+
+    return blobs
+
+
+# %%
+def find_latest_version(container_client: ContainerClient, version: str) -> str:
+    """Finds latest version of data given a model version. Params and model results files
+    do not include patch versions.
+    For example, given version v3.0, if folders v3.0.1 and v3.0.0 exist,
+    it will return v3.0.1
+
+    Args:
+        container_client: Connection to the container with the results files
+        version: Version of the dataset to be used
+
+    Returns:
+        str: Latest patch version available, or None if no versions found
+
+    Raises:
+        AzureError: If there's an issue accessing the container
+    """
+    try:
+        list_of_folders = []
+        for blob in container_client.walk_blobs(name_starts_with=version, delimiter="/"):
+            if isinstance(blob, BlobPrefix):
+                list_of_folders.append(blob.name)
+
+        if not list_of_folders:
+            return "N/A"
+
+        return sorted(list_of_folders)[-1].strip("/")
+    except AzureError:
+        raise
+
+
+# %%
+def connect_to_container(
+    account_url: str | None, container_name: str | None
+) -> ContainerClient:
+    """Connects to container on Azure
+
+    Args:
+        account_url: URL to the container
+        container_name: Name of the container
+
+    Returns:
+        ContainerClient: Azure ContainerClient
+
+    Raises:
+        ClientAuthenticationError: If authentication fails
+        ValueError: If URL or container name is invalid
+    """
+    if not account_url:
+        raise ValueError("An account URL is required and cannot be empty")
+    if not container_name:
+        raise ValueError("A container name is required and cannot be empty")
+
+    try:
+        default_credential = DefaultAzureCredential()
+        container_client = ContainerClient(
+            account_url, container_name, default_credential
+        )
+
+        return container_client
+    except ClientAuthenticationError:
+        raise
+    except Exception as e:
+        raise ValueError(f"Invalid connection parameters: {e}") from e
+
+
+# %%
+def load_results_gzip_file(
+    container_client: ContainerClient, path_to_results: str
+) -> dict:
+    """Loads a JSON NHP results file from Azure
+
+    Args:
+        container_client: Connection to the container with the results files
+        path_to_results: Path to the results file on Azure Storage
+
+    Returns:
+        dict: JSON of the results file, in Python dict format
+
+    Raises:
+        ResourceNotFoundError: If the file doesn't exist
+        json.JSONDecodeError: If the file is not valid JSON
+        ValueError: If the file is not a valid gzip file
+        AzureError: If there's an issue downloading the file
+    """
+    try:
+        blob_client = container_client.get_blob_client(path_to_results)
+        download_stream = blob_client.download_blob()
+        stream_object = io.BytesIO(download_stream.readall())
+
+        with gzip.open(stream_object, "rt") as f:
+            results_json = json.load(f)
+
+        return results_json
+    except ResourceNotFoundError:
+        raise
+    except json.JSONDecodeError:
+        raise
+    except (gzip.BadGzipFile, OSError) as e:
+        raise ValueError(f"Invalid gzip file: {e}") from e
+    except AzureError:
+        raise
+
+
+# %%
+def load_results_json_file(container_client: ContainerClient, path_to_json: str) -> dict:
+    """Loads a plain JSON file from Azure
+
+    Args:
+        container_client: Connection to the container with the JSON files
+        path_to_json: Path to the JSON file on Azure Storage
+
+    Returns:
+        dict: JSON file content, in Python dict format
+
+    Raises:
+        ResourceNotFoundError: If the file doesn't exist
+        json.JSONDecodeError: If the file is not valid JSON
+        ValueError: If the file has invalid encoding
+        AzureError: If there's an issue downloading the file
+    """
+    try:
+        blob_client = container_client.get_blob_client(path_to_json)
+        download_stream = blob_client.download_blob()
+        json_content = download_stream.readall().decode("utf-8")
+        results_json = json.loads(json_content)
+
+        return results_json
+    except ResourceNotFoundError:
+        raise
+    except json.JSONDecodeError:
+        raise
+    except UnicodeDecodeError as e:
+        raise ValueError(f"Invalid file encoding: {e}") from e
+    except AzureError:
+        raise
+
+
+# %%
+def load_parquet_file(
+    container_client: ContainerClient, path_to_file: str
+) -> pd.DataFrame:
+    """Loads parquet file from Azure
+
+    Args:
+        container_client: Connection to the container
+        path_to_file: Path to the file to be loaded
+
+    Returns:
+        pd.DataFrame: DataFrame of the data
+
+    Raises:
+        ResourceNotFoundError: If the file doesn't exist
+        ValueError: If the file is not a valid parquet file
+        AzureError: If there's an issue downloading the file
+    """
+    try:
+        blob_client = container_client.get_blob_client(path_to_file)
+        download_stream = blob_client.download_blob()
+        stream_object = io.BytesIO(download_stream.readall())
+        data = pd.read_parquet(stream_object)
+
+        return data
+    except ResourceNotFoundError:
+        raise
+    except (pd.errors.ParserError, ValueError) as e:
+        if "parquet" in str(e).lower():
+            raise ValueError(f"Invalid parquet file: {e}") from e
+        raise
+    except AzureError:
+        raise
+
+
+# %%
+def load_data_file(
+    container_client: ContainerClient,
+    version: str,
+    dataset: str,
+    activity_type: str,
+    year: int = 2023,
+) -> pd.DataFrame:
+    """Loads Parquet file from Azure containing NHP model data. Only works for >= v3.0.0
+
+    Args:
+        container_client: Connection to container with data files
+        version: Version of the dataset to be used
+        dataset: Name of the trust/dataset
+        activity_type: Type of activity - options include ip, op, aae.
+        year: Year for the data. Defaults to 2023.
+
+    Returns:
+        pd.DataFrame: DataFrame of the data
+
+    Raises:
+        FileNotFoundError: If no matching parquet file is found
+        ResourceNotFoundError: If the found file doesn't exist
+        ValueError: If the file is not a valid parquet file
+        AzureError: If there's an issue accessing the container or downloading the file
+    """
+    try:
+        blob_name = next(
+            (
+                b
+                for b in container_client.list_blob_names(
+                    name_starts_with=f"{version}/{activity_type}/fyear={year}/dataset={dataset}"
+                )
+                if b.endswith(".parquet")
+            ),
+            None,
+        )
+
+        if not blob_name:
+            raise FileNotFoundError(
+                f"No parquet files found for version={version}, dataset={dataset}, "
+                f"activity_type={activity_type}, year={year}"
+            )
+
+        data = load_parquet_file(container_client, blob_name)
+
+        return data
+    except (FileNotFoundError, AzureError):
+        raise
+
+
+# %%
+def load_data_file_old(
+    container_client: ContainerClient,
+    version: str,
+    dataset: str,
+    activity_type: str,
+    year: int = 2019,
+) -> pd.DataFrame:
+    """Loads Parquet file from Azure containing NHP model data.
+    Only works for model versions prior to v3.0
+
+    Args:
+        container_client: Connection to container with data files
+        version: Version of the dataset to be used
+        dataset: Name of the trust/dataset
+        activity_type: Type of activity - options include ip, op, aae.
+        year: Year for the data. Defaults to 2019.
+
+    Returns:
+        pd.DataFrame: DataFrame of the data
+
+    Raises:
+        ResourceNotFoundError: If the file doesn't exist
+        ValueError: If the file is not a valid parquet file
+        AzureError: If there's an issue downloading the file
+    """
+    blob_name = f"{version}/{year}/{dataset}/{activity_type}.parquet"
+    data = load_parquet_file(container_client, blob_name)
+
+    return data
+
+
+# %%
+def load_model_run_results_file(
+    container_client: ContainerClient,
+    params: ModelRunParams,
+) -> pd.DataFrame:
+    """Loads full model results from a specific run from Azure.
+    Requires for the run to have had "--save-full-model-results" enabled.
+    Can optionally load files in batches for efficiency.
+
+    Args:
+        container_client: Connection to container with data files
+        params: Dictionary containing parameters:
+            - version: Version of the dataset to be used
+            - dataset: Name of the trust/dataset
+            - scenario_name: Name of the scenario
+            - run_id: ID of the specific model run of that scenario
+            - activity_type: Type of activity - options include ip, op, aae.
+            - run_number: Which of the Monte Carlo simulation runs it is
+            - batch_size: If provided, loads files in batches of this size (internal
+            caching)
+
+    Returns:
+        pd.DataFrame: DataFrame of the data for the requested run_number
+
+    Raises:
+        ResourceNotFoundError: If the requested file doesn't exist
+        ValueError: If the requested file is not a valid parquet file
+        AzureError: If there's an issue downloading the requested file
+    """
+
+    # Extract parameters
+    version = params["version"]
+    dataset = params["dataset"]
+    scenario_name = params["scenario_name"]
+    run_id = params["run_id"]
+    activity_type = params["activity_type"]
+    run_number = params["run_number"]
+    batch_size = params.get("batch_size")
+
+    path_components = [
+        "full-model-results",
+        version,
+        dataset,
+        scenario_name,
+        run_id,
+        activity_type,
+        f"model_run={run_number}",
+        "0.parquet",
+    ]
+    blob_name = "/".join(path_components)
+
+    # If batch_size not provided, load single file directly
+    if batch_size is None:
+        return load_parquet_file(container_client, blob_name)
+
+    # Use the module-level cache
+    cache_key = f"{version}_{dataset}_{scenario_name}_{run_id}_{activity_type}"
+
+    # Check if the requested run is in cache
+    if (
+        cache_key in _model_results_cache
+        and run_number in _model_results_cache[cache_key]
+    ):
+        return _model_results_cache[cache_key][run_number]
+
+    # Initialize cache for this key if needed
+    if cache_key not in _model_results_cache:
+        _model_results_cache[cache_key] = {}
+
+    # Calculate batch range (centered on requested run_number if possible)
+    half_batch = batch_size // 2 if batch_size is not None else 0
+    batch_start = max(1, run_number - half_batch)
+    batch_end = batch_start + (batch_size if batch_size is not None else 1)
+
+    # Track if we need to separately load the requested run
+    requested_run_loaded = False
+
+    # Load batch of files
+    for run in range(batch_start, batch_end):
+        run_path_components = [
+            "full-model-results",
+            version,
+            dataset,
+            scenario_name,
+            run_id,
+            activity_type,
+            f"model_run={run}",
+            "0.parquet",
+        ]
+        run_blob_name = "/".join(run_path_components)
+
+        try:
+            _model_results_cache[cache_key][run] = load_parquet_file(
+                container_client, run_blob_name
+            )
+            if run == run_number:
+                requested_run_loaded = True
+        except (ResourceNotFoundError, ValueError, AzureError) as e:
+            if run == run_number:
+                raise
+            continue
+
+    # If we haven't loaded the requested run yet, load it directly
+    if not requested_run_loaded:
+        _model_results_cache[cache_key][run_number] = load_parquet_file(
+            container_client, blob_name
+        )
+
+    if run_number not in _model_results_cache[cache_key]:
+        raise ResourceNotFoundError(
+            f"Failed to load run {run_number} for {activity_type}"
+        )
+
+    return _model_results_cache[cache_key][run_number]
+
+
+# %%
+def load_agg_params(
+    container_client: ContainerClient, path_to_agg_files: str
+) -> dict[str, str]:
+    """Loads params from the folder containing the aggregated results files,
+    introduced in v3.1
+
+    Args:
+        container_client: Connection to container with data files
+        path_to_agg_files: Path to "folder" containing the aggregated results files
+
+    Returns:
+        dict: Params for the model run
+
+    Raises:
+        ResourceNotFoundError: If the params.json file doesn't exist
+        json.JSONDecodeError: If the file is not valid JSON
+        AzureError: If there's an issue downloading the file
+    """
+    blob_name = f"{path_to_agg_files}/params.json"
+    try:
+        blob_client = container_client.get_blob_client(blob_name)
+        download_stream = blob_client.download_blob()
+        stream_object = io.BytesIO(download_stream.readall())
+        results_json = json.load(stream_object)
+
+        return results_json
+    except ResourceNotFoundError:
+        raise
+    except json.JSONDecodeError:
+        raise
+    except AzureError:
+        raise
+
+
+# %%
+def load_agg_results(
+    container_client: ContainerClient, path_to_agg_files: str, filename: str = "default"
+) -> pd.DataFrame:
+    """Loads aggregated model results from the folder containing aggregated results files,
+    introduced in v3.1
+
+    Args:
+        container_client: Connection to container with data files
+        path_to_agg_files: Path to "folder" containing the aggregated results files
+        filename: Specific aggregation to load. Defaults to "default".
+
+    Returns:
+        pd.DataFrame: Dataframe of the results aggregation
+
+    Raises:
+        ResourceNotFoundError: If the file doesn't exist
+        ValueError: If the file is not a valid parquet file
+        AzureError: If there's an issue downloading the file
+    """
+    blob_name = f"{path_to_agg_files}/{filename}.parquet"
+    file = load_parquet_file(container_client, blob_name)
+
+    return file