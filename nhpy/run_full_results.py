--- conflicted
+++ resolved
@@ -28,10 +28,7 @@
 
 # %%
 import argparse
-<<<<<<< HEAD
 import json
-=======
->>>>>>> c08a1a6a
 import sys
 import time
 from logging import INFO
@@ -124,8 +121,6 @@
 
 
 # %%
-
-
 def _validate_params(params: dict[str, object]) -> None:
     """Validates params against published schema for a specific model version
 
@@ -149,8 +144,6 @@
 
 
 # %%
-
-
 def _start_container(params: dict[str, object]) -> dict[str, str]:
     """Starts Azure container using submitted parameters, with save_full_model_results
     set to True
@@ -175,14 +168,13 @@
             ).strip()
         )
         return metadata
+      
     except CredentialUnavailableError as e:
         logger.error(f"_start_container(): Unable to start container: {e}")
         raise
 
 
 # %%
-
-
 def _track_container_status(metadata: dict[str, str]):
     """Checks container status every 120 seconds to check on model run progress
 
@@ -282,7 +274,6 @@
         logger.error(f"run_scenario_with_full_results():Invalid results path: {e}")
         raise
 
-<<<<<<< HEAD
     # Load scenario parameters
     # At this point account_url and container_name are guaranteed to be non-None
     # due to the checks above, but we need to help the type checker
@@ -291,20 +282,10 @@
         account_url=account_url if account_url is not None else "",
         container_name=container_name if container_name is not None else "",
     )
-=======
-    if account_url and container_name:
-        # Load scenario parameters
-        params = _load_scenario_params(
-            results_path=results_path,
-            account_url=account_url,
-            container_name=container_name,
-        )
->>>>>>> c08a1a6a
 
         # Prepare parameters for full results run
         mod_params = _prepare_full_results_params(params=params)
 
-<<<<<<< HEAD
     # Submit API request
     # At this point api_url and api_key are guaranteed to be non-None
     # due to the checks above, but we need to help the type checker
@@ -316,17 +297,6 @@
     )
 
     mod_params["create_datetime"] = server_datetime if server_datetime else ""
-=======
-        # Validate parameters against schema
-        _validate_params(mod_params)
-
-        container_metadata = _start_container(mod_params)
-
-        # Track container status
-        _track_container_status(container_metadata)
->>>>>>> c08a1a6a
-
-        mod_params["create_datetime"] = container_metadata["create_datetime"]
 
         # Construct and return result paths
         full_results_params = _construct_results_path(params=mod_params)
