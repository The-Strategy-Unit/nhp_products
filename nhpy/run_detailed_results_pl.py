"""Generate detailed results for a model scenario - Polars implementation.

This module produces detailed aggregations of IP, OP, and A&E model results
in CSV and Parquet formats using Polars for improved performance. It assumes the
scenario has already been run with `full_model_results = True`.
Outputs are stored in a `data/` folder.

This module reuses non-Pandas functions from run_detailed_results.py and
reimplements only the Pandas-specific functions to use Polars instead.

Usage:
    # Programmatic usage
    from nhpy.run_detailed_results_pl import run_detailed_results
    run_detailed_results("aggregated-model-results/v4.0/RXX/test/20250101_100000/")

    # CLI usage
    uv run python nhpy/run_detailed_results_pl.py \
        aggregated-model-results/v4.0/RXX/test/20250101_100000/

Prerequisites:
    - Authentication via Azure CLI is required
    - Scenario must have full_model_results enabled
    - You can check using `nhpy.check_full_results`
    - You can enable full results using `nhpy.run_full_results`

Configuration:
    Set environment variables: AZ_STORAGE_EP, AZ_STORAGE_RESULTS, AZ_STORAGE_DATA

Exit codes:
    0: Success
    2: Error occurred (authentication, network, etc.)
    130: Operation cancelled (Ctrl+C)
"""

# %%
# Imports
import argparse
import gc
import os
import resource
import sys
import time
from logging import DEBUG, INFO
from pathlib import Path

# Define a Polars-specific ProcessContext type
from typing import TypedDict, cast

import polars as pl
from azure.core.exceptions import (
    ClientAuthenticationError,
    HttpResponseError,
    ResourceNotFoundError,
    ServiceRequestError,
)
from azure.storage.blob import ContainerClient
from tqdm import tqdm

from nhpy import az, az_pl, process_data_pl, process_results_pl
from nhpy.config import ExitCodes

# Import non-Pandas constants and functions from run_detailed_results.py
from nhpy.utils import (
    EnvironmentVariableError,
    _load_dotenv_file,
    configure_logging,
    get_logger,
)

# %% [markdown]
# ## Type Definitions and Initialisation


# %%
# Create a Polars-specific version of ProcessContext
class ProcessContext(TypedDict):
    """Context for detailed results processing with Polars."""

    results_connection: ContainerClient
    data_connection: ContainerClient
    params: dict[str, str]
    scenario_name: str
    trust: str
    model_version: str
    model_version_data: str
    baseline_year: int
    run_id: str
    actual_results_df: pl.DataFrame


# Define public API
# Override imported __all__ with our own version
__all__ = ["run_detailed_results"]

# Get a logger for this module
logger = get_logger()


# %%
def get_memory_usage():
    """Get current memory usage in MB.

    Uses the resource module which provides more accurate memory usage information
    than sys.getsizeof. This helps monitor memory consumption during the processing
    of large datasets to prevent out-of-memory errors.
    """
    # Get memory info from resource module (more accurate than sys.getsizeof)
    rusage = resource.getrusage(resource.RUSAGE_SELF)
    # Return memory usage in MB
    return rusage.ru_maxrss / 1024  # Convert KB to MB


# %%
<<<<<<< HEAD
# Load environment variables using centralized approach from utils
_load_dotenv_file()
=======
# Load environment variables
_load_dotenv_file(interpolate=False)
>>>>>>> 3265bada

# %% [markdown]
# ## Connection and Parameter Initialisation


# %%
def _initialise_connections_and_params(
    results_path: str,
    account_url: str,
    results_container: str,
    data_container: str,
) -> ProcessContext:
    """Initialise connections and load parameters from the aggregated results.

    Sets up all the necessary connections to Azure storage and loads parameters
    for processing detailed results. Creates a context object with all required
    information for the processing pipeline.

    Args:
        results_path: Path to the aggregated model results
        account_url: Azure Storage account URL
        results_container: Azure Storage container for results
        data_container: Azure Storage container for data

    Returns:
        dict containing all necessary objects and parameters for processing

    Raises:
        FileNotFoundError: If results folder or data version not found
    """
    # Connections and params
    results_connection = az.connect_to_container(account_url, results_container)
    data_connection = az.connect_to_container(account_url, data_container)
    params = az.load_agg_params(results_connection, results_path)

    # Get info from the results file
    scenario_name = params["scenario"]
    trust = params["dataset"]
    model_version = params["app_version"]
    baseline_year = int(params["start_year"])
    run_id = params["create_datetime"]

    # Patch model version for loading the data. Results folder name truncated,
    # e.g. v3.0 does not show the patch version. But data stores in format v3.0.1
    model_version_data = az.find_latest_version(data_connection, params["app_version"])
    logger.info("Using data: %s", model_version_data)
    if model_version_data == "N/A":
        error_msg = "Results folder not found"
        raise FileNotFoundError(error_msg)

    # Add principal to the "vanilla" model results
    actual_results_df = az_pl.load_agg_results(results_connection, results_path)
    actual_results_df = process_results_pl.convert_results_format(actual_results_df)

    return {
        "results_connection": results_connection,
        "data_connection": data_connection,
        "params": params,
        "scenario_name": scenario_name,
        "trust": trust,
        "model_version": model_version,
        "model_version_data": model_version_data,
        "baseline_year": baseline_year,
        "run_id": run_id,
        "actual_results_df": actual_results_df,
    }


# %% [markdown]
# ## Inpatient Results Processing


# %%
def _check_results_exist(output_dir: str, scenario_name: str, activity_type: str) -> bool:
    """Check if results files for a specific activity type already exist.

    Args:
        output_dir: Directory where output files are stored
        scenario_name: Name of the scenario
        activity_type: Type of activity (ip, op, ae)

    Returns:
        bool: True if both CSV and Parquet files exist, False otherwise
    """
    results_base = f"{output_dir}/{scenario_name}_detailed_{activity_type}_results"
    csv_path = Path(f"{results_base}.csv")
    parquet_path = Path(f"{results_base}.parquet")

    if csv_path.exists() and parquet_path.exists():
        logger.info(f"Found existing {activity_type.upper()} results files:")
        logger.info(f"  - {csv_path}")
        logger.info(f"  - {parquet_path}")
        return True
    return False


def _load_ip_reference_data(ctx: ProcessContext) -> pl.DataFrame:
    """Load original inpatient reference data.

    Args:
        ctx: Processing context with connection information

    Returns:
        Reference DataFrame with original data
    """
    data_connection = ctx["data_connection"]
    model_version_data = ctx["model_version_data"]
    trust = ctx["trust"]
    baseline_year = ctx["baseline_year"]

    # Load original data
    original_df = az_pl.load_data_file(
        container_client=data_connection,
        version=model_version_data,
        dataset=trust,
        activity_type="ip",
        year=baseline_year,
    )

    # Pre-create the reference dataframe copy once
    return original_df.drop(["speldur", "classpat"])


def _process_ip_run(
    run: int,
    reference_df: pl.DataFrame,
    params: dict[str, ContainerClient | str | int],
    model_runs: dict,
    ip_columns: list[str],
) -> None:
    """Process a single inpatient model run and update model_runs dictionary.

    Args:
        run: Run number (1-256)
        reference_df: Reference DataFrame with original data
        params: Dictionary containing connection and loading parameters
        model_runs: Dictionary to update with results
        ip_columns: Column names for result keys
    """
    # Load with batch functionality - this will cache surrounding runs
    load_params = {
        "version": params["model_version"],
        "dataset": params["trust"],
        "scenario_name": params["scenario_name"],
        "run_id": params["run_id"],
        "activity_type": "ip",
        "run_number": run,
        "batch_size": params["batch_size"],
    }

    # Cast the container client to the correct type for type checking
    container_client = cast(ContainerClient, params["results_connection"])
    df = az_pl.load_model_run_results_file(
        container_client=container_client,
        params=load_params,
    )

    # Use the pre-created reference dataframe
    merged = reference_df.join(df, on="rn", how="inner")
    results = process_data_pl.process_ip_detailed_results(merged)

    # Build dictionary using same approach as Pandas for consistency
    for row in results.iter_rows(named=True):
        # Only add rows with valid sitetret
        if row["sitetret"] is None or row["sitetret"] == "":
            continue

        k = tuple(row[col] for col in ip_columns[:-1])  # All columns except measure
        if "measure" in row:
            k = (*k, row["measure"])
        v = row["value"]
        if k not in model_runs:
            model_runs[k] = []
        model_runs[k].append(v)


def _validate_ip_results(
    model_runs_df: pl.DataFrame, actual_results_df: pl.DataFrame
) -> None:
    """Validate inpatient results by comparing with aggregated results.

    Args:
        model_runs_df: Processed detailed results
        actual_results_df: Aggregated results for comparison
    """
    # Validate results
    default_beddays_principal = int(
        actual_results_df.filter(pl.col("measure") == "beddays")
        .select(pl.col("mean").sum())
        .item()
    )

    # Extract the mean column for beddays measure
    detailed_beddays_principal = int(
        model_runs_df.filter(pl.col("measure") == "beddays")
        .select(pl.col("mean").sum())
        .item()
    )

    try:
        assert abs(default_beddays_principal - detailed_beddays_principal) <= 1
    except AssertionError:
        logger.warning(
            f"""Validation mismatch: default={default_beddays_principal},
            detailed={detailed_beddays_principal}"""
        )


def _save_ip_results(
    model_runs_df: pl.DataFrame, output_dir: str, scenario_name: str
) -> None:
    """Save inpatient results to CSV and Parquet files.

    Args:
        model_runs_df: DataFrame with processed results
        output_dir: Directory to save files
        scenario_name: Scenario name for filename
    """
    model_runs_df.write_csv(f"{output_dir}/{scenario_name}_detailed_ip_results.csv")
    model_runs_df.write_parquet(
        f"{output_dir}/{scenario_name}_detailed_ip_results.parquet"
    )


def _clean_ip_memory(
    model_runs_df: pl.DataFrame,
    model_runs: dict,
    original_df: pl.DataFrame,
    reference_df: pl.DataFrame,
) -> None:
    """Clean up memory after IP processing.

    Args:
        model_runs_df: DataFrame with processed results
        model_runs: Dictionary with model runs
        original_df: Original DataFrame
        reference_df: Reference DataFrame
    """
    del model_runs_df, model_runs, original_df, reference_df
    if "az_pl" in sys.modules and hasattr(sys.modules["az_pl"], "_model_results_cache"):
        # Clear the cache after processing
        cache = sys.modules["az_pl"]._model_results_cache
        # Use getattr to get the clear method and call it if it exists
        clear_method = getattr(cache, "clear", None)
        if callable(clear_method):
            clear_method()
    gc.collect()
    logger.debug(
        f"Memory cleaned after IP processing, current usage: {get_memory_usage():.2f} MB"
    )


def _process_inpatient_results(
    ctx: ProcessContext,
    output_dir: str,
) -> None:
    """Process inpatient detailed results for all 256 Monte Carlo simulations.

    Loads original data, processes each of the 256 model runs, and aggregates results
    into statistical summaries. Uses batch loading with caching for optimal performance
    and memory management. Saves results to CSV and Parquet files.

    Args:
        ctx: dictionary with connections and parameters
        output_dir: Directory to save output files
    """
    # Extract scenario name first for file existence check
    scenario_name = ctx["scenario_name"]

    # Check if output files already exist
    if _check_results_exist(output_dir, scenario_name, "ip"):
        logger.info("Skipping IP processing as results already exist")
        return

    # Report memory usage at start
    logger.debug(f"Memory usage before IP processing: {get_memory_usage():.2f} MB")

    # Extract needed variables from ctx
    results_connection = ctx["results_connection"]
    model_version = ctx["model_version"]
    trust = ctx["trust"]
    run_id = ctx["run_id"]
    actual_results_df = ctx["actual_results_df"]

    # Load reference data
    original_df = az_pl.load_data_file(
        container_client=ctx["data_connection"],
        version=ctx["model_version_data"],
        dataset=trust,
        activity_type="ip",
        year=ctx["baseline_year"],
    )
    reference_df = _load_ip_reference_data(ctx)

    # Pre-allocate dictionary and setup
    model_runs = {}
    batch_size = 50

    # Define columns for result keys
    ip_columns = [
        "sitetret",
        "age_group",
        "sex",
        "pod",
        "tretspef",
        "los_group",
        "maternity_delivery_in_spell",
        "measure",
    ]

    # Process all runs
    start = time.perf_counter()
    logger.debug(f"Starting IP processing with {get_memory_usage():.2f} MB memory usage")

    # Process each model run
    run_params = {
        "results_connection": results_connection,
        "model_version": model_version,
        "trust": trust,
        "scenario_name": scenario_name,
        "run_id": run_id,
        "batch_size": batch_size,
    }

    for run in tqdm(range(1, 257), desc="IP"):
        _process_ip_run(
            run=run,
            reference_df=reference_df,
            params=run_params,
            model_runs=model_runs,
            ip_columns=ip_columns,
        )

    end = time.perf_counter()
    logger.info(
        f"All IP model runs were processed in {end - start:.3f} sec, "
        f"memory usage: {get_memory_usage():.2f} MB"
    )

    # Process model runs dictionary after the loop completes
    model_runs_df = process_data_pl.process_model_runs_dict(
        model_runs,
        columns=ip_columns,
    )
    logger.debug(
        f"IP data processed into dataframe, memory usage: {get_memory_usage():.2f} MB"
    )

    # Validate results
    _validate_ip_results(model_runs_df, actual_results_df)

    # Format boolean values to match Pandas output
    model_runs_df = model_runs_df.with_columns(
        pl.when(pl.col("maternity_delivery_in_spell"))
        .then(pl.lit("True"))
        .when(~pl.col("maternity_delivery_in_spell"))
        .then(pl.lit("False"))
        .otherwise(pl.col("maternity_delivery_in_spell"))
        .alias("maternity_delivery_in_spell")
    )

    # Save results
    _save_ip_results(model_runs_df, output_dir, scenario_name)

    # Clean up memory
    _clean_ip_memory(model_runs_df, model_runs, original_df, reference_df)


# %% [markdown]
# ## Outpatient Results Processing


# %%
def _process_op_run(
    reference_df: pl.DataFrame, params: dict, run: int, op_model_runs: dict
) -> bool:
    """Process a single outpatient run and update the model runs dictionary.

    Args:
        reference_df: Reference dataframe without attendance columns
        params: Dictionary containing connection and model parameters
        run: Run number
        op_model_runs: Dictionary to update with results

    Returns:
        bool: True if K0O2Q site data was found in this run, False otherwise
    """
    try:
        # Extract parameters from dict
        results_connection = params["results_connection"]
        model_version = params["model_version"]
        trust = params["trust"]
        scenario_name = params["scenario_name"]
        run_id = params["run_id"]
        batch_size = params["batch_size"]

        # Load with batch functionality - this will cache surrounding runs
        logger.debug(f"Loading OP run {run} data")
        df = az_pl.load_model_run_results_file(
            container_client=results_connection,
            params={
                "version": model_version,
                "dataset": trust,
                "scenario_name": scenario_name,
                "run_id": run_id,
                "activity_type": "op",
                "run_number": run,
                "batch_size": batch_size,
            },
        )

        # Validate data shape
        if df.shape[0] != reference_df.shape[0]:
            logger.warning(
                f"Row mismatch: run {run} df={df.shape[0]}, ref={reference_df.shape[0]}"
            )
            # Continue processing anyway - better to try than to fail

        # Use the pre-created reference dataframe
        # Use LEFT join to preserve reference data including all sites from original data
        logger.debug(f"Joining data for run {run}")
        merged = reference_df.join(df, on="rn", how="left")

        # Fill null values in any columns from df with appropriate defaults
        if "attendances" in df.columns:
            merged = merged.with_columns(pl.col("attendances").fill_null(0))
        if "tele_attendances" in df.columns:
            merged = merged.with_columns(pl.col("tele_attendances").fill_null(0))

        # Process the merged data
        results = process_data_pl.process_op_detailed_results(merged)

        # Log total number of sites in results
        site_count = results.select("sitetret").unique().height
        logger.debug(f"Run {run}: Found {site_count} unique sites after processing")

        # Load conversion data with batch functionality
        logger.debug(f"Loading OP conversion data for run {run}")
        df_conv = az_pl.load_model_run_results_file(
            container_client=results_connection,
            params={
                "version": model_version,
                "dataset": trust,
                "scenario_name": scenario_name,
                "run_id": run_id,
                "activity_type": "op_conversion",
                "run_number": run,
                "batch_size": batch_size,
            },
        )

        # Process conversion data and combine with main results
        df_conv = process_data_pl.process_op_converted_from_ip(df_conv)
        results = process_data_pl.combine_converted_with_main_results(df_conv, results)

        # Count rows with empty sitetret for debugging
        empty_sitetret_count = results.filter(
            pl.col("sitetret").is_null() | (pl.col("sitetret") == "")
        ).height

        if empty_sitetret_count > 0:
            logger.debug(
                f"Found {empty_sitetret_count} rows with empty sitetret in run {run}"
            )

        # Convert results to a dictionary using an approach similar to Pandas to_dict()
        results_dict = {}
        cols = ["sitetret", "pod", "age_group", "tretspef", "measure"]

        # Track all unique sites seen for debugging
        unique_sites_in_run = set()

        # Build results_dict in the format Pandas would produce
        for row in results.iter_rows(named=True):
            # Process all rows - Pandas to_dict() does not filter
            k = tuple(row[col] for col in cols)
            results_dict[k] = row["value"]

            # Track the site for debugging if it has a valid value
            if row["sitetret"] is not None and row["sitetret"] != "":
                unique_sites_in_run.add(row["sitetret"])

        # Log unique sites found in this run
        logger.debug(
            f"Run {run}: Found {len(unique_sites_in_run)} unique sites in results"
        )

        # Update the model_runs dictionary exactly as Pandas would
        for k, v in results_dict.items():
            if k not in op_model_runs:
                # Initialize new key with empty list
                op_model_runs[k] = []
            # Add this run's value to the list
            op_model_runs[k].append(v)

        logger.debug(f"Added {len(results_dict)} results from run {run}")

        # Log number of keys processed in this run
        keys_added = len(results_dict)
        logger.debug(f"Run {run}: Added {keys_added} keys to results_dict")

        # Return success
        return True

    except Exception as e:
        # Log exception but don't fail the entire process
        logger.error(f"Error processing OP run {run}: {str(e)}")
        # Re-raise critical errors that should stop processing
        if "AssertionError" in str(e):
            raise

        return False


def _validate_op_results(
    op_model_runs_df: pl.DataFrame, actual_results_df: pl.DataFrame
) -> None:
    """Validate outpatient results by comparing detailed with aggregated results.

    Args:
        op_model_runs_df: DataFrame with detailed outpatient results
        actual_results_df: DataFrame with aggregated results
    """
    # Validate results - comparing detailed results with aggregated results
    no_detailed_attendances_principal = int(
        op_model_runs_df.filter(pl.col("measure") == "attendances")
        .select(pl.col("mean").sum().round(1))
        .item()
    )

    no_default_attendances_principal = int(
        actual_results_df.filter(pl.col("measure") == "attendances")
        .select(pl.col("mean").sum())
        .item()
    )

    # They're not always exactly the same because of rounding
    # Log the values for verification
    logger.debug(f"Detailed attendances total: {no_detailed_attendances_principal:,}")
    logger.debug(f"Default attendances total: {no_default_attendances_principal:,}")

    attendance_diff = abs(
        no_default_attendances_principal - no_detailed_attendances_principal
    )
    if attendance_diff > 1:
        logger.warning(
            f"Validation mismatch: default={no_default_attendances_principal:,}, "
            f"detailed={no_detailed_attendances_principal:,}, "
            f"diff={attendance_diff:,}",
            f"({attendance_diff / no_default_attendances_principal:.1%})",
        )
    else:
        logger.info(
            "Attendance validation successful: Values match within rounding error"
        )


def _prepare_op_output(op_model_runs_df: pl.DataFrame) -> pl.DataFrame:
    """Prepare outpatient results for output by filtering and formatting.

    Args:
        op_model_runs_df: Raw outpatient results dataframe

    Returns:
        Filtered and formatted dataframe ready for output
    """
    # Final validation step - check for rows with empty sitetret
    empty_count = op_model_runs_df.filter(
        pl.col("sitetret").is_null() | (pl.col("sitetret") == "")
    ).height

    if empty_count > 0:
        logger.warning(
            f"Found {empty_count} rows with empty sitetret before final filtering"
        )

    # Filter out any rows with null/empty sitetret - one final safety check
    op_model_runs_df = op_model_runs_df.filter(
        ~pl.col("sitetret").is_null() & (pl.col("sitetret") != "")
    )

    # Replace NaN values with 0.0 to match Pandas behavior
    op_model_runs_df = op_model_runs_df.with_columns(
        [
            pl.col("lwr_ci").fill_nan(0.0),
            pl.col("median").fill_nan(0.0),
            pl.col("mean").fill_nan(0.0),
            pl.col("upr_ci").fill_nan(0.0),
        ]
    )

    # Log row count of final output
    logger.info(f"Final OP output contains {op_model_runs_df.height} total rows")

    # List all unique sitetret values
    unique_sites = op_model_runs_df.select("sitetret").unique().to_series().to_list()
    logger.debug(f"Unique sites in final output: {sorted(unique_sites)}")

    # Log unique sites and row count information for diagnostics
    unique_sites_count = op_model_runs_df.select("sitetret").unique().height
    logger.info(f"Found {unique_sites_count} unique sites in final output")
    logger.info(f"Final row count: {op_model_runs_df.height} rows")

    return op_model_runs_df


def _process_outpatient_results(
    context: ProcessContext,
    output_dir: str,
) -> None:
    """Process outpatient detailed results for all 256 Monte Carlo simulations.

    Handles both regular outpatient activity and activity converted from inpatient.
    Combines these two sources, processes all 256 model runs, and aggregates results.
    Uses batch loading with caching for optimal performance.
    Saves results to CSV and Parquet files.

    Args:
        context: dictionary with connections and parameters
        output_dir: Directory to save output files
    """
    # Extract scenario name first for file existence check
    scenario_name = context["scenario_name"]

    # Check if output files already exist
    if _check_results_exist(output_dir, scenario_name, "op"):
        logger.info("Skipping OP processing as results already exist")
        return

    # Report memory usage at start
    logger.debug(f"Memory usage before OP processing: {get_memory_usage():.2f} MB")

    # Extract needed variables from context
    results_connection = context["results_connection"]
    data_connection = context["data_connection"]
    model_version = context["model_version"]
    model_version_data = context["model_version_data"]
    trust = context["trust"]
    baseline_year = context["baseline_year"]
    run_id = context["run_id"]
    actual_results_df = context["actual_results_df"]

    # Load original data
    original_df = az_pl.load_data_file(
        data_connection, model_version_data, trust, "op", baseline_year
    ).fill_null("unknown")

    # Rename 'index' column to 'rn' if it exists
    if "index" in original_df.columns:
        original_df = original_df.rename({"index": "rn"})

    # Pre-allocate dictionary
    op_model_runs = {}

    # Pre-create the reference dataframe copy once
    reference_df = original_df.drop(["attendances", "tele_attendances"])

    # Choose a larger batch size for optimal I/O performance
    batch_size = 30  # Balance between memory usage and I/O performance

    # Process all runs
    start = time.perf_counter()
    logger.debug(f"Starting OP processing with {get_memory_usage():.2f} MB memory usage")

    # Create params dictionary
    run_params = {
        "results_connection": results_connection,
        "model_version": model_version,
        "trust": trust,
        "scenario_name": scenario_name,
        "run_id": run_id,
        "batch_size": batch_size,
    }

    # Process all runs
    for run in tqdm(range(1, 257), desc="OP"):
        _process_op_run(
            reference_df,
            run_params,
            run,
            op_model_runs,
        )
    end = time.perf_counter()
    logger.info(
        f"All OP model runs were processed in {end - start:.3f} sec, "
        f"memory usage: {get_memory_usage():.2f} MB"
    )

    # Process results
    logger.debug(f"Processing model runs dictionary with {len(op_model_runs)} keys")
    op_model_runs_df = process_data_pl.process_model_runs_dict(
        op_model_runs, columns=["sitetret", "pod", "age_group", "tretspef", "measure"]
    )

    # Log summary statistics about the sites in final results
    site_count = op_model_runs_df.select("sitetret").unique().height
    logger.info(f"Found {site_count} unique sites in processed results")

    # Validate and prepare the results
    _validate_op_results(op_model_runs_df, actual_results_df)
    op_model_runs_df = _prepare_op_output(op_model_runs_df)

    # Save results - use parameters to match Pandas to_csv behavior
    op_model_runs_df.write_csv(
        f"{output_dir}/{scenario_name}_detailed_op_results.csv",
        include_header=True,
        separator=",",
        quote_style="necessary",
    )

    op_model_runs_df.write_parquet(
        f"{output_dir}/{scenario_name}_detailed_op_results.parquet"
    )

    # Clean up memory
    del op_model_runs_df, op_model_runs, original_df, reference_df
    if "az_pl" in sys.modules and hasattr(sys.modules["az_pl"], "_model_results_cache"):
        # Clear the cache after processing
        cache = sys.modules["az_pl"]._model_results_cache
        # Use getattr to get the clear method and call it if it exists
        clear_method = getattr(cache, "clear", None)
        if callable(clear_method):
            clear_method()
    gc.collect()
    logger.debug(
        f"Memory cleaned after OP processing, current usage: {get_memory_usage():.2f} MB"
    )


# %% [markdown]
# ## A&E Validation Helper


# %%
def _validate_aae_metric(
    ae_model_runs_df: pl.DataFrame,
    actual_results_df: pl.DataFrame,
    measure_name: str,
    metric_label: str,
) -> None:
    """Validate A&E metrics between detailed and aggregated results.

    Compares the detailed processed results with the original aggregated results
    to ensure consistency. Warns if there's a discrepancy greater than 1 (allowing
    for minor rounding differences).

    Args:
        ae_model_runs_df: DataFrame with detailed results
        actual_results_df: DataFrame with aggregated results
        measure_name: Name of measure to validate (e.g., "ambulance", "walk-in")
        metric_label: Label for the measure in logs (e.g., "Ambulance", "Walk-in")
    """
    detailed_value = round(
        float(
            ae_model_runs_df.filter(pl.col("measure") == measure_name)
            .select(pl.col("mean").sum())
            .item()
        )
    )

    default_value = round(
        float(
            actual_results_df.filter(pl.col("measure") == measure_name)
            .select(pl.col("mean").sum())
            .item()
        )
    )

    # They're not always exactly the same because of rounding
    try:
        assert abs(default_value - detailed_value) <= 1
    except AssertionError:
        logger.warning(
            f"""{metric_label} validation mismatch: default={default_value},
            detailed={detailed_value}"""
        )


# %% [markdown]
# ## A&E Results Processing


# %%
def _prepare_aae_data(
    data_connection: ContainerClient,
    model_version_data: str,
    trust: str,
    baseline_year: int,
) -> tuple[pl.DataFrame, pl.DataFrame]:
    """Load and prepare A&E data for processing.

    Args:
        data_connection: Azure container client for data
        model_version_data: Model version to load data for
        trust: Trust/dataset identifier
        baseline_year: Baseline year for data

    Returns:
        Tuple of (original_df, reference_df)
    """
    # Load data
    original_df = az_pl.load_data_file(
        data_connection, model_version_data, trust, "aae", baseline_year
    )

    # Handle nulls more comprehensively like Pandas does
    # First replace empty strings with nulls, then fill all nulls with "unknown"
    original_df = original_df.with_columns(
        [
            pl.col(col).map_elements(
                lambda x: None if x == "" else x, return_dtype=pl.Utf8
            )
            for col in original_df.select(pl.col(pl.Utf8)).columns
        ]
    ).fill_null("unknown")

    # Rename 'index' column to 'rn' if it exists
    if "index" in original_df.columns:
        original_df = original_df.rename({"index": "rn"})

    # Create reference dataframe
    reference_df = original_df.drop(["arrivals"])

    return original_df, reference_df


def _process_aae_run(
    run: int,
    reference_df: pl.DataFrame,
    base_params: dict,
    results_connection: ContainerClient,
    ae_model_runs: dict,
) -> None:
    """Process a single A&E run and update the model runs dictionary.

    Args:
        run: Run number
        reference_df: Reference dataframe
        base_params: Base parameters for loading model runs
        results_connection: Azure container client for results
        ae_model_runs: Dictionary to update with model runs
    """
    # Load main A&E data
    aae_params = {**base_params, "activity_type": "aae", "run_number": run}
    df = az_pl.load_model_run_results_file(
        container_client=results_connection, params=aae_params
    )

    assert len(df) == len(reference_df)

    # Process main A&E data - use left join to better match Pandas behavior with nulls
    merged = reference_df.join(df, on="rn", how="left")
    merged = merged.with_columns(pl.col("arrivals").fill_null(0))
    results = process_data_pl.process_aae_results(merged)

    # Load and process conversion data
    conv_params = {**base_params, "activity_type": "sdec_conversion", "run_number": run}
    df_conv = az_pl.load_model_run_results_file(
        container_client=results_connection, params=conv_params
    )

    # Process SDEC conversion data and combine with main results
    sdec_results = process_data_pl.process_aae_converted_from_ip(df_conv)
    results = process_data_pl.combine_converted_with_main_results(sdec_results, results)

    # Define columns for model runs dictionary
    cols = [
        "sitetret",
        "pod",
        "age_group",
        "attendance_category",
        "aedepttype",
        "acuity",
        "measure",
    ]

    # Build model runs dictionary
    for row in results.iter_rows(named=True):
        # Convert None/null to empty string in keys to match Pandas behavior
        k = tuple("" if row[col] is None else row[col] for col in cols)

        # Skip rows where all keys are empty strings - Pandas implicitly filters these
        if k != tuple("" for _ in cols):
            ae_model_runs.setdefault(k, []).append(row["arrivals"])


def _verify_aae_output(ae_model_runs_df: pl.DataFrame) -> None:
    """Verify that the A&E output dataframe has the expected structure.

    Args:
        ae_model_runs_df: Dataframe to verify
    """
    # Verify output has expected structure
    expected_cols = [
        "sitetret",
        "pod",
        "age_group",
        "attendance_category",
        "aedepttype",
        "acuity",
        "measure",
        "lwr_ci",
        "median",
        "mean",
        "upr_ci",
    ]
    for col in expected_cols:
        if col not in ae_model_runs_df.columns:
            logger.warning(f"Expected column {col} missing in A&E results dataframe")

    # Verify no empty sitetret values
    empty_rows = ae_model_runs_df.filter(
        (pl.col("sitetret").is_null()) | (pl.col("sitetret") == "")
    ).height
    if empty_rows > 0:
        logger.warning(f"Found {empty_rows} rows with empty sitetret values")


def _process_aae_results(
    context: ProcessContext,
    output_dir: str,
) -> None:
    """Process A&E detailed results for all 256 Monte Carlo simulations.

    Handles both regular A&E activity and SDEC activity converted from inpatient.
    Combines these two sources, processes all 256 model runs, and aggregates results.
    Validates results against aggregated results for both ambulance and walk-in activity.
    Saves results to CSV and Parquet files.

    Args:
        context: dictionary with connections and parameters
        output_dir: Directory to save output files
    """
    # Extract scenario name first for file existence check
    scenario_name = context["scenario_name"]

    # Check if output files already exist
    if _check_results_exist(output_dir, scenario_name, "ae"):
        logger.info("Skipping A&E processing as results already exist")
        return

    # Report memory usage at start
    logger.info(f"Memory usage before A&E processing: {get_memory_usage():.2f} MB")

    # Extract needed variables from context
    results_connection = context["results_connection"]
    data_connection = context["data_connection"]
    model_version = context["model_version"]
    model_version_data = context["model_version_data"]
    trust = context["trust"]
    baseline_year = context["baseline_year"]
    run_id = context["run_id"]
    actual_results_df = context["actual_results_df"]

    # Load and prepare data
    original_df, reference_df = _prepare_aae_data(
        data_connection, model_version_data, trust, baseline_year
    )

    # Pre-allocate dictionary and set batch size
    ae_model_runs = {}
    batch_size = 30  # Balance between memory usage and I/O performance

    # Process all runs
    start = time.perf_counter()
    logger.info(f"Starting A&E processing with {get_memory_usage():.2f} MB memory usage")

    # Common parameters for loading model runs
    base_params = {
        "version": model_version,
        "dataset": trust,
        "scenario_name": scenario_name,
        "run_id": run_id,
        "batch_size": batch_size,
    }

    # Process all runs
    for run in tqdm(range(1, 257), desc="A&E"):
        _process_aae_run(
            run, reference_df, base_params, results_connection, ae_model_runs
        )

    end = time.perf_counter()
    logger.info(
        f"All A&E model runs were processed in {end - start:.3f} sec, "
        f"memory usage: {get_memory_usage():.2f} MB"
    )

    # Process results
    columns = [
        "sitetret",
        "pod",
        "age_group",
        "attendance_category",
        "aedepttype",
        "acuity",
        "measure",
    ]
    ae_model_runs_df = process_data_pl.process_model_runs_dict(
        ae_model_runs, columns=columns
    )

    # Validate and verify results
    _validate_aae_metric(ae_model_runs_df, actual_results_df, "ambulance", "Ambulance")
    _validate_aae_metric(ae_model_runs_df, actual_results_df, "walk-in", "Walk-in")
    _verify_aae_output(ae_model_runs_df)

    # Save results
    ae_model_runs_df.write_csv(f"{output_dir}/{scenario_name}_detailed_ae_results.csv")
    ae_model_runs_df.write_parquet(
        f"{output_dir}/{scenario_name}_detailed_ae_results.parquet"
    )

    # Clean up memory
    del ae_model_runs_df, ae_model_runs, original_df, reference_df
    if "az_pl" in sys.modules and hasattr(sys.modules["az_pl"], "_model_results_cache"):
        cache = sys.modules["az_pl"]._model_results_cache
        # Use getattr to get the clear method and call it if it exists
        clear_method = getattr(cache, "clear", None)
        if callable(clear_method):
            clear_method()
    gc.collect()
    logger.info(
        f"Memory cleaned after A&E processing, current usage: {get_memory_usage():.2f} MB"
    )


# %% [markdown]
# ## Main Function
#
# This is the primary function for generating detailed results. It:
# 1. Sets up connections and loads parameters
# 2. Processes inpatient (IP), outpatient (OP), and A&E results
# 3. Saves the results to files
# 4. Reports timing information


# %%
class ProcessConfig(TypedDict, total=False):
    """Configuration options for detailed results processing."""

    account_url: str | None
    results_container: str | None
    data_container: str | None
    process_ip_only: bool
    process_op_only: bool
    process_ae_only: bool


# %%
def _validate_environment_variables(config: ProcessConfig) -> tuple[str, str, str]:
    """Validate environment variables and return necessary connection strings.

    Args:
        config: Processing configuration

    Returns:
        tuple: (account_url, results_container, data_container)

    Raises:
        EnvironmentVariableError: If required environment variables are missing
    """
    account_url = config.get("account_url") or os.getenv("AZ_STORAGE_EP", "")
    results_container = config.get("results_container") or os.getenv(
        "AZ_STORAGE_RESULTS", ""
    )
    data_container = config.get("data_container") or os.getenv("AZ_STORAGE_DATA", "")

    if not all([account_url, results_container, data_container]):
        missing = []
        if not account_url:
            missing.append("AZ_STORAGE_EP")
        if not results_container:
            missing.append("AZ_STORAGE_RESULTS")
        if not data_container:
            missing.append("AZ_STORAGE_DATA")
        raise EnvironmentVariableError(
            missing_vars=missing,
            message=f"Missing environment variables: {', '.join(missing)}",
        )

    return account_url, results_container, data_container


def _get_result_file_paths(output_dir: str, scenario_name: str) -> dict[str, str]:
    """Generate paths for all result files.

    Args:
        output_dir: Directory to save output files
        scenario_name: Name of the scenario

    Returns:
        dict: Dictionary with paths to all result files
    """
    result_files = {}

    # IP file paths
    result_files.update(
        {
            "ip_csv": f"{output_dir}/{scenario_name}_detailed_ip_results.csv",
            "ip_parquet": f"{output_dir}/{scenario_name}_detailed_ip_results.parquet",
        }
    )

    # OP file paths
    result_files.update(
        {
            "op_csv": f"{output_dir}/{scenario_name}_detailed_op_results.csv",
            "op_parquet": f"{output_dir}/{scenario_name}_detailed_op_results.parquet",
        }
    )

    # A&E file paths
    result_files.update(
        {
            "ae_csv": f"{output_dir}/{scenario_name}_detailed_ae_results.csv",
            "ae_parquet": f"{output_dir}/{scenario_name}_detailed_ae_results.parquet",
        }
    )

    return result_files


def _process_activity_type(
    context: ProcessContext,
    output_dir: str,
    activity_type: str,
    should_process: bool,
    exists: bool,
) -> bool:
    """Process a specific activity type if needed.

    Args:
        context: Processing context
        output_dir: Directory to save output files
        activity_type: Type of activity to process (ip, op, ae)
        should_process: Whether this activity type should be processed
        exists: Whether results for this activity already exist

    Returns:
        bool: True if new results were processed, False otherwise
    """
    if should_process and not exists:
        logger.info(f"Processing {activity_type} results...")
        if activity_type == "ip":
            _process_inpatient_results(context, output_dir)
        elif activity_type == "op":
            _process_outpatient_results(context, output_dir)
        elif activity_type == "ae":
            _process_aae_results(context, output_dir)
        return True
    elif should_process and exists:
        logger.info(
            f"{activity_type.upper()} results already exist. No processing needed."
        )
    return False


# %%
def run_detailed_results(
    results_path: str,
    output_dir: str | None = None,
    config: ProcessConfig = {},
) -> dict[str, str]:
    """Generate detailed results for a model scenario using Polars.

    Takes an existing scenario results path and produces detailed aggregations
    of IP, OP, and A&E model results in CSV and Parquet formats. By default,
    processes all result types. If any of the process_*_only flags are set in config,
    only that specific type will be processed.

    If results already exist for any activity type, those processing steps are skipped.

    Args:
        results_path: Path to existing aggregated results
        output_dir: Directory to save output files (default: 'nhpy/data')
        config: Processing configuration (default: None, use defaults)
            Can contain: account_url, results_container, data_container,
            process_ip_only, process_op_only, process_ae_only

    Returns:
        dict[str, str]: dictionary containing paths to output files

    Raises:
        EnvironmentVariableError: If required environment variables are missing
        ValueError: If path format is invalid
        FileNotFoundError: If results folder or data version not found
        Various Azure exceptions: For authentication, network, or permission issues
    """
    # Use default config if none provided
    if config is {}:
        config = {
            "results_container": "./nhpy/data/pl",
            "process_ip_only": False,
            "process_op_only": False,
            "process_ae_only": False,
        }
    # Start the total timing
    total_start_time = time.perf_counter()

    # Validate environment variables and get connection strings
    account_url, results_container, data_container = _validate_environment_variables(
        config
    )

    # Set up output directory
    if output_dir is None:
        output_dir = "nhpy/data"

    # Convert to Path object and create directory
    output_path = Path(output_dir)
    output_path.mkdir(parents=True, exist_ok=True)

    # Initialise connections and load parameters
    context = _initialise_connections_and_params(
        results_path,
        account_url,
        results_container,
        data_container,
    )

    # Determine which processes to run
    process_ip_only = config.get("process_ip_only", False)
    process_op_only = config.get("process_op_only", False)
    process_ae_only = config.get("process_ae_only", False)
    run_all = not any([process_ip_only, process_op_only, process_ae_only])
    scenario_name = context["scenario_name"]

    # Check for existing result files
    ip_exists = _check_results_exist(output_dir, scenario_name, "ip")
    op_exists = _check_results_exist(output_dir, scenario_name, "op")
    ae_exists = _check_results_exist(output_dir, scenario_name, "ae")

    # Process each activity type
    processed_ip = _process_activity_type(
        context, output_dir, "ip", run_all or process_ip_only, ip_exists
    )

    processed_op = _process_activity_type(
        context, output_dir, "op", run_all or process_op_only, op_exists
    )

    processed_ae = _process_activity_type(
        context, output_dir, "ae", run_all or process_ae_only, ae_exists
    )

    # Track if any new results were processed
    processed_new_results = any([processed_ip, processed_op, processed_ae])

    # Get all result file paths
    result_files = _get_result_file_paths(output_dir, scenario_name)

    # Report timing if we processed anything
    if processed_new_results:
        # Calculate and report the total time only if we did some work
        total_end_time = time.perf_counter()
        total_duration = total_end_time - total_start_time
        minutes, seconds = divmod(total_duration, 60)
        time_str = f"{int(minutes)}m {seconds:.2f}s"
        logger.info(f"Total processing time for Polars implementation: {time_str}")
    else:
        logger.info("All requested results already exist. No processing needed.")

    # Return paths to output files
    return result_files


# %% [markdown]
# ## CLI Entry Point


# %%
def main() -> int:
    """CLI entry point when module is run directly.

    Returns:
        int: Exit code (0 for success, 2 for errors)
    """
    configure_logging(INFO)

    parser = argparse.ArgumentParser(
        description="Generate detailed results for a model scenario using Polars",
    )
    parser.add_argument(
        "results_path",
        help="Path to existing aggregated results \
        (e.g. 'aggregated-model-results/v4.0/RXX/test/20250101_100000/')",
    )
    parser.add_argument(
        "-o",
        "--output-dir",
        help="Directory to save output files (default: 'nhpy/data')",
        default="nhpy/data",
    )
    parser.add_argument("-a", "--account-url", help="Azure Storage account URL")
    parser.add_argument(
        "-r", "--results-container", help="Azure Storage container for results"
    )
    parser.add_argument("-d", "--data-container", help="Azure Storage container for data")

    # Add mutually exclusive processing flags
    processing_group = parser.add_mutually_exclusive_group()
    processing_group.add_argument(
        "--ip", action="store_true", help="Process only inpatient results"
    )
    processing_group.add_argument(
        "--op", action="store_true", help="Process only outpatient results"
    )
    processing_group.add_argument(
        "--ae", action="store_true", help="Process only A&E results"
    )

    args = parser.parse_args()

    try:
        # First, check if specific result type was requested
        if args.ip or args.op or args.ae:
            # Get output directory and scenario name first
            output_dir = args.output_dir

            # We need to set up the output directory
            Path(output_dir).mkdir(parents=True, exist_ok=True)

            # Initialize connections to get scenario name
            account_url = args.account_url or os.getenv("AZ_STORAGE_EP", "")
            results_container = args.results_container or os.getenv(
                "AZ_STORAGE_RESULTS", ""
            )
            data_container = args.data_container or os.getenv("AZ_STORAGE_DATA", "")

            # Initialise context just to get scenario name
            context = _initialise_connections_and_params(
                args.results_path, account_url, results_container, data_container
            )
            scenario_name = context["scenario_name"]

            # Check for existing files for the requested type
            activity_type = "ip" if args.ip else "op" if args.op else "ae"
            if _check_results_exist(output_dir, scenario_name, activity_type):
                file_prefix = f"{scenario_name}_detailed_{activity_type}_results"
                results_base = f"{output_dir}/{file_prefix}"
                logger.info(f"Results already available for {activity_type.upper()}")
                logger.info(f"Paths:")
                logger.info(f"  - {results_base}.csv")
                logger.info(f"  - {results_base}.parquet")
                return ExitCodes.SUCCESS_CODE

        # Create config dictionary from command line arguments
        config = {
            "account_url": args.account_url,
            "results_container": args.results_container,
            "data_container": args.data_container,
            "process_ip_only": args.ip,
            "process_op_only": args.op,
            "process_ae_only": args.ae,
        }

        # If we're here, either no specific type was requested or files don't exist yet
        # Run detailed results generation
        result_files = run_detailed_results(
            results_path=args.results_path,
            output_dir=args.output_dir,
            config=config,
        )

        logger.info("🎉 Detailed results generated successfully!")
        logger.info("Results saved to: %s/", args.output_dir)

        # List specific files based on what was requested
        if args.ip:
            logger.info(f"IP results: {result_files['ip_csv']}")
        elif args.op:
            logger.info(f"OP results: {result_files['op_csv']}")
        elif args.ae:
            logger.info(f"A&E results: {result_files['ae_csv']}")
        else:
            logger.info(f"Files generated: {len(result_files)}")

        return ExitCodes.SUCCESS_CODE
    except (
        ValueError,
        EnvironmentVariableError,
        ClientAuthenticationError,
        ResourceNotFoundError,
        HttpResponseError,
        ServiceRequestError,
        FileNotFoundError,
    ):
        logger.exception("main():Error occurred")
        return ExitCodes.EXCEPTION_CODE
    except KeyboardInterrupt:
        logger.info("Operation cancelled by user")
        return ExitCodes.SIGINT_CODE


# %%
# Main guardrail
if __name__ == "__main__":
    sys.exit(main())<|MERGE_RESOLUTION|>--- conflicted
+++ resolved
@@ -111,13 +111,8 @@
 
 
 # %%
-<<<<<<< HEAD
-# Load environment variables using centralized approach from utils
-_load_dotenv_file()
-=======
 # Load environment variables
 _load_dotenv_file(interpolate=False)
->>>>>>> 3265bada
 
 # %% [markdown]
 # ## Connection and Parameter Initialisation
