--- conflicted
+++ resolved
@@ -38,7 +38,6 @@
     ServiceRequestError,
 )
 
-# Environment variables are loaded from utils
 from nhpy.az import get_azure_blobs, get_azure_credentials
 from nhpy.config import EmptyContainerError, ExitCodes
 from nhpy.utils import (
@@ -49,10 +48,8 @@
     get_logger,
 )
 
-<<<<<<< HEAD
-# %% Load environment variables using centralized approach
-=======
->>>>>>> d8f8f9ff
+# %%
+# Load environment variables
 _load_dotenv_file()
 
 
