[project]
name = "nhp_products"
version = "0.1.0"
description = "Data science products and scripts to support use and development of the NHP model"

requires-python = ">=3.12"

dependencies = [
    # CLI
    "colorama>=0.4.6",
    "rich>=14.2.0",
    # Azure packages
    "azure-core>=1.32.0",
    "azure-identity>=1.17.1",
    "azure-storage-blob>=12.24.0",
    # Data science core
    # "polars==1.34.0",
    "polars-lts-cpu>=1.33.1", # For older CPUs that don't support avx, avx2, fma
    "pandas>=2.2.3",
    "numpy>=2.1.3",
    "pyarrow>=18.1.0",
    # HTTP/Network
    "requests>=2.32.3",
    "httpx>=0.28.0",
    # Utilities
    "python-dateutil>=2.9.0",
    "python-dotenv>=1.0.1",
    "pyyaml>=6.0.2",
    "cryptography>=44.0.0",
    "tqdm>=4.67.1",
    # Auth
    "msal>=1.31.0",
    "msal-extensions>=1.1.0",
    "pyjwt>=2.10.1",
    "nhp-aci",
    "pre-commit>=4.2.0",
    "jupyter>=1.1.1",
]


# Explicitly specify which packages to include
[tool.setuptools]
packages = ["nhpy"]           # Only include nhpy, exclude notebooks

[project.optional-dependencies]
dev = [
    # Jupyter ecosystem
    "jupyter>=1.1.1",
    "jupyterlab>=4.3.2",
    "notebook>=6.5.7",
    "ipython>=8.30.0",
    "ipykernel>=6.29.5",
    "ipywidgets>=8.1.5",
    "jupytext>=1.17.2",

    # Notebook utilities
    "nbstripout>=0.8.1",      # Strips outputs from Jupyter and IPython notebooks

    # Development tools
    "pre-commit>=4.2.0",      # manage and maintain multi-language pre-commit hooks
    "ruff>=0.12.0",           # Linter & formatter
    "ty>=0.0.1a14",           # Type checker
    "ipdb>=0.13.13",          # IPython-enabled pdb
    "pytest>=8.4.1",          # Testing
<<<<<<< HEAD
    "fastcore>=1.8.14",       # Lightweight testing framework
=======
    "psutil>=7.1.2",          # process and system utilities
>>>>>>> b2e8a5ac
    # For Databricks
    "build>=1.2.2",           # Build frontend
    "setuptools>=80.7.1",     # Easily download, build, install, upgrade, and uninstall Python packages
    "setuptools-scm>=8.3.1",  # manage your versions by scm tags
    "wheel>=0.45.1",          # A build package format for Python

]

[build-system]
requires = ["setuptools>=80", "wheel"]
build-backend = "setuptools.build_meta"

# Ruff configuration
[tool.ruff]
line-length = 90
target-version = "py312"
exclude = ["*.ipynb", "databricks_*"]

[tool.ruff.lint]
# Simple rules: pylint + isort
select = [
    "E",                      # pycodestyle errors
    "W",                      # pycodestyle warnings
    "I",                      # isort (import sorting)
    "PL",                     # pylint rules
]
exclude = ["*.ipynb"]

[tool.ty.src]
exclude = ["notebooks", "tests"]

[tool.ty.rules]
invalid-argument-type = "warn"
invalid-key = "warn"
unresolved-reference = "warn"
invalid-assignment = "warn"

[tool.ruff.lint.isort]
# isort configuration
force-single-line = false
combine-as-imports = true

[tool.ruff.format]
# Black-compatible formatting (default settings)
quote-style = "double"
exclude = ["*.ipynb"]

# Pyright configuration
[tool.pyright]
include = ["nhpy", "notebooks"]
exclude = ["**/node_modules", "**/__pycache__"]
pythonVersion = "3.12"
typeCheckingMode = "basic"

[tool.pytest.ini_options]
markers = [
    "unit: mark a test as a unit test.",
    "integration: mark a test as an integration test.",
    "skip: skip a test",
]

[tool.uv.sources]
nhp-aci = { git = "https://github.com/the-strategy-unit/nhp_aci.git" }<|MERGE_RESOLUTION|>--- conflicted
+++ resolved
@@ -62,11 +62,8 @@
     "ty>=0.0.1a14",           # Type checker
     "ipdb>=0.13.13",          # IPython-enabled pdb
     "pytest>=8.4.1",          # Testing
-<<<<<<< HEAD
     "fastcore>=1.8.14",       # Lightweight testing framework
-=======
     "psutil>=7.1.2",          # process and system utilities
->>>>>>> b2e8a5ac
     # For Databricks
     "build>=1.2.2",           # Build frontend
     "setuptools>=80.7.1",     # Easily download, build, install, upgrade, and uninstall Python packages
@@ -114,13 +111,6 @@
 quote-style = "double"
 exclude = ["*.ipynb"]
 
-# Pyright configuration
-[tool.pyright]
-include = ["nhpy", "notebooks"]
-exclude = ["**/node_modules", "**/__pycache__"]
-pythonVersion = "3.12"
-typeCheckingMode = "basic"
-
 [tool.pytest.ini_options]
 markers = [
     "unit: mark a test as a unit test.",
